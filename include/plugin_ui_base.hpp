/*
 *  Copyright © 2017-2020 Wellington Wallace
 *
 *  This file is part of PulseEffects.
 *
 *  PulseEffects is free software: you can redistribute it and/or modify
 *  it under the terms of the GNU General Public License as published by
 *  the Free Software Foundation, either version 3 of the License, or
 *  (at your option) any later version.
 *
 *  PulseEffects is distributed in the hope that it will be useful,
 *  but WITHOUT ANY WARRANTY; without even the implied warranty of
 *  MERCHANTABILITY or FITNESS FOR A PARTICULAR PURPOSE.  See the
 *  GNU General Public License for more details.
 *
 *  You should have received a copy of the GNU General Public License
 *  along with PulseEffects.  If not, see <https://www.gnu.org/licenses/>.
 */

#ifndef PLUGIN_UI_BASE_HPP
#define PLUGIN_UI_BASE_HPP

#include <giomm/settings.h>
#include <gtkmm/adjustment.h>
#include <gtkmm/box.h>
#include <gtkmm/builder.h>
#include <gtkmm/button.h>
#include <gtkmm/checkbutton.h>
#include <gtkmm/comboboxtext.h>
#include <gtkmm/dialog.h>
#include <gtkmm/drawingarea.h>
#include <gtkmm/filechoosernative.h>
#include <gtkmm/frame.h>
#include <gtkmm/grid.h>
#include <gtkmm/label.h>
#include <gtkmm/levelbar.h>
#include <gtkmm/listbox.h>
#include <gtkmm/menubutton.h>
#include <gtkmm/scale.h>
#include <gtkmm/scrolledwindow.h>
#include <gtkmm/spinbutton.h>
#include <gtkmm/stack.h>
#include <gtkmm/stackswitcher.h>
#include <gtkmm/switch.h>
#include <gtkmm/togglebutton.h>
#include <gtkmm/window.h>
#include <array>
#include <boost/property_tree/json_parser.hpp>
#include <boost/property_tree/ptree.hpp>
#include <locale>
#include "util.hpp"

class PluginUiBase {
 public:
  PluginUiBase(const Glib::RefPtr<Gtk::Builder>& builder, const std::string& schema, const std::string& schema_path);
  PluginUiBase(const PluginUiBase&) = delete;
  auto operator=(const PluginUiBase&) -> PluginUiBase& = delete;
  PluginUiBase(const PluginUiBase&&) = delete;
  auto operator=(const PluginUiBase&&) -> PluginUiBase& = delete;
  virtual ~PluginUiBase();

  std::string name;

  Gtk::Box* listbox_control = nullptr;
  Gtk::Button *plugin_up = nullptr, *plugin_down = nullptr;

  void on_new_input_level(const std::array<double, 2>& peak);
  void on_new_output_level(const std::array<double, 2>& peak);
  void on_new_input_level_db(const std::array<double, 2>& peak);
  void on_new_output_level_db(const std::array<double, 2>& peak);

<<<<<<< HEAD
  auto level_to_str(const double& value, const int& places) -> std::string;
  auto level_to_str(const float& value, const int& places) -> std::string;
  auto string_to_float_nolocale(const std::string& value) -> float;
=======
  auto level_to_localized_string(const double& value, const int& places) -> std::string;
  auto level_to_localized_string(const float& value, const int& places) -> std::string;
  auto string_to_float(const std::string& value) -> float;
>>>>>>> 8d4c8deb

  // reset plugin method
  virtual void reset() = 0;

 protected:
  Glib::RefPtr<Gio::Settings> settings;

  Gtk::Button* reset_button = nullptr;
  Gtk::CheckButton* enable = nullptr;
  Gtk::Box* controls = nullptr;

  Gtk::LevelBar *input_level_left = nullptr, *input_level_right = nullptr;
  Gtk::LevelBar *output_level_left = nullptr, *output_level_right = nullptr;
  Gtk::Label *input_level_left_label = nullptr, *input_level_right_label = nullptr;
  Gtk::Label *output_level_left_label = nullptr, *output_level_right_label = nullptr;

  std::vector<sigc::connection> connections;

  static void get_object(const Glib::RefPtr<Gtk::Builder>& builder,
                         const std::string& name,
                         Glib::RefPtr<Gtk::Adjustment>& object) {
    object = Glib::RefPtr<Gtk::Adjustment>::cast_dynamic(builder->get_object(name));
  }

  template <typename T>
<<<<<<< HEAD
  auto level_to_str_showpos(const T& value, const int& places) -> std::string {
=======
  auto level_to_localized_string_showpos(const T& value, const int& places) -> std::string {
>>>>>>> 8d4c8deb
    std::ostringstream msg;

    msg.imbue(global_locale);
    msg.precision(places);

    msg << ((value > 0.0) ? "+" : "") << std::fixed << value;

    return msg.str();
  }

 private:
<<<<<<< HEAD
  std::locale global_locale, c_locale;
=======
  std::locale global_locale;
  std::locale c_locale = std::locale();
>>>>>>> 8d4c8deb

  template <typename T1, typename T2, typename T3, typename T4>
  void update_level(const T1& w_left,
                    const T2& w_left_label,
                    const T3& w_right,
                    const T4& w_right_label,
                    const std::array<double, 2>& peak) {
    auto left = peak[0];
    auto right = peak[1];
    auto left_db = util::linear_to_db(left);
    auto right_db = util::linear_to_db(right);

    if (left_db >= -99.0) {
      w_left->set_value(left);
      w_left_label->set_text(level_to_localized_string(left_db, 0));
    } else {
      w_left->set_value(0.0);
      w_left_label->set_text("-99");
    }

    if (right_db >= -99.0) {
      w_right->set_value(right);
      w_right_label->set_text(level_to_localized_string(right_db, 0));
    } else {
      w_right->set_value(0.0);
      w_right_label->set_text("-99");
    }
  }

  template <typename T1, typename T2, typename T3, typename T4>
  void update_level_db(const T1& w_left,
                       const T2& w_left_label,
                       const T3& w_right,
                       const T4& w_right_label,
                       const std::array<double, 2>& peak) {
    auto left = peak[0];
    auto right = peak[1];

    if (left >= -99.0) {
      auto db_value = util::db_to_linear(left);

      if (db_value < 0.0) {
        db_value = 0.0;
      } else if (db_value > 1.0) {
        db_value = 1.0;
      }

      w_left->set_value(db_value);
      w_left_label->set_text(level_to_localized_string(left, 0));
    } else {
      w_left->set_value(0.0);
      w_left_label->set_text("-99");
    }

    if (right >= -99.0) {
      auto db_value = util::db_to_linear(right);

      if (db_value < 0.0) {
        db_value = 0.0;
      } else if (db_value > 1.0) {
        db_value = 1.0;
      }

      w_right->set_value(db_value);
      w_right_label->set_text(level_to_localized_string(right, 0));
    } else {
      w_right->set_value(0.0);
      w_right_label->set_text("-99");
    }
  }
};

#endif<|MERGE_RESOLUTION|>--- conflicted
+++ resolved
@@ -69,15 +69,9 @@
   void on_new_input_level_db(const std::array<double, 2>& peak);
   void on_new_output_level_db(const std::array<double, 2>& peak);
 
-<<<<<<< HEAD
-  auto level_to_str(const double& value, const int& places) -> std::string;
-  auto level_to_str(const float& value, const int& places) -> std::string;
-  auto string_to_float_nolocale(const std::string& value) -> float;
-=======
   auto level_to_localized_string(const double& value, const int& places) -> std::string;
   auto level_to_localized_string(const float& value, const int& places) -> std::string;
   auto string_to_float(const std::string& value) -> float;
->>>>>>> 8d4c8deb
 
   // reset plugin method
   virtual void reset() = 0;
@@ -103,11 +97,7 @@
   }
 
   template <typename T>
-<<<<<<< HEAD
-  auto level_to_str_showpos(const T& value, const int& places) -> std::string {
-=======
   auto level_to_localized_string_showpos(const T& value, const int& places) -> std::string {
->>>>>>> 8d4c8deb
     std::ostringstream msg;
 
     msg.imbue(global_locale);
@@ -119,12 +109,8 @@
   }
 
  private:
-<<<<<<< HEAD
-  std::locale global_locale, c_locale;
-=======
   std::locale global_locale;
   std::locale c_locale = std::locale();
->>>>>>> 8d4c8deb
 
   template <typename T1, typename T2, typename T3, typename T4>
   void update_level(const T1& w_left,
