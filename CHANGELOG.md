# Changelog
<<<<<<< HEAD
## 6.2.7
              
### 2022-07-18

### Features:
- The bypass state can be saved to the preset file. The reasons why this was done can be seen at #1039
- The preset autoloading code compatibility with usb devices has been improved.
- A dialog is shown to the user when a preset fails to load or a preset/impulse file fails to be imported.
- The SideChain Gate plugin from `Linux Studio Plugins` is now used instead of the one from Calf Studio. 

### Bugfixes:
- EasyEffects should not crash anymore when the user locale is not properly configured.
- A workaround was implemented in our icon to deal with the lack of proper SVG support in QT.

=======

 
>>>>>>> 935ec980
## 6.2.6
### 2022-06-22


### Features:
- When effects are disable to an application we now set its target metadata to null. This will allow the media session
 manager (wireplumber) to properly move the stream to a new device.
- A new configuration option was added. It allows EasyEffects to ignore streams whose purpose is to monitor sink
 devices. This will help to fix some of problems our users were having when using OBS.
- The code that shows the stream sample format has been improved
- The rnnoise library is now optional. This should help package maintainers to build
 a Debian package. See https://github.com/wwmm/easyeffects/issues/1000 for more information.
- Our logs now show the source code line where the messages are being printed
### Bug fixes:
- The "enable effects" checkbox in our window was not being updated when third party programs like pavucontrol
 moved the stream away from our virtual devices. This should be fixed now.
- Fixed a crash that could happen when the maximum autogain history was changed.
- Avoid crashes when pw-mididump is running

 
## 6.2.5
### 2022-04-30

 
### Features:
- The interface of the pitch plugin was improved
- Our application icon is now compatible with desktops that uses QT
- Our blocklist code will use the `application.id` tag if the stream sets it
- In order to avoid problems with the mouse scroll the entries in the applications list shown in our `Players/Recorders` tab do not show a volume scale anymore. More details about the problem and the solution for it can be found on https://github.com/wwmm/easyeffects/issues/1211 and https://github.com/wwmm/easyeffects/issues/1427
- When no application is available for display in the `Players/Recorders` a message will be shown to the user
- Many translation updates
### Bug fixes:
- Fixed a bug where EasyEffeects crashed when the number of points displayed in the spectrum was changed while our pipeline was active and the spectrum widget was visible
- The pipeline latency value displayed in our window could be wrong in some situations. This was fixed.

 
## 6.2.4
### 2022-03-07

 
### Features:
- There is a new setting allowing the user to select an inactivity timeout for the pipeline. When no client is playing to or recording from our devices the filters will be unlinked after the timeout is reached. This is done to make sure we do not waste CPU power processing silence.
- The autogain plugin now allows the user to select which of the three loudness are used to calculate the geometric mean.
- The autogain plugin now allows the maximum history to be set and does not use `libebur128` histogram mode anymore. This should avoid the cases where the `Integrated` loudness gets stuck forever in the same value.
- EasyEffects icon has been updated in a way that should make it visible in QT desktops.
### Bug fixes:
- The command line option that returns the global bypass state is working again.

 
## 6.2.3
### 2022-01-29

 
### Features:
- The crossfeed filter should deal better with PipeWire's dynamic latency switches. Jumps in volume level should not happen anymore in these situations.

### Bug fixes:

- Fixed a bug that prevented mono microphones from properly working with EasyEffects

 
## 6.2.2
### 2022-01-27

 
### Features:
- Support for the next PipeWire release `0.3.44`
- The autogain filter should deal better with PipeWire's dynamic latency switches. Jumps in volume level should not happen anymore in these situations.
- We added an option that allows the volume and mute state of our virtual devices to be reset when EasyEffects starts. It should help with the cases were our devices are muted by the audio server for unknown reasons.
- Better support for computer suspending. 
- Updated translations

### Bug fixes:

- Fixed a bug where trying to create an autoloading profile without having presets caused the application to crash.

 
## 6.2.1
### 2022-01-05

 
### Bug fixes:
- Fixed a bug where setting a equalizer band `quality` to `zero` would lead to an application crash.

 
## 6.2.0
### 2022-01-04

 
### Features:
- LibAdwaita is used to create some parts of our window and for handling the switching between dark and light themes.
- The settings menu has been redesigned using LibAdwaita widgets.
- Equalizer APO preset import feature has been improved to apply not only the Bell filter, but also other supported ones (at the moment only the Bandpass filter is not available in LSP plugin).
- The `Reset All Settings` function in our menu should work in Flatpak now.
- We have a new option that allows the user to disable our menus `autohide`. This may help to workaround some bugs Popover menus currently have on gtk4.

### Bug fixes:

- More robust parsing to import APO presets saved with comma as thousands separator in central frequency band.

### Other notes:

- The fmt library is a new dependency https://github.com/fmtlib/fmt. At least while the c++ compilers do not implement its features. This is expected to happen in the next years.
- GTKMM and GLIBMM are not a dependency anymore. We now use gtk4 directly.

 
## 6.1.5
### 2021-11-17

 
### Features:
- It is now possible to combine impulse responses in the Convolver interface. A new impulse file is generated and it should be visible in the impulse list.
- Improved `x axis` drawings in our plots. Now the number of labels is adjusted dynamically depending on our window width.
- The documentation has been updated reflecting the new EasyEffects features. Old references about PulseEffects have been removed. The documentation button has been added in the menu section.

### Bug fixes:

- When a spinbutton is filled with an out of range value, now it is updated with the lowest/highest value rather than resetting to the previous one.
- The application window now remembers the maximized state and restores it on the next opening event.

### Other notes:

- The `tbb` library is a new dependency https://www.threadingbuildingblocks.org

 
## 6.1.4
### 2021-10-16

 
### Features:
- The Limiter and the Multiband Compressor plugins can now use an optional external sidechain.
- The Autogain plugin now allows the user to select which Loudness is used as reference for the volume correction.
- The APO Profile Import feature of Equalizer plugin now parses the "Pre Amplification" parameter.
- Optional Cubic Volume can be enabled in General Settings.

### Bug fixes:

- The Spectrum plugin was supposed to enter passthrough whenever it was not visible, but this was happening only when our window was closed.
- Improved support for Assistive Technology.
- The probes used in some filters like the Compressor and the Limiter were not being relinked after changing the order of the plugins in the pipeline. It should be working now.

 
## 6.1.3
### 2021-10-03

 
### Features:
- PipeWire monitor streams are now excluded and removed from the applications list.

### Bug fixes:

- Hopefully crashes like the one reported at https://github.com/wwmm/easyeffects/issues/1172 are fixed.
- Prevented a case in which Spectrum was crashing.
- Pavucontrol is not added anymore to input applications list on systems with localization different than English.

 
## 6.1.2
### 2021-09-20

 
### Features:
- Improved compatibility with WirePlumber. This is needed to run on systems that decided to use it instead of the built-in PipeWire session manager. More information at https://github.com/wwmm/easyeffects/issues/1144.

 
## 6.1.1
### 2021-09-17

 
### Features:
- When trying to add an autoloading profile for a device already in the list its target preset will be updated. This way we can change the profile preset without having to remove and recreating it.
- The preset autoloading support implementation was redesigned again. It should work on more hardware now. For more information see https://github.com/wwmm/easyeffects/issues/1051.
- If the Limiter or the Maximizer are set in the last position of the plugin stack, new plugins are added at the second to last position in order to prevent hardware damage on eventually high output level.
- Removing an application from the blocklist, its previous enabled state is restored.

### Bug fixes:

- Sometimes when removing imported models from the noise reduction plugin the current used model was not properly updated. This should be fixed now.
- When editing presets files in an external editor, duplicated entries won't be shown in our presets menu.
- Now the blocklist is correctly set when switching presets.
- Now the status of the global bypass button is correctly updated when changing plugin stack.
- Missing icons on the system should not be shown inside the application info UI (if an application icon could not be shown even if you're sure it's correctly installed, please open an issue).
- Some icons not showing in Plasma DE with Breeze icon theme should appear now.

 
## 6.1.0
### 2021-08-17

 
### Features:
- Updated Chinese translation.
- Updated Italian translation.
- Added support for the compressor parameter `Boost Amount`
- The multiband compressor plugin now uses the stereo multiband compressor plugin from Linux Studio Plugins instead of the one from Calf Studio.
- The limiter plugin now uses the stereo limiter plugin from Linux Studio Plugins instead of the one from Calf Studio.
- LV2 filters now are spawned in PipeWire graph only when loaded the first time. Once loaded, they remain connected until EasyEffects shutdown.

### Bug fixes:

- The echo canceller sampling rate is now properly set.
- The threshold parameter from the deesser plugin is now saved to the preset file.
- Improved band splitting for crystalizer with new default intensity values.
- Depending on the input gain or output gain values the corresponding level bars could not be aligned.
- When adding more equalizer bands they are set to `Bell` instead of `Off`.
- Equalizer APO presets loading is now working properly on locales different than C.
- Improved linking management between port filter nodes in PipeWire.
- The crystalizer plugin signal amplification was too high before. It should be within more reasonable levels now.

 
## 6.0.3
### 2021-07-16

 
### Features:
- Improved the resampler used in the plugins that require one(like the rnnoise plugin)
- Updated translations

### Bug fixes:

- Setting multiple autoloading presets should be fine now
- Transient windows are now properly set for some plugins dialogs
- The convolver impulse response menu was improved to workaround an issue where the impulse files was not loaded when only one was available in the menu, see https://github.com/wwmm/easyeffects/issues/1011
- Fixed a bug that could make the pitch plugin to not be properly initialized
- The saturation warning should not displace its neighbor widgets anymore
- Fixed the locale in a few widgets
- Fixed wrong alignment in a few widgets

 
## 6.0.2
### 2021-07-11

 
### Features:
- The Loudness plugin is being used again for the reasons described at https://github.com/wwmm/easyeffects/issues/820. This means that http://drobilla.net/plugins/mda/Loudness is an optional dependency again.

### Bug fixes:

- Fixed a segmentation fault that happened when optional dependencies were not installed

 
## 6.0.1
### 2021-07-09

 
### Features:
- Improved equalizer interface.
- Now we use a sidechain LSP compressor that allows the user to select and external source as the sidechain input.
- We now support the LSP compressor `Boosting` mode.
- When `split-channels` is enabled in the equalizer the imported APO preset will be applied only to the channel being visualized in the window. This will allow to import different presets for each channel instead of just settings the same values to both.

### Bug fixes:

- Fixed some segmentation faults that could happen when creating a preset autoloading profile or removing presets

 
## 6.0.0
### 2021-07-07

 
### Features:
- This is one of the biggest releases that I have ever made. The amount of changes is so big that it is hard to talk about everything here. 
- The following are just the most import ones. People interested on the journey that got us here can take a look at https://github.com/wwmm/easyeffects/issues/904 and https://github.com/wwmm/easyeffects/issues/874.
- The application and its repository have been renamed from PulseEffects to `EasyEffects`
- gtkmm3 was replaced by gtkmm4
- Gstreamer was replaced by native PipeWire filters.
- Many features were reimplemented from scratch. The preset autoloading is one example. Another remarkable change will be seen in the plugins selection menu. Now the user can show in the window only the plugins that he/she wants to use.
- Boost is no longer a dependency. The price paid for that was a little change in our presets structures. With some patience it is possible to edit PulseEffects presets in a text editor and make them work in EasyEffects. Hopefully someone will come up with a script for this in the feature.
- New libraries are being used and some of the librarires that were optional before are now required<|MERGE_RESOLUTION|>--- conflicted
+++ resolved
@@ -1,5 +1,5 @@
 # Changelog
-<<<<<<< HEAD
+
 ## 6.2.7
               
 ### 2022-07-18
@@ -14,10 +14,6 @@
 - EasyEffects should not crash anymore when the user locale is not properly configured.
 - A workaround was implemented in our icon to deal with the lack of proper SVG support in QT.
 
-=======
-
- 
->>>>>>> 935ec980
 ## 6.2.6
 ### 2022-06-22
 
