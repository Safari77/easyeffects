<<<<<<< HEAD
=======
pulseeffects (4.2.9-1) unstable; urgency=low

  * version 4.2.9 upstream
  
 -- Mikhail Novosyolov <mikhailnov@dumalogiya.ru>  Tue, 26 Aug 2018 23:46:00 +0300
 
>>>>>>> 5afbfb6f
pulseeffects (4.2.8-4) unstable; urgency=low

  * use dh_scour
    May help https://github.com/wwmm/pulseeffects/issues/308
    But scour seems to fail for this svg for now
  
 -- Mikhail Novosyolov <mikhailnov@dumalogiya.ru>  Thu, 23 Aug 2018 15:29:00 +0300

pulseeffects (4.2.8-3) unstable; urgency=low

  * adapter plugin now is a sctrict dependency
    Fixes https://github.com/wwmm/pulseeffects/issues/307
  
 -- Mikhail Novosyolov <mikhailnov@dumalogiya.ru>  Thu, 23 Aug 2018 15:29:00 +0300
 
pulseeffects (4.2.8-2) unstable; urgency=low

  * version 4.2.8 upstream
  
 -- Mikhail Novosyolov <mikhailnov@dumalogiya.ru>  Tue, 21 Aug 2018 20:53:00 +0300
 
pulseeffects (4.2.6-1) unstable; urgency=low

  * version 4.2.6 upstream
  * package adapter gstreamer plugin as
  gstreamer1.0-adapter-pulseeffects
  
 -- Mikhail Novosyolov <mikhailnov@dumalogiya.ru>  Sat, 11 Aug 2018 18:35:00 +0300
 
pulseeffects (4.2.2-2) unstable; urgency=low

  * version 4.2.2 upstream
  * small fixes to Russian localization
  
 -- Mikhail Novosyolov <mikhailnov@dumalogiya.ru>  Mon, 30 Jul 2018 03:31:00 +0300 

pulseeffects (4.2.1-3) unstable; urgency=low

  * add mda-lv2 optional dependency
  
 -- Mikhail Novosyolov <mikhailnov@dumalogiya.ru>  Sun, 29 Jul 2018 20:54:00 +0300 

pulseeffects (4.2.1-1) unstable; urgency=low

  * update to version 4.2.1 upstream
  * fixed Russian localization
  
 -- Mikhail Novosyolov <mikhailnov@dumalogiya.ru>  Sun, 29 Jul 2018 12:54:00 +0300 

pulseeffects (4.2.0-1) unstable; urgency=low

  * update to version 4.2.0 upstream
  * fixed Russian localization
  
 -- Mikhail Novosyolov <mikhailnov@dumalogiya.ru>  Wed, 25 Jul 2018 03:13:00 +0300 
 
pulseeffects (4.1.9-6-git20180723) unstable; urgency=low

  * git code between v4.1.9 and v4.2
  * fixes in Russian translation
  * Started Russian translation of help
  
 -- Mikhail Novosyolov <mikhailnov@dumalogiya.ru>  Sat, 23 Jul 2018 15:02:00 +0300 
 
pulseeffects (4.1.9-3) unstable; urgency=low

  * updated Russian translation
  
 -- Mikhail Novosyolov <mikhailnov@dumalogiya.ru>  Wed, 18 Jul 2018 21:40:00 +0300 

pulseeffects (4.1.9-1) unstable; urgency=low

  * update to version 4.1.9 upstream
  * package crystalizer gstreamer plugin as
  gstreamer1.0-crystalizer-pulseeffects
  
 -- Mikhail Novosyolov <mikhailnov@dumalogiya.ru>  Wed, 18 Jul 2018 20:26:00 +0300 
 
pulseeffects (4.1.8-1) unstable; urgency=low

  * update to version 4.1.8 upstream
  
 -- Mikhail Novosyolov <mikhailnov@dumalogiya.ru>  Tue, 17 Jul 2018 11:28:00 +0300 
 
pulseeffects (4.1.7-3) unstable; urgency=low

  * package gstreamer plugin peconvolver as a separate package
  gstreamer1.0-convolver-pulseeffects
  
 -- Mikhail Novosyolov <mikhailnov@dumalogiya.ru>  Mon, 16 Jul 2018 02:20:00 +0300 
 
pulseeffects (4.1.7-1) unstable; urgency=low

  * update to version 4.1.7 upstream
  
 -- Mikhail Novosyolov <mikhailnov@dumalogiya.ru>  Sun, 15 Jul 2018 12:13:00 +0300 
 
pulseeffects (4.1.6-2) unstable; urgency=low

  * Fixed Russian localization a bit (still requires a lot of work and fixes of regressions)
  
 -- Mikhail Novosyolov <mikhailnov@dumalogiya.ru>  Sun, 15 Jul 2018 01:24:00 +0300 
 
pulseeffects (4.1.6-1) unstable; urgency=low

  * update to version 4.1.6 upstream
  * add libzita-convolver-dev build dependency
  
 -- Mikhail Novosyolov <mikhailnov@dumalogiya.ru>  Sat, 14 Jul 2018 20:56:00 +0300 
 
pulseeffects (4.1.3-1) unstable; urgency=low

  * update to version 4.1.3 upstream
  
 -- Mikhail Novosyolov <mikhailnov@dumalogiya.ru>  Sun, 08 Jul 2018 23:10:00 +0300 
 
pulseeffects (4.1.2-2) unstable; urgency=low

  * update to version 4.1.2 upstream
  * Preparing to get this package into Debian repository
  * debian/compat: bump version 10 to 11
  * debian/control: bump Standards-Version from 3.9.6 to 4.1.4
  
 -- Mikhail Novosyolov <mikhailnov@dumalogiya.ru>  Mon, 02 Jul 2018 09:10:00 +0300 
 
pulseeffects (4.1.1-3) unstable; urgency=low

  * version dependency 'calf-plugins (>= 0.90.0)' to fix https://github.com/wwmm/pulseeffects/issues/227
  
 -- Mikhail Novosyolov <mikhailnov@dumalogiya.ru>  Fri, 29 Jun 2018 18:45:00 +0300 
 
pulseeffects (4.1.1-2) unstable; urgency=low

  * update to version 4.1.1 upstream
  
 -- Mikhail Novosyolov <mikhailnov@dumalogiya.ru>  Fri, 29 Jun 2018 18:08:00 +0300 
 
pulseeffects (4.1.0-1) unstable; urgency=low

  * update to version 4.1.0 upstream
  
 -- Mikhail Novosyolov <mikhailnov@dumalogiya.ru>  Fri, 22 Jun 2018 00:43:00 +0300 
 
pulseeffects (4.0.8-1) unstable; urgency=low

  * update to version 4.0.8 upstream
  
 -- Mikhail Novosyolov <mikhailnov@dumalogiya.ru>  Wed, 20 Jun 2018 15:55:00 +0300 
 
pulseeffects (4.0.7-1) unstable; urgency=low

  * update to version 4.0.7 upstream
  
 -- Mikhail Novosyolov <mikhailnov@dumalogiya.ru>  Mon, 18 Jun 2018 11:30:00 +0300 
 
pulseeffects (4.0.4-3) unstable; urgency=low

  * update to version 4.0.4 upstream
  
 -- Mikhail Novosyolov <mikhailnov@dumalogiya.ru>  Fri, 15 Jun 2018 12:27:00 +0300

pulseeffects (4.0.0-4) unstable; urgency=low

  * update to version 4.0 upstream
  * transition from Python to C++
  * new build and runtime dependencies
  
 -- Mikhail Novosyolov <mikhailnov@dumalogiya.ru>  Mon, 04 Jun 2018 04:40:00 +0300
 
pulseeffects (3.2.3-1) unstable; urgency=low

  * update to version 3.2.3 upstream (added gstreamer webrtcdsp plugin)
  
 -- Mikhail Novosyolov <mikhailnov@dumalogiya.ru>  Sun, 22 Apr 2018 23:59:00 +0300 

pulseeffects (3.2.1-4) unstable; urgency=low

  * Update Russian localization
  
 -- Mikhail Novosyolov <mikhailnov@dumalogiya.ru>  Fri, 09 Mar 2018 01:55:00 +0300 

pulseeffects (3.2.1-1) unstable; urgency=low

  * update to version 3.2.1 upstream
  
 -- Mikhail Novosyolov <mikhailnov@dumalogiya.ru>  Tue, 01 Mar 2018 22:01:00 +0300 

pulseeffects (3.2.0-1) unstable; urgency=low

  * update to version 3.2.0 upstream
  
 -- Mikhail Novosyolov <mikhailnov@dumalogiya.ru>  Tue, 13 Feb 2018 05:12:00 +0300 

pulseeffects (3.1.6-2) unstable; urgency=low

  * update to version 3.1.6 upstream
  * add zam-plugins as a new dependency
  
 -- Mikhail Novosyolov <mikhailnov@dumalogiya.ru>  Sun, 21 Jan 2018 00:27:00 +0300 

pulseeffects (3.1.3-3) unstable; urgency=low

  * fix dependency: calf-ladspa --> calf-plugins
  
 -- Mikhail Novosyolov <mikhailnov@dumalogiya.ru>  Tue, 14 Dec 2017 20:02:00 +0300 
 
pulseeffects (3.1.3-2) unstable; urgency=low

  * Make the package architecture-independent
  
 -- Mikhail Novosyolov <mikhailnov@dumalogiya.ru>  Tue, 14 Dec 2017 19:51:00 +0300 
 
pulseeffects (3.1.3) unstable; urgency=low

  * Level meters: conversion from decibel to linear scale uses the correct factor
  * Auto volume: It is working in service mode and it does not reset the limiter
  
 -- Mikhail Novosyolov <mikhailnov@dumalogiya.ru>  Tue, 14 Dec 2017 19:43:00 +0300 

pulseeffects (3.1.2-git131220170843msk) unstable; urgency=low

  * add gstreamer1.0-pulseaudio as a dependency

 -- Mikhail Novosyolov <mikhailnov@dumalogiya.ru>  Wed, 13 Dec 2017 08:43:00 +0300 
 
pulseeffects (3.1.2-git131220170732msk) unstable; urgency=low

  * version 3.1.2 + latest Git

 -- Mikhail Novosyolov <mikhailnov@dumalogiya.ru>  Wed, 13 Dec 2017 07:33:00 +0300 
 
pulseeffects (3.0.7.5) unstable; urgency=low

  * fix 3.0.7.4 git merging

 -- Mikhail Novosyolov <mikhailnov@dumalogiya.ru>  Mon, 08 Nov 2017 22:21:00 +0300 
 
pulseeffects (3.0.7.4) unstable; urgency=low

  * = v3.0.7 upstream (synced with upstream versioning, all previous v3.0.7 here were v.3.0.6+git-master from upstream)

 -- Mikhail Novosyolov <mikhailnov@dumalogiya.ru>  Mon, 08 Nov 2017 22:21:00 +0300 

pulseeffects (3.0.7.3) unstable; urgency=high

  * Additional fixes for https://github.com/wwmm/pulseeffects/issues/111

 -- Mikhail Novosyolov <mikhailnov@dumalogiya.ru>  Mon, 08 Nov 2017 22:21:00 +0300 
 
pulseeffects (3.0.7.2) unstable; urgency=high

  * Fix https://github.com/wwmm/pulseeffects/issues/111 (loosing files while building the deb package)

 -- Mikhail Novosyolov <mikhailnov@dumalogiya.ru>  Mon, 06 Nov 2017 22:21:00 +0300 
 
pulseeffects (3.0.7) unstable; urgency=medium

  * Add Russian (ru) localisation

 -- Mikhail Novosyolov <mikhailnov@dumalogiya.ru>  Mon, 06 Nov 2017 22:21:00 +0300 

pulseeffects (3.0.6) unstable; urgency=medium

  * Package pulseeffects created

 -- Mikhail Novosyolov <mikhailnov@dumalogiya.ru>  Mon, 06 Nov 2017 22:21:00 +0300 <|MERGE_RESOLUTION|>--- conflicted
+++ resolved
@@ -1,12 +1,9 @@
-<<<<<<< HEAD
-=======
 pulseeffects (4.2.9-1) unstable; urgency=low
 
   * version 4.2.9 upstream
   
  -- Mikhail Novosyolov <mikhailnov@dumalogiya.ru>  Tue, 26 Aug 2018 23:46:00 +0300
  
->>>>>>> 5afbfb6f
 pulseeffects (4.2.8-4) unstable; urgency=low
 
   * use dh_scour
