--- conflicted
+++ resolved
@@ -1,8 +1,10 @@
-<<<<<<< HEAD
+pulseeffects (4.2.2-1) unstable; urgency=low
+
+  * version 4.2.2 upstream
+  
+ -- Mikhail Novosyolov <mikhailnov@dumalogiya.ru>  Mon, 30 Jul 2018 03:31:00 +0300 
+
 pulseeffects (4.2.1-3) unstable; urgency=low
-=======
-pulseeffects (4.2.1-2) unstable; urgency=low
->>>>>>> c2fc4f8f
 
   * add mda-lv2 optional dependency
   
