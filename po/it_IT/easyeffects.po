--- conflicted
+++ resolved
@@ -8,13 +8,8 @@
 msgstr ""
 "Project-Id-Version: \n"
 "Report-Msgid-Bugs-To: https://github.com/wwmm/easyeffects/issues\n"
-<<<<<<< HEAD
 "POT-Creation-Date: 2025-11-16 19:25+0000\n"
 "PO-Revision-Date: 2025-11-16 21:28+0000\n"
-=======
-"POT-Creation-Date: 2025-11-16 21:24+0000\n"
-"PO-Revision-Date: 2025-11-14 21:46+0000\n"
->>>>>>> 2e4814d3
 "Last-Translator: Giusy Digital <kurmikon@yahoo.com>\n"
 "Language-Team: Italian <https://hosted.weblate.org/projects/easyeffects/main/"
 "it/>\n"
@@ -2395,12 +2390,12 @@
 msgstr "Profili più utilizzati"
 
 #: src/contents/ui/PreferencesSheet.qml:466
-msgid "Force KDE's Breeze theme when Easy Effects starts"
+msgid "Force KDE's Breeze Theme when EasyEffects starts"
 msgstr ""
 
 #: src/contents/ui/PreferencesSheet.qml:467
 msgid ""
-"It is necessary to restart the service for changes in this setting to take "
+"It is necessary to restart EasyEffects for changes in this setting to take "
 "effect."
 msgstr ""
 
@@ -3084,6 +3079,16 @@
 msgid "Simple audio effects"
 msgstr "Effetti audio semplici"
 
+#: src/contents/ui/PreferencesSheet.qml:466
+msgid "Force KDE's Breeze theme when Easy Effects starts"
+msgstr ""
+
+#: src/contents/ui/PreferencesSheet.qml:467
+msgid ""
+"It is necessary to restart the service for changes in this setting to take "
+"effect."
+msgstr ""
+
 #~ msgid "Hardware profile"
 #~ msgstr "Profilo dispositivo"
 
