# EasyEffects Russian translation
# This file is distributed under the same license as the EasyEffects package.
# ⓒ  Mikhail Novosyolov [mikhailnov] <mikhailnov@dumalogiya.ru>, 2017-2019
# ⓒ  Georgiy Starodubtsov [Mewsimka] <mewsim-ka@yandex.ru>, 2018
# ⓒ  Denis Goncharov, 2018
# ⓒ  Vladimir Penchikov <vladi105@mail.ru>, 2018
msgid ""
msgstr ""
"Project-Id-Version: \n"
"Report-Msgid-Bugs-To: \n"
"POT-Creation-Date: 2022-08-14 14:44+0000\n"
"PO-Revision-Date: 2022-08-02 19:36+0000\n"
"Last-Translator: Giusy Digital <kurmikon@libero.it>\n"
"Language-Team: Russian <https://hosted.weblate.org/projects/easyeffects/main/"
"ru/>\n"
"Language: ru\n"
"MIME-Version: 1.0\n"
"Content-Type: text/plain; charset=UTF-8\n"
"Content-Transfer-Encoding: 8bit\n"
"Plural-Forms: nplurals=2; plural=(n > 1);\n"
"X-Generator: Weblate 4.14-dev\n"

#: data/com.github.wwmm.easyeffects.desktop.in:3
msgid "@APP_NAME@"
msgstr ""

#: data/com.github.wwmm.easyeffects.desktop.in:4
msgid "Equalizer, Compressor and Other Audio Effects"
msgstr "Эквалайзер, компрессор и прочие звуковые эффекты"

#: data/com.github.wwmm.easyeffects.desktop.in:5
msgid "Audio Effects for PipeWire Applications"
msgstr "Звуковые эффекты для приложений PipeWire"

#: data/com.github.wwmm.easyeffects.desktop.in:6
msgid "limiter;compressor;reverberation;equalizer;autovolume;"
msgstr "лимитер;компрессор;ребербатор;эквалайзер;автогромкость;"

#: data/schemas/com.github.wwmm.easyeffects.gschema.xml:14
#: data/schemas/com.github.wwmm.easyeffects.gschema.xml:17
msgid "\"Presets\""
msgstr "\"Предустановки\""

#: data/ui/app_info.ui:212
msgid "Enable/disable this application"
msgstr "Включить/выключить это приложение"

#: data/ui/app_info.ui:213
msgid "Enable"
msgstr "Включить"

#: data/ui/app_info.ui:225
msgid "Excluded App List: Add/remove this application"
msgstr "Список Исключений: Добавить/удалить приложение"

#: data/ui/app_info.ui:226
msgid "Exclude"
msgstr "Исключить"

#: data/ui/app_info.ui:247 data/ui/app_info.ui:249
msgid "Mute Application"
msgstr "Заглушить Приложение"

#: data/ui/app_info.ui:270
msgid "Change the volume of this application"
msgstr "Изменить громкость приложения"

#: data/ui/app_info.ui:272
msgid "Application Volume"
msgstr "Громкость Приложения"

#: data/ui/application_window.ui:6
msgid "_Preferences"
msgstr "_Настройки"

#: data/ui/application_window.ui:10
msgid "_Manual"
msgstr "_Руководство"

#: data/ui/application_window.ui:14
msgid "_Shortcuts"
msgstr "_Горячие клавиши"

#: data/ui/application_window.ui:20
msgid "_Reset Settings"
msgstr "_Сброс настроек"

#: data/ui/application_window.ui:26
msgid "_About EasyEffects"
msgstr "_О программе EasyEffects"

#: data/ui/application_window.ui:52 data/ui/reverb.ui:25
#: src/presets_menu.cpp:108 src/presets_menu.cpp:258 src/presets_menu.cpp:259
#: src/presets_menu.cpp:276 src/presets_menu.cpp:277
msgid "Presets"
msgstr "Предустановки"

#: data/ui/application_window.ui:54
msgid "Presets Menu"
msgstr "Меню предустановок"

#: data/ui/application_window.ui:61
msgid "Enable/disable the global bypass"
msgstr "Включить/выключить общий обход"

#: data/ui/application_window.ui:66
msgid "Global Bypass"
msgstr "Общий обход"

#: data/ui/application_window.ui:76
msgid "Primary Menu"
msgstr "Главное меню"

#: data/ui/application_window.ui:91
msgid "EasyEffects Window"
msgstr "Окно EasyEffects"

#: data/ui/apps_box.ui:17
msgid "Applications List"
msgstr "Список приложений"

#: data/ui/apps_box.ui:27
msgid "Empty List"
msgstr "Пустой список"

#: data/ui/apps_box.ui:28
msgid "No Audio Application Available"
msgstr "Нет доступных приложений аудио"

#: data/ui/autogain.ui:29
msgid "Target"
msgstr "Целевая громкость"

#: data/ui/autogain.ui:63
msgid "Maximum History"
msgstr "Исторически максимальный"

#: data/ui/autogain.ui:97
msgid "Reference"
msgstr "База"

#: data/ui/autogain.ui:109 data/ui/autogain.ui:150
msgid "Momentary"
msgstr "Моментальные измерения"

#: data/ui/autogain.ui:110 data/ui/autogain.ui:180
msgid "Short-Term"
msgstr "Краткосрочные измерения"

# Время интеграции — это величина, характеризующая быстродействие измерителя.
# https://tech.ebu.ch/docs/factsheets/Factsheet-R128-2011-RUS.pdf
# В документе выше переводчик перевел 'Integrated' как 'Интегрированные',
# хотя сам же написал, что это "измерения от начала до конца"
# Яндекс.Переводчик перевел лучше — "Комплексные измерения"
#: data/ui/autogain.ui:111 data/ui/autogain.ui:210
msgid "Integrated"
msgstr "Комплексные измерения"

#: data/ui/autogain.ui:112
msgid "Geometric Mean (MSI)"
msgstr "Среднее геометрическое (MSI)"

#: data/ui/autogain.ui:113
msgid "Geometric Mean (MS)"
msgstr "Среднее геометрическое (MS)"

#: data/ui/autogain.ui:114
msgid "Geometric Mean (MI)"
msgstr "Среднее геометрическое (MI)"

#: data/ui/autogain.ui:115
msgid "Geometric Mean (SI)"
msgstr "Среднее геометрическое (SI)"

# #, fuzzy
#: data/ui/autogain.ui:130
msgid "Reset History"
msgstr "Сброс истории"

#: data/ui/autogain.ui:240
msgid "Relative"
msgstr "Относительное значение"

# ??? Не уверен в переводе
#: data/ui/autogain.ui:270
msgid "Range"
msgstr "Диапазон"

#: data/ui/autogain.ui:303 data/ui/bass_loudness.ui:29
#: src/tags_plugin_name.cpp:40
msgid "Loudness"
msgstr "Громкость"

#: data/ui/autogain.ui:335
msgid "Output Gain"
msgstr "Усиление выхода"

# ###############################################
# https://github.com/wwmm/easyeffects/pull/289
# Left here for future thinking
# msgid "Influence of measurements with momentary integration time"
# msgstr "Влияние измерений с моментальным временем интеграции"
# msgid "Influence of measurements with short integration time"
# msgstr "Влияние измерений с малым временем интеграции"
# msgid "Influence of integrated measurements"
# msgstr "Влияние комплексных измерений"
# ###############################################
#: data/ui/autogain.ui:372 data/ui/bass_enhancer.ui:262
#: data/ui/bass_loudness.ui:146 data/ui/compressor.ui:576
#: data/ui/compressor.ui:1058 data/ui/convolver.ui:226 data/ui/crossfeed.ui:143
#: data/ui/crystalizer.ui:43 data/ui/deesser.ui:417 data/ui/delay.ui:235
#: data/ui/echo_canceller.ui:115 data/ui/equalizer.ui:298
#: data/ui/exciter.ui:262 data/ui/filter.ui:173 data/ui/gate.ui:715
#: data/ui/gate.ui:1196 data/ui/limiter.ui:728 data/ui/loudness.ui:177
#: data/ui/maximizer.ui:146 data/ui/multiband_compressor.ui:454
#: data/ui/multiband_gate.ui:454 data/ui/pipe_manager_box.ui:306
#: data/ui/pitch.ui:305 data/ui/presets_menu.ui:177 data/ui/reverb.ui:362
#: data/ui/rnnoise.ui:155 data/ui/stereo_tools.ui:40
#: data/ui/stereo_tools.ui:554 src/application_ui.cpp:278
#: src/application_ui.cpp:266
msgid "Input"
msgstr "Вход"

#: data/ui/autogain.ui:391 data/ui/bass_enhancer.ui:281
#: data/ui/bass_loudness.ui:165 data/ui/compressor.ui:1077
#: data/ui/convolver.ui:245 data/ui/crossfeed.ui:162 data/ui/crystalizer.ui:62
#: data/ui/deesser.ui:436 data/ui/delay.ui:254 data/ui/echo_canceller.ui:134
#: data/ui/equalizer.ui:317 data/ui/exciter.ui:281 data/ui/filter.ui:192
#: data/ui/gate.ui:1215 data/ui/limiter.ui:747 data/ui/loudness.ui:196
#: data/ui/maximizer.ui:165 data/ui/multiband_compressor.ui:473
#: data/ui/multiband_gate.ui:473 data/ui/pitch.ui:324 data/ui/reverb.ui:381
#: data/ui/rnnoise.ui:174 data/ui/stereo_tools.ui:573
msgid "Plugin Input Gain"
msgstr "Усиление входа"

#: data/ui/autogain.ui:456 data/ui/bass_enhancer.ui:346
#: data/ui/bass_loudness.ui:63 data/ui/bass_loudness.ui:230
#: data/ui/compressor.ui:1142 data/ui/convolver.ui:310 data/ui/crossfeed.ui:227
#: data/ui/crystalizer.ui:127 data/ui/deesser.ui:501 data/ui/delay.ui:319
#: data/ui/echo_canceller.ui:199 data/ui/equalizer.ui:382
#: data/ui/exciter.ui:346 data/ui/filter.ui:257 data/ui/gate.ui:1280
#: data/ui/limiter.ui:812 data/ui/loudness.ui:261 data/ui/maximizer.ui:230
#: data/ui/multiband_compressor.ui:538 data/ui/multiband_gate.ui:538
#: data/ui/pipe_manager_box.ui:209 data/ui/pitch.ui:389
#: data/ui/presets_menu.ui:28 data/ui/reverb.ui:446 data/ui/rnnoise.ui:239
#: data/ui/stereo_tools.ui:381 data/ui/stereo_tools.ui:638
#: src/application_ui.cpp:277 src/application_ui.cpp:265
msgid "Output"
msgstr "Выход"

#: data/ui/autogain.ui:475 data/ui/bass_enhancer.ui:365
#: data/ui/bass_loudness.ui:249 data/ui/compressor.ui:1161
#: data/ui/convolver.ui:329 data/ui/crossfeed.ui:246 data/ui/crystalizer.ui:146
#: data/ui/deesser.ui:520 data/ui/delay.ui:338 data/ui/echo_canceller.ui:218
#: data/ui/equalizer.ui:401 data/ui/exciter.ui:365 data/ui/filter.ui:276
#: data/ui/gate.ui:1299 data/ui/limiter.ui:831 data/ui/loudness.ui:280
#: data/ui/maximizer.ui:249 data/ui/multiband_compressor.ui:557
#: data/ui/multiband_gate.ui:557 data/ui/pitch.ui:408 data/ui/reverb.ui:465
#: data/ui/rnnoise.ui:258 data/ui/stereo_tools.ui:657
msgid "Plugin Output Gain"
msgstr "Усиление выхода"

#: data/ui/autogain.ui:538 data/ui/bass_enhancer.ui:459
#: data/ui/bass_loudness.ui:312 data/ui/compressor.ui:1224
#: data/ui/convolver.ui:392 data/ui/crossfeed.ui:309 data/ui/crystalizer.ui:201
#: data/ui/deesser.ui:643 data/ui/delay.ui:401 data/ui/echo_canceller.ui:281
#: data/ui/equalizer.ui:464 data/ui/equalizer_band.ui:223
#: data/ui/equalizer_band.ui:295 data/ui/exciter.ui:458 data/ui/filter.ui:339
#: data/ui/gate.ui:1392 data/ui/limiter.ui:894 data/ui/loudness.ui:343
#: data/ui/maximizer.ui:344 data/ui/multiband_compressor.ui:620
#: data/ui/multiband_gate.ui:620 data/ui/pitch.ui:471 data/ui/reverb.ui:528
#: data/ui/rnnoise.ui:321 data/ui/stereo_tools.ui:720
msgid "Reset"
msgstr "Сброс"

#: data/ui/autogain.ui:552 data/ui/bass_enhancer.ui:473
#: data/ui/bass_loudness.ui:326 data/ui/compressor.ui:1238
#: data/ui/convolver.ui:406 data/ui/crossfeed.ui:323 data/ui/deesser.ui:657
#: data/ui/delay.ui:415 data/ui/echo_canceller.ui:295 data/ui/equalizer.ui:478
#: data/ui/exciter.ui:472 data/ui/filter.ui:353 data/ui/gate.ui:1406
#: data/ui/limiter.ui:908 data/ui/loudness.ui:357 data/ui/maximizer.ui:358
#: data/ui/multiband_compressor.ui:634 data/ui/multiband_gate.ui:634
#: data/ui/pitch.ui:485 data/ui/reverb.ui:542 data/ui/rnnoise.ui:335
#: data/ui/stereo_tools.ui:734
msgid "Using"
msgstr "Используется"

# #, fuzzy
#: data/ui/autoload_row.ui:16 data/ui/compressor.ui:599 data/ui/gate.ui:738
msgid "Device"
msgstr "Устройство"

#: data/ui/autoload_row.ui:40 data/ui/factory_clients_listview.ui:44
#: data/ui/factory_modules_listview.ui:44 data/ui/pipe_manager_box.ui:53
#: data/ui/pipe_manager_box.ui:89 data/ui/presets_menu.ui:47
#: data/ui/presets_menu.ui:195
msgid "Name"
msgstr "Название"

#: data/ui/autoload_row.ui:64
msgid "Profile"
msgstr "Профиль"

#: data/ui/autoload_row.ui:89
msgid "Preset"
msgstr "Предустановка"

#: data/ui/autoload_row.ui:114
msgid "Remove this autoload preset"
msgstr "Удалить автозагружаемую предустановку"

#: data/ui/bass_enhancer.ui:23 data/ui/compressor.ui:529 data/ui/deesser.ui:24
#: data/ui/exciter.ui:23 data/ui/gate.ui:668
msgid "Listen"
msgstr "Прослушать"

#: data/ui/bass_enhancer.ui:34 data/ui/exciter.ui:34
msgid "Blend Harmonics"
msgstr "Смешение гармоник"

#: data/ui/bass_enhancer.ui:46 data/ui/exciter.ui:46
msgid "3rd"
msgstr "3-ий"

#: data/ui/bass_enhancer.ui:89 data/ui/exciter.ui:89
msgid "2nd"
msgstr "2-ой"

#: data/ui/bass_enhancer.ui:108 data/ui/exciter.ui:108
msgid "Amount"
msgstr "Величина"

#: data/ui/bass_enhancer.ui:142 data/ui/bass_enhancer.ui:424
#: data/ui/exciter.ui:142 data/ui/exciter.ui:424
msgid "Harmonics"
msgstr "Гармоники"

#: data/ui/bass_enhancer.ui:177 data/ui/exciter.ui:177
msgid "Scope"
msgstr "Диапазон частот"

#: data/ui/bass_enhancer.ui:211
msgid "Floor"
msgstr "Нижний порог"

#: data/ui/bass_enhancer.ui:240
msgid "Floor Value"
msgstr "Величина нижнего порога"

#: data/ui/bass_loudness.ui:97
msgid "Link"
msgstr "Указатель"

#: data/ui/blocklist_menu.ui:23 data/ui/blocklist_menu.ui:26
msgid "Application Name"
msgstr "Название приложения"

#: data/ui/blocklist_menu.ui:42
msgid "Add to Excluded Applications"
msgstr "Добавить в чёрный список приложений"

#: data/ui/blocklist_menu.ui:86
msgid "Excluded Applications List"
msgstr "Чёрный список приложений"

#: data/ui/blocklist_menu.ui:99
msgid "Show Excluded Applications"
msgstr "Отобразить чёрный список приложений"

#: data/ui/compressor.ui:41 src/tags_plugin_name.cpp:28
msgid "Compressor"
msgstr "Компрессор"

#: data/ui/compressor.ui:53 data/ui/compressor.ui:501 data/ui/compressor.ui:796
#: data/ui/deesser.ui:64 data/ui/equalizer.ui:62 data/ui/equalizer_band.ui:130
#: data/ui/gate.ui:640 data/ui/gate.ui:934 data/ui/limiter.ui:46
#: data/ui/multiband_compressor_band.ui:457 data/ui/multiband_gate_band.ui:520
#: data/ui/pitch.ui:32
msgid "Mode"
msgstr "Режим"

#: data/ui/compressor.ui:64 data/ui/multiband_compressor_band.ui:99
msgid "Downward"
msgstr "Нисходящий"

#: data/ui/compressor.ui:65 data/ui/multiband_compressor_band.ui:100
msgid "Upward"
msgstr "Восходящий"

#: data/ui/compressor.ui:66 data/ui/multiband_compressor_band.ui:101
msgid "Boosting"
msgstr "Усиление"

#: data/ui/compressor.ui:73 data/ui/multiband_compressor_band.ui:88
msgid "Compression Mode"
msgstr "Режим сжатия"

#: data/ui/compressor.ui:80 data/ui/multiband_compressor_band.ui:744
msgid "Boost Threshold"
msgstr "Порог усиления"

#: data/ui/compressor.ui:119 data/ui/multiband_compressor_band.ui:700
msgid "Boost Amount"
msgstr "Величина Усиления"

#: data/ui/compressor.ui:165 data/ui/gate.ui:60 data/ui/limiter.ui:262
#: data/ui/limiter.ui:485 data/ui/multiband_compressor_band.ui:186
#: data/ui/multiband_gate_band.ui:144
msgid "Attack"
msgstr "Атака"

#: data/ui/compressor.ui:176 data/ui/multiband_compressor_band.ui:166
msgid "Time"
msgstr "Время"

#: data/ui/compressor.ui:186 data/ui/deesser.ui:299 data/ui/gate.ui:153
#: data/ui/gate.ui:247 data/ui/limiter.ui:346 data/ui/maximizer.ui:30
#: data/ui/multiband_compressor_band.ui:177 data/ui/multiband_gate_band.ui:237
#: data/ui/multiband_gate_band.ui:331
msgid "Threshold"
msgstr "Порог срабатывания"

#: data/ui/compressor.ui:212 data/ui/multiband_compressor_band.ui:222
msgid "Attack Time"
msgstr "Время атаки"

#: data/ui/compressor.ui:234 data/ui/gate.ui:537
#: data/ui/multiband_compressor_band.ui:247
msgid "Attack Threshold"
msgstr "Порог атаки"

#: data/ui/compressor.ui:241 data/ui/gate.ui:66 data/ui/limiter.ui:304
#: data/ui/limiter.ui:522 data/ui/maximizer.ui:96
#: data/ui/multiband_compressor_band.ui:195 data/ui/multiband_gate_band.ui:150
msgid "Release"
msgstr "Восстановление"

#: data/ui/compressor.ui:267 data/ui/multiband_compressor_band.ui:274
msgid "Release Time"
msgstr "Время восстановления"

#: data/ui/compressor.ui:291 data/ui/gate.ui:591
#: data/ui/multiband_compressor_band.ui:302
msgid "Release Threshold"
msgstr "Порог восстановления"

#: data/ui/compressor.ui:298 data/ui/deesser.ui:333
#: data/ui/multiband_compressor_band.ui:309
msgid "Ratio"
msgstr "Степень сжатия"

#: data/ui/compressor.ui:335 data/ui/limiter.ui:558
#: data/ui/multiband_compressor_band.ui:347
msgid "Knee"
msgstr "Колено (излом)"

#: data/ui/compressor.ui:370 data/ui/deesser.ui:369 data/ui/gate.ui:428
#: data/ui/multiband_compressor_band.ui:385 data/ui/multiband_gate_band.ui:418
msgid "Makeup"
msgstr "Усиление вверх"

#: data/ui/compressor.ui:405 data/ui/delay.ui:105 data/ui/gate.ui:342
#: data/ui/multiband_compressor.ui:132 data/ui/multiband_gate.ui:132
#: data/ui/reverb.ui:208
msgid "Dry Level"
msgstr "Уровень сух."

#: data/ui/compressor.ui:440 data/ui/delay.ui:164 data/ui/gate.ui:347
#: data/ui/multiband_compressor.ui:166 data/ui/multiband_gate.ui:166
#: data/ui/reverb.ui:242
msgid "Wet Level"
msgstr "Уровень влаж."

# #, fuzzy
#: data/ui/compressor.ui:482 data/ui/compressor.ui:994 data/ui/gate.ui:621
#: data/ui/gate.ui:1132
msgid "Sidechain"
msgstr "Сайдчейн"

#: data/ui/compressor.ui:511 data/ui/deesser.ui:48 data/ui/gate.ui:650
#: data/ui/multiband_compressor_band.ui:468 data/ui/multiband_gate_band.ui:531
msgid "Peak"
msgstr "Пик"

#: data/ui/compressor.ui:512 data/ui/deesser.ui:47 data/ui/gate.ui:651
#: data/ui/multiband_compressor_band.ui:469 data/ui/multiband_gate_band.ui:532
msgid "RMS"
msgstr "RMS (среднеквадратичное значение)"

#: data/ui/compressor.ui:513 data/ui/compressor.ui:865 data/ui/gate.ui:652
#: data/ui/gate.ui:1003 data/ui/multiband_compressor_band.ui:470
#: data/ui/multiband_gate_band.ui:533
msgid "Low-Pass"
msgstr "Фильтр НЧ"

#: data/ui/compressor.ui:514 data/ui/gate.ui:653
#: data/ui/multiband_compressor_band.ui:471 data/ui/multiband_gate_band.ui:534
msgid "Uniform"
msgstr "Равномерно"

# #, fuzzy
#: data/ui/compressor.ui:521 data/ui/gate.ui:660
#: data/ui/multiband_compressor_band.ui:478 data/ui/multiband_gate_band.ui:541
msgid "Sidechain Mode"
msgstr "Режим сайдчейна"

# #, fuzzy
#: data/ui/compressor.ui:539 data/ui/gate.ui:678
#: data/ui/multiband_compressor_band.ui:485 data/ui/multiband_gate_band.ui:548
msgid "Source"
msgstr "Источник"

#: data/ui/compressor.ui:549 data/ui/gate.ui:688
#: data/ui/multiband_compressor_band.ui:496 data/ui/multiband_gate_band.ui:559
msgid "Middle"
msgstr "Средний"

# #, fuzzy
#: data/ui/compressor.ui:550 data/ui/gate.ui:689
#: data/ui/multiband_compressor_band.ui:497 data/ui/multiband_gate_band.ui:560
msgid "Side"
msgstr "Боковой"

#: data/ui/compressor.ui:551 data/ui/delay.ui:30 data/ui/equalizer.ui:216
#: data/ui/gate.ui:690 data/ui/multiband_compressor_band.ui:498
#: data/ui/multiband_gate_band.ui:561 data/ui/pipe_manager_box.ui:504
#: data/ui/stereo_tools.ui:161
msgid "Left"
msgstr "Левый"

#: data/ui/compressor.ui:552 data/ui/delay.ui:39 data/ui/equalizer.ui:228
#: data/ui/gate.ui:691 data/ui/multiband_compressor_band.ui:499
#: data/ui/multiband_gate_band.ui:562 data/ui/pipe_manager_box.ui:515
#: data/ui/stereo_tools.ui:216
msgid "Right"
msgstr "Правый"

# #, fuzzy
#: data/ui/compressor.ui:559 data/ui/gate.ui:698
#: data/ui/multiband_compressor.ui:71 data/ui/multiband_compressor_band.ui:506
#: data/ui/multiband_gate.ui:71 data/ui/multiband_gate_band.ui:569
msgid "Sidechain Source"
msgstr "Источник сайдчейна"

#: data/ui/compressor.ui:588 data/ui/equalizer_band.ui:98 data/ui/gate.ui:727
msgid "Type"
msgstr "Тип"

#: data/ui/compressor.ui:612
msgid "Feed-forward"
msgstr "Прямая связь"

#: data/ui/compressor.ui:613
msgid "Feed-back"
msgstr "Обратная связь"

#: data/ui/compressor.ui:614 data/ui/gate.ui:752
msgid "External"
msgstr "Внешний"

# #, fuzzy
#: data/ui/compressor.ui:621 data/ui/gate.ui:759
msgid "Sidechain Type"
msgstr "Тип сайдчейна"

# #, fuzzy
#: data/ui/compressor.ui:648 data/ui/gate.ui:786 src/plugins_box.cpp:652
msgid "Input Device"
msgstr "Устройство ввода"

#: data/ui/compressor.ui:656 data/ui/gate.ui:794
msgid "PreAmplification"
msgstr "Предусиление"

#: data/ui/compressor.ui:693 data/ui/gate.ui:831
#: data/ui/multiband_compressor_band.ui:633 data/ui/multiband_gate_band.ui:695
msgid "Reactivity"
msgstr "Скорость реакции"

#: data/ui/compressor.ui:730 data/ui/gate.ui:868 data/ui/limiter.ui:220
#: data/ui/multiband_compressor_band.ui:667 data/ui/multiband_gate_band.ui:728
msgid "Lookahead"
msgstr "Задержка (lookahead)"

# #, fuzzy
#: data/ui/compressor.ui:773 data/ui/gate.ui:911
msgid "Sidechain Filters"
msgstr "Фильтры сайдчейна"

#: data/ui/compressor.ui:783 data/ui/gate.ui:921
msgid "High-Pass"
msgstr "Фильтр ВЧ"

#: data/ui/compressor.ui:809 data/ui/equalizer_band.ui:197 data/ui/filter.ui:53
#: data/ui/gate.ui:947 data/ui/pipe_manager_box.ui:561
msgid "Frequency"
msgstr "Частота"

#: data/ui/compressor.ui:822 data/ui/compressor.ui:878
#: data/ui/equalizer_band.ui:108 data/ui/gate.ui:960 data/ui/gate.ui:1016
msgid "Off"
msgstr "Откл"

#: data/ui/compressor.ui:823 data/ui/compressor.ui:879 data/ui/gate.ui:961
#: data/ui/gate.ui:1017
msgid "12 dB/oct"
msgstr "12 Дб/окт"

#: data/ui/compressor.ui:824 data/ui/compressor.ui:880 data/ui/gate.ui:962
#: data/ui/gate.ui:1018
msgid "24 dB/oct"
msgstr "24 Дб/окт"

#: data/ui/compressor.ui:825 data/ui/compressor.ui:881 data/ui/gate.ui:963
#: data/ui/gate.ui:1019
msgid "36 dB/oct"
msgstr "36 Дб/окт"

#: data/ui/compressor.ui:832 data/ui/gate.ui:970
msgid "High-Pass Filter Mode"
msgstr "Режим высокочастотного фильтра"

#: data/ui/compressor.ui:858 data/ui/compressor.ui:914 data/ui/gate.ui:996
#: data/ui/gate.ui:1052
msgid "High-Pass Filter Frequency"
msgstr "Частота высокочастотного фильтра"

#: data/ui/compressor.ui:888 data/ui/gate.ui:1026
msgid "Low-Pass Filter Mode"
msgstr "Режим низкочастотного фильтра"

#: data/ui/compressor.ui:940
msgid "Gain"
msgstr "Усиление"

#: data/ui/compressor.ui:967 data/ui/gate.ui:1105
msgid "Envelope"
msgstr "Огибающая"

#: data/ui/compressor.ui:1021 data/ui/gate.ui:137 data/ui/gate.ui:1159
#: data/ui/multiband_gate_band.ui:221
msgid "Curve"
msgstr "Кривая"

#: data/ui/convolver.ui:40
msgid "L"
msgstr "Л"

#: data/ui/convolver.ui:43 data/ui/pipe_manager_box.ui:507
msgid "Left Channel"
msgstr "Левый Канал"

#: data/ui/convolver.ui:53
msgid "R"
msgstr "П"

#: data/ui/convolver.ui:56 data/ui/pipe_manager_box.ui:518
msgid "Right Channel"
msgstr "Правый Канал"

#: data/ui/convolver.ui:71
msgid "Impulses"
msgstr "Импульсы"

#: data/ui/convolver.ui:79 data/ui/convolver_menu_combine.ui:113
#: data/ui/convolver_menu_combine.ui:116
msgid "Combine"
msgstr "Объединить"

#: data/ui/convolver.ui:86
msgid "Stereo Width"
msgstr "Ширина стерео"

#: data/ui/convolver.ui:114
msgid "Spectrum"
msgstr "Спектр"

#: data/ui/convolver.ui:122
msgid "Log Scale"
msgstr "Логарифмическая шкала"

#: data/ui/convolver.ui:132 src/tags_plugin_name.cpp:25
msgid "Autogain"
msgstr "Нормализация громкости"

#: data/ui/convolver.ui:148
msgid "Rate"
msgstr "Частота"

#: data/ui/convolver.ui:169
msgid "Samples"
msgstr "Образцы"

#: data/ui/convolver.ui:190
msgid "Duration"
msgstr "Длительность"

#: data/ui/convolver_menu_combine.ui:15
msgid "Combine Impulse Responses"
msgstr "Объединить импульсные характеристики"

#: data/ui/convolver_menu_combine.ui:48
msgid "First Kernel"
msgstr "Первое ядро"

#: data/ui/convolver_menu_combine.ui:82
msgid "Second Kernel"
msgstr "Второе ядро"

#: data/ui/convolver_menu_combine.ui:91
msgid "Output File Name"
msgstr "Имя файла на выходе"

#: data/ui/convolver_menu_combine.ui:95
msgid "Combined Kernel Name"
msgstr "Имя суммарного ядра"

#: data/ui/convolver_menu_impulses.ui:16
msgid "Import Impulse"
msgstr "Импортировать импульс"

#: data/ui/convolver_menu_impulses.ui:25 data/ui/plugins_menu.ui:17
#: data/ui/presets_menu.ui:88 data/ui/presets_menu.ui:235
msgid "Search"
msgstr "Поиск"

#: data/ui/convolver_menu_impulses.ui:27
msgid "Search Impulse File"
msgstr "Поиск файла импульса"

#: data/ui/convolver_menu_impulses.ui:47
msgid "Impulse Files List"
msgstr "Список файлов импульса"

#: data/ui/crossfeed.ui:35
msgid "Default"
msgstr "По умолчанию"

#: data/ui/crossfeed.ui:58
msgid "Cutoff"
msgstr "Усечение"

#: data/ui/crossfeed.ui:93
msgid "Feed"
msgstr "Подача"

#: data/ui/crystalizer_band.ui:11
msgid "Bypass"
msgstr "Обход"

#: data/ui/crystalizer_band.ui:17 data/ui/equalizer_band.ui:321
#: data/ui/multiband_compressor_band.ui:136 data/ui/multiband_gate_band.ui:109
#: data/ui/stereo_tools.ui:171 data/ui/stereo_tools.ui:196
msgid "Mute"
msgstr "Приглушить"

#: data/ui/deesser.ui:40
msgid "Detection"
msgstr "Определение"

#: data/ui/deesser.ui:71
msgid "Wide"
msgstr "Ширина"

#: data/ui/deesser.ui:72
msgid "Split"
msgstr "Частота раздела"

#: data/ui/deesser.ui:88
msgid "F1 Split"
msgstr "Ч1 раздела"

#: data/ui/deesser.ui:108
msgid "Frequency 1 Split"
msgstr "Частота 1 раздела"

#: data/ui/deesser.ui:121
msgid "F2 Peak"
msgstr "Ч1 пик"

#: data/ui/deesser.ui:141
msgid "Frequency 2 Peak"
msgstr "Частота 2 пик"

#: data/ui/deesser.ui:159
msgid "F1 Gain"
msgstr "Ч1 усиление"

#: data/ui/deesser.ui:187
msgid "Frequency 1 Gain"
msgstr "Частота 1 усиление"

#: data/ui/deesser.ui:194
msgid "F2 Level"
msgstr "Ч2 уровень"

#: data/ui/deesser.ui:222
msgid "Frequency 2 Level"
msgstr "Частота 2 уровень"

#: data/ui/deesser.ui:229
msgid "F2 Peak Q"
msgstr "Ч2 пик добротности"

#: data/ui/deesser.ui:257
msgid "Frequency 2 Peak Q"
msgstr "Частота 2 пик добротности"

#: data/ui/deesser.ui:264
msgid "Laxity"
msgstr "Допуск на срабатывание"

#: data/ui/deesser.ui:579
msgid "Detected"
msgstr "Определено"

#: data/ui/deesser.ui:609 data/ui/gate.ui:423 data/ui/gate.ui:1078
#: data/ui/maximizer.ui:308 data/ui/multiband_gate_band.ui:413
msgid "Reduction"
msgstr "Ослабление"

#: data/ui/delay.ui:50 src/tags_plugin_name.cpp:33
msgid "Delay"
msgstr "Задержка"

#: data/ui/delay.ui:75
msgid "Left Delay"
msgstr "Задержка левого"

#: data/ui/delay.ui:97
msgid "Right Delay"
msgstr "Задержка правого"

#: data/ui/delay.ui:132
#, fuzzy
msgid "Left Dry Level"
msgstr "Уровень сух."

#: data/ui/delay.ui:156
#, fuzzy
msgid "Right Dry Level"
msgstr "Уровень сух."

#: data/ui/delay.ui:190
#, fuzzy
msgid "Left Wet Level"
msgstr "Уровень влаж."

#: data/ui/delay.ui:213
#, fuzzy
msgid "Right Wet Level"
msgstr "Уровень влаж."

# Taking lingual shortcuts to squeeze it in the text box
#: data/ui/echo_canceller.ui:30
msgid "Frame Size"
msgstr "Размер кадра"

#: data/ui/echo_canceller.ui:65
msgid "Filter Length"
msgstr "Длина фильтра"

#: data/ui/effects_box.ui:114
msgid "Excluded Apps"
msgstr "Приложения чёрного списка"

#: data/ui/equalizer.ui:29
msgid "Bands"
msgstr "Число полос"

#: data/ui/equalizer.ui:73
msgid "IIR"
msgstr "IIR"

#: data/ui/equalizer.ui:74
msgid "FIR"
msgstr "FIR"

#: data/ui/equalizer.ui:75
msgid "FFT"
msgstr "FFT"

#: data/ui/equalizer.ui:76
msgid "SPM"
msgstr "SPM"

#: data/ui/equalizer.ui:90 data/ui/stereo_tools.ui:52
#: data/ui/stereo_tools.ui:393
msgid "Balance"
msgstr "Баланс"

# #, fuzzy
#: data/ui/equalizer.ui:123
#, fuzzy
msgid "Pitch Left"
msgstr "Левый сайдчейн"

# #, fuzzy
#: data/ui/equalizer.ui:156
#, fuzzy
msgid "Pitch Right"
msgstr "Правый сайдчейн"

#: data/ui/equalizer.ui:251
msgid "Split Channels"
msgstr "Разделить каналы"

#: data/ui/equalizer.ui:257
msgid "Flat Response"
msgstr "Плоская АЧХ"

#: data/ui/equalizer.ui:265
msgid "Calculate Frequencies"
msgstr "Подсчитать частоты"

#: data/ui/equalizer.ui:273
msgid "Load APO Preset"
msgstr "Загрузить предустановку APO"

#: data/ui/equalizer_band.ui:109
msgid "Bell"
msgstr "Колокол"

#: data/ui/equalizer_band.ui:110
msgid "High Pass"
msgstr "Высокочастотный фильтр"

#: data/ui/equalizer_band.ui:111
msgid "High Shelf"
msgstr "Высокочастотный полочный фильтр"

#: data/ui/equalizer_band.ui:112
msgid "Low Pass"
msgstr "Фильтр низких частот"

#: data/ui/equalizer_band.ui:113
msgid "Low Shelf"
msgstr "Низкочастотный полочный фильтр"

#: data/ui/equalizer_band.ui:114
msgid "Notch"
msgstr "Вырез"

#: data/ui/equalizer_band.ui:115 data/ui/filter.ui:88
msgid "Resonance"
msgstr "Резонансы"

#: data/ui/equalizer_band.ui:116
msgid "All Pass"
msgstr "Фазовый"

#: data/ui/equalizer_band.ui:123
msgid "Band Type"
msgstr "Тип полосы"

#: data/ui/equalizer_band.ui:153
msgid "Band Mode"
msgstr "Режим полосы"

#: data/ui/equalizer_band.ui:160
msgid "Slope"
msgstr "Наклон"

#: data/ui/equalizer_band.ui:180
msgid "Band Slope"
msgstr "Наклон полосы"

#: data/ui/equalizer_band.ui:242
msgid "Width"
msgstr "Ширина"

#: data/ui/equalizer_band.ui:269
msgid "Quality"
msgstr "Качество"

#: data/ui/equalizer_band.ui:315 data/ui/multiband_compressor_band.ui:146
#: data/ui/multiband_gate_band.ui:119
msgid "Solo"
msgstr "Соло"

#: data/ui/exciter.ui:211
msgid "Ceil"
msgstr "Потолок"

#: data/ui/exciter.ui:240
msgid "Ceil Value"
msgstr "Величина потолка"

#: data/ui/factory_clients_listview.ui:72
msgid "API"
msgstr "API"

#: data/ui/factory_clients_listview.ui:100
msgid "Access"
msgstr "Доступ"

#: data/ui/factory_modules_listview.ui:72
msgid "Description"
msgstr "Описание"

#: data/ui/factory_rnnoise_listview.ui:24
msgid "Remove this model file"
msgstr "Удалить этот файл модели"

#: data/ui/filter.ui:25
msgid "12dB/oct Lowpass"
msgstr "12 дБ/окт фильтр НЧ"

#: data/ui/filter.ui:26
msgid "24dB/oct Lowpass"
msgstr "24 дБ/окт фильтр НЧ"

#: data/ui/filter.ui:27
msgid "36dB/oct Lowpass"
msgstr "36 дБ/окт фильтр НЧ"

#: data/ui/filter.ui:28
msgid "12dB/oct Highpass"
msgstr "12 дБ/окт фильтр ВЧ"

#: data/ui/filter.ui:29
msgid "24dB/oct Highpass"
msgstr "24 дБ/окт фильтр ВЧ"

#: data/ui/filter.ui:30
msgid "36dB/oct Highpass"
msgstr "36 дБ/окт фильтр ВЧ"

#: data/ui/filter.ui:31
msgid "6dB/oct Bandpass"
msgstr "6 дБ/окт полосовой"

#: data/ui/filter.ui:32
msgid "12dB/oct Bandpass"
msgstr "12 дБ/окт полосовой"

#: data/ui/filter.ui:33
msgid "18dB/oct Bandpass"
msgstr "18 дБ/окт полосовой"

#: data/ui/filter.ui:34
msgid "6dB/oct Bandreject"
msgstr "6 дБ/окт полосно-заграждающий"

#: data/ui/filter.ui:35
msgid "12dB/oct Bandreject"
msgstr "12 дБ/окт полосно-заграждающий"

#: data/ui/filter.ui:36
msgid "18dB/oct Bandreject"
msgstr "18 дБ/окт полосно-заграждающий"

#: data/ui/filter.ui:123
msgid "Inertia"
msgstr "Инертность"

# http://wikisound.org/Гейт: шумовой гейт или просто гейт — это электронное устройство или плагин динамической обработки, который используется для контроля уровня звукового сигнала. Гейт пропускает или глушит сигнал в зависимости от установленного порогового значения. Он очень часто используется для подавления шума в паузах.
#: data/ui/gate.ui:41 src/tags_plugin_name.cpp:38
msgid "Gate"
msgstr "Шумовые ворота (гейт)"

#: data/ui/gate.ui:159 data/ui/gate.ui:252 data/ui/multiband_gate_band.ui:243
#: data/ui/multiband_gate_band.ui:336
msgid "Zone"
msgstr "Зона"

#: data/ui/gate.ui:231 data/ui/multiband_gate_band.ui:315
msgid "Hysteresis"
msgstr "Гистерезис"

#: data/ui/gate.ui:326
#, fuzzy
msgid "Mix"
msgstr "Смешанный"

#: data/ui/gate.ui:510
msgid "Attack Zone Start"
msgstr "Зона Атаки"

#: data/ui/gate.ui:564
msgid "Release Zone Start"
msgstr "Зона Срабатывания"

#: data/ui/gate.ui:751
msgid "Internal"
msgstr "Внутренний"

#: data/ui/gate.ui:1358 data/ui/multiband_gate_band.ui:856
msgid "Gating"
msgstr "Гейтинг"

#: data/ui/limiter.ui:58
msgid "Oversampling"
msgstr "Передискретизация"

#: data/ui/limiter.ui:70
msgid "Dither"
msgstr "Подмешивание шума"

#: data/ui/limiter.ui:82
msgid "Herm Thin"
msgstr "Эрмит узкий"

#: data/ui/limiter.ui:83
msgid "Herm Wide"
msgstr "Эрмит широкий"

#: data/ui/limiter.ui:84
msgid "Herm Tail"
msgstr "Эрмит хвост"

#: data/ui/limiter.ui:85
msgid "Herm Duck"
msgstr "Эрмит нос"

#: data/ui/limiter.ui:86
msgid "Exp Thin"
msgstr "Эксп. узкий"

#: data/ui/limiter.ui:87
msgid "Exp Wide"
msgstr "Эксп. широкий"

#: data/ui/limiter.ui:88
msgid "Exp Tail"
msgstr "Эксп. хвост"

#: data/ui/limiter.ui:89
msgid "Exp Duck"
msgstr "Эксп. нос"

#: data/ui/limiter.ui:90
msgid "Line Thin"
msgstr "Лин. узкий"

#: data/ui/limiter.ui:91
msgid "Line Wide"
msgstr "Лин. широкий"

#: data/ui/limiter.ui:92
msgid "Line Tail"
msgstr "Лин. хвост"

#: data/ui/limiter.ui:93
msgid "Line Duck"
msgstr "Лин. нос"

#: data/ui/limiter.ui:109 data/ui/multiband_compressor.ui:53
#: data/ui/multiband_gate.ui:53
msgid "None"
msgstr "Нет"

#: data/ui/limiter.ui:110
msgid "Half x2(2L)"
msgstr "Половинный x2(2L)"

#: data/ui/limiter.ui:111
msgid "Half x2(3L)"
msgstr "Половинный x2(3L)"

#: data/ui/limiter.ui:112
msgid "Half x3(2L)"
msgstr "Половинный x3(2L)"

#: data/ui/limiter.ui:113
msgid "Half x3(3L)"
msgstr "Половинный x3(3L)"

#: data/ui/limiter.ui:114
msgid "Half x4(2L)"
msgstr "Половинный x4(2L)"

#: data/ui/limiter.ui:115
msgid "Half x4(3L)"
msgstr "Половинный x4(3L)"

#: data/ui/limiter.ui:116
msgid "Half x6(2L)"
msgstr "Половинный x6(2L)"

#: data/ui/limiter.ui:117
msgid "Half x6(3L)"
msgstr "Половинный x6(3L)"

#: data/ui/limiter.ui:118
msgid "Half x8(2L)"
msgstr "Половинный x8(2L)"

#: data/ui/limiter.ui:119
msgid "Half x8(3L)"
msgstr "Половинный x8(3L)"

#: data/ui/limiter.ui:120
msgid "Full x2(2L)"
msgstr "Полный x2(2L)"

#: data/ui/limiter.ui:121
msgid "Full x2(3L)"
msgstr "Полный x2(3L)"

#: data/ui/limiter.ui:122
msgid "Full x3(2L)"
msgstr "Полный x3(2L)"

#: data/ui/limiter.ui:123
msgid "Full x3(3L)"
msgstr "Полный x3(3L)"

#: data/ui/limiter.ui:124
msgid "Full x4(2L)"
msgstr "Полный x4(2L)"

#: data/ui/limiter.ui:125
msgid "Full x4(3L)"
msgstr "Полный x4(3L)"

#: data/ui/limiter.ui:126
msgid "Full x6(2L)"
msgstr "Полный x6(2L)"

#: data/ui/limiter.ui:127
msgid "Full x6(3L)"
msgstr "Полный x6(3L)"

#: data/ui/limiter.ui:128
msgid "Full x8(2L)"
msgstr "Полный x8(2L)"

#: data/ui/limiter.ui:129
msgid "Full x8(3L)"
msgstr "Полный x8(3L)"

#: data/ui/limiter.ui:179
msgid "SC PreAmp"
msgstr "Усиление сайдчейна"

#: data/ui/limiter.ui:208 data/ui/multiband_compressor_band.ui:626
#: data/ui/multiband_gate_band.ui:688
msgid "Sidechain PreAmplification"
msgstr "Предусиление сайдчейна"

#: data/ui/limiter.ui:383
msgid "Boost"
msgstr "Усиление"

# В данном режиме «Компрессор» обрабатывает сигналы сразу двух каналов (стерео), уравнивая их уровни.
#: data/ui/limiter.ui:398
msgid "Stereo Link"
msgstr "Стереосвязка"

# #, fuzzy
#: data/ui/limiter.ui:443 data/ui/multiband_compressor_band.ui:116
#: data/ui/multiband_gate_band.ui:89
msgid "External Sidechain"
msgstr "Внешняя Цепочка"

#: data/ui/limiter.ui:456 data/ui/multiband_compressor.ui:91
#: data/ui/multiband_gate.ui:91
msgid "External Sidechain Source"
msgstr "Источник Внешней Цепочки"

#: data/ui/limiter.ui:475
msgid "Auto Leveling"
msgstr "Автовыравнивание"

#: data/ui/limiter.ui:515
msgid "Auto Leveling Attack"
msgstr "Атака автовыравнивания"

#: data/ui/limiter.ui:551
msgid "Auto Leveling Release"
msgstr "Восстановление автовыравнивания"

#: data/ui/limiter.ui:586
msgid "Auto Leveling Knee"
msgstr "Колено автовыравнивания"

#: data/ui/limiter.ui:611
msgid "Gain Left"
msgstr "Усиление левого"

#: data/ui/limiter.ui:638
msgid "Gain Right"
msgstr "Усиление правого"

# #, fuzzy
#: data/ui/limiter.ui:665
msgid "Sidechain Left"
msgstr "Левый сайдчейн"

# #, fuzzy
#: data/ui/limiter.ui:692
msgid "Sidechain Right"
msgstr "Правый сайдчейн"

#: data/ui/loudness.ui:30
msgid "Standard"
msgstr "Стандартный"

#: data/ui/loudness.ui:42
msgid "Flat"
msgstr "Плоский"

# Taking lingual shortcuts to squeeze it in the text box
#: data/ui/loudness.ui:59
msgid "FFT Size"
msgstr "Размер FFT"

#: data/ui/loudness.ui:84
msgid "Fast Fourier Transform Size"
msgstr "Размер быстрого преобразования Фурье"

#: data/ui/loudness.ui:91
msgid "Output Volume"
msgstr "Громкость на выходе"

#: data/ui/loudness.ui:127
#, fuzzy
msgid "Clipping"
msgstr "Схема каналов"

#: data/ui/loudness.ui:155
msgid "Clipping Range"
msgstr ""

#: data/ui/maximizer.ui:63
msgid "Ceiling"
msgstr "Верхний порог"

# #, fuzzy
#: data/ui/multiband_compressor.ui:42 data/ui/multiband_gate.ui:42
msgid "Sidechain Boost"
msgstr "Усиление сайдчейна"

#: data/ui/multiband_compressor.ui:54 data/ui/multiband_gate.ui:54
msgid "Pink BT"
msgstr "БП розового"

#: data/ui/multiband_compressor.ui:55 data/ui/multiband_gate.ui:55
msgid "Pink MT"
msgstr "СП розового"

#: data/ui/multiband_compressor.ui:56 data/ui/multiband_gate.ui:56
msgid "Brown BT"
msgstr "БП коричневого"

#: data/ui/multiband_compressor.ui:57 data/ui/multiband_gate.ui:57
msgid "Brown MT"
msgstr "СП коричневого"

#: data/ui/multiband_compressor.ui:106 data/ui/multiband_gate.ui:106
msgid "Operating Mode"
msgstr "Режим работы"

#: data/ui/multiband_compressor.ui:117 data/ui/multiband_gate.ui:117
msgid "Classic"
msgstr "Классический"

#: data/ui/multiband_compressor.ui:118 data/ui/multiband_gate.ui:118
msgid "Modern"
msgstr "Современный"

#: data/ui/multiband_compressor.ui:227 data/ui/multiband_gate.ui:227
msgid "Bands List"
msgstr "Полосы"

#: data/ui/multiband_compressor.ui:236 data/ui/multiband_gate.ui:236
msgid "Band 1"
msgstr "Полоса 1"

#: data/ui/multiband_compressor.ui:253 data/ui/multiband_gate.ui:253
msgid "Band 2"
msgstr "Полоса 2"

#: data/ui/multiband_compressor.ui:279 data/ui/multiband_gate.ui:279
msgid "Band 3"
msgstr "Полоса 3"

#: data/ui/multiband_compressor.ui:305 data/ui/multiband_gate.ui:305
msgid "Band 4"
msgstr "Полоса 4"

#: data/ui/multiband_compressor.ui:331 data/ui/multiband_gate.ui:331
msgid "Band 5"
msgstr "Полоса 5"

#: data/ui/multiband_compressor.ui:357 data/ui/multiband_gate.ui:357
msgid "Band 6"
msgstr "Полоса 6"

#: data/ui/multiband_compressor.ui:383 data/ui/multiband_gate.ui:383
msgid "Band 7"
msgstr "Полоса 7"

#: data/ui/multiband_compressor.ui:409 data/ui/multiband_gate.ui:409
msgid "Band 8"
msgstr "Полоса 8"

#: data/ui/multiband_compressor_band.ui:18 data/ui/multiband_gate_band.ui:18
msgid "Band Start"
msgstr "Начало полосы"

#: data/ui/multiband_compressor_band.ui:57 data/ui/multiband_gate_band.ui:57
msgid "Band End"
msgstr "Конец полосы"

#: data/ui/multiband_compressor_band.ui:108
msgid "Band Compression Mode"
msgstr "Режим компрессии полосы"

#: data/ui/multiband_compressor_band.ui:126 data/ui/multiband_gate_band.ui:99
msgid "Band Bypass"
msgstr "Обход полосы"

# #, fuzzy
#: data/ui/multiband_compressor_band.ui:431 data/ui/multiband_gate_band.ui:494
msgid "Band Sidechain Options"
msgstr "Параметры сайдчейна полосы"

#: data/ui/multiband_compressor_band.ui:515 data/ui/multiband_gate_band.ui:578
msgid "Low-Cut Filter"
msgstr "Фильтр среза НЧ"

#: data/ui/multiband_compressor_band.ui:543 data/ui/multiband_gate_band.ui:606
msgid "Low-Cut Filter Frequency"
msgstr "Частота фильтра среза НЧ"

#: data/ui/multiband_compressor_band.ui:552 data/ui/multiband_gate_band.ui:615
msgid "High-Cut Filter"
msgstr "Фильтр среза ВЧ"

#: data/ui/multiband_compressor_band.ui:580 data/ui/multiband_gate_band.ui:643
msgid "High-Cut Filter Frequency"
msgstr "Частота фильтра среза ВЧ"

#: data/ui/multiband_compressor_band.ui:599 data/ui/multiband_gate_band.ui:662
msgid "PreAmp"
msgstr "Предусиление"

#: data/ui/multiband_compressor_band.ui:805
msgid "Band Gain"
msgstr "Усиление полосы"

#: data/ui/multiband_compressor_band.ui:830 data/ui/multiband_gate_band.ui:802
msgid "Band Envelope"
msgstr "Огибающая полосы"

#: data/ui/multiband_compressor_band.ui:855 data/ui/multiband_gate_band.ui:827
msgid "Band Curve"
msgstr "Кривая полосы"

#: data/ui/multiband_gate_band.ui:777
#, fuzzy
msgid "Band Reduction"
msgstr "Полоса 1 макс. подавление"

#: data/ui/pipe_manager_box.ui:27
msgid "General"
msgstr "Общие"

#: data/ui/pipe_manager_box.ui:34
msgid "Device Management"
msgstr "Управление Устройством"

#: data/ui/pipe_manager_box.ui:35
msgid ""
"It's recommended to NOT set EasyEffects Sink/Source as Default Device in "
"external applications (e.g. Gnome Settings and Plasma System Settings)."
msgstr ""
"Рекомендуется НЕ устанавливать источники EasyEffects в качестве Устройства "
"По-умолчанию во внешних приложениях (таких как Настройки Gnome и Параметры "
"Системы Plasma)."

#: data/ui/pipe_manager_box.ui:38 data/ui/pipe_manager_box.ui:44
msgid "Use Default Input"
msgstr "Использовать стандартный вход"

# #, fuzzy
#: data/ui/pipe_manager_box.ui:65
msgid "Custom Input Device"
msgstr "Выбрать устройство ввода"

#: data/ui/pipe_manager_box.ui:74 data/ui/pipe_manager_box.ui:80
msgid "Use Default Output"
msgstr "Использовать стандартный выход"

#: data/ui/pipe_manager_box.ui:101
msgid "Custom Output Device"
msgstr "Выбрать устройство вывода"

#: data/ui/pipe_manager_box.ui:112
msgid "Server Information"
msgstr "Информация о сервере"

#: data/ui/pipe_manager_box.ui:116
msgid "Header Version"
msgstr "Версия оболочки"

#: data/ui/pipe_manager_box.ui:127
msgid "Library Version"
msgstr "Версия библиотеки"

#: data/ui/pipe_manager_box.ui:138
msgid "Sampling Rate"
msgstr "Частота дискретизации"

#: data/ui/pipe_manager_box.ui:149
msgid "Minimum Quantum"
msgstr "Минимальное квантование"

#: data/ui/pipe_manager_box.ui:160
msgid "Maximum Quantum"
msgstr "Максимальное квантование"

#: data/ui/pipe_manager_box.ui:171
msgid "Default Quantum"
msgstr "Стандартное квантование"

#: data/ui/pipe_manager_box.ui:191
msgid "Presets Autoloading"
msgstr "Автозагрузка предустановок"

#: data/ui/pipe_manager_box.ui:232
msgid "Output Devices"
msgstr "Устройства вывода"

#: data/ui/pipe_manager_box.ui:249 src/application.cpp:251
#: src/application.cpp:250
msgid "Output Presets"
msgstr "Предустановки выхода"

#: data/ui/pipe_manager_box.ui:256 data/ui/pipe_manager_box.ui:348
msgid "Create Association"
msgstr "Создать ассоциацию"

#: data/ui/pipe_manager_box.ui:270
msgid "Add Autoloading Output Preset"
msgstr "Добавить в автозагрузку предустановку выхода"

#: data/ui/pipe_manager_box.ui:290
msgid "Output Autoloading Presets List"
msgstr "Список автозагружаемых предустановок выхода"

# #, fuzzy
#: data/ui/pipe_manager_box.ui:329
msgid "Input Devices"
msgstr "Устройства ввода"

#: data/ui/pipe_manager_box.ui:341 src/application.cpp:259
#: src/application.cpp:258
msgid "Input Presets"
msgstr "Предустановки входа"

#: data/ui/pipe_manager_box.ui:362
msgid "Add Autoloading Input Preset"
msgstr "Добавить в автозагрузку предустановку входа"

#: data/ui/pipe_manager_box.ui:381
msgid "Input Autoloading Presets List"
msgstr "Список автозагружаемых предустановок входа"

#: data/ui/pipe_manager_box.ui:411
msgid "Modules"
msgstr "Модули"

#: data/ui/pipe_manager_box.ui:429
msgid "Modules List"
msgstr "Список модулей"

#: data/ui/pipe_manager_box.ui:443
msgid "Clients"
msgstr "Клиенты"

#: data/ui/pipe_manager_box.ui:461
msgid "Clients List"
msgstr "Список клиентов"

#: data/ui/pipe_manager_box.ui:475
msgid "Test Signal"
msgstr "Проверочный сигнал"

#: data/ui/pipe_manager_box.ui:480 data/ui/preferences_spectrum.ui:9
msgid "State"
msgstr "Состояние"

#: data/ui/pipe_manager_box.ui:483 data/ui/preferences_spectrum.ui:12
msgid "Enabled"
msgstr "Включено"

#: data/ui/pipe_manager_box.ui:498
msgid "Properties"
msgstr "Свойства"

#: data/ui/pipe_manager_box.ui:501
msgid "Channels"
msgstr "Каналы"

#: data/ui/pipe_manager_box.ui:526
msgid "Both"
msgstr "Оба"

#: data/ui/pipe_manager_box.ui:530
msgid "Both Channels"
msgstr "Оба канала"

#: data/ui/pipe_manager_box.ui:539
msgid "Waveform"
msgstr "Форма волны"

#: data/ui/pipe_manager_box.ui:543
msgid "Sine Wave"
msgstr "Синусоида"

#: data/ui/pipe_manager_box.ui:552
msgid "White Noise"
msgstr "Белый шум"

#: data/ui/pitch.ui:43
msgid "High Speed"
msgstr "Высокая скорость"

#: data/ui/pitch.ui:44
msgid "High Quality"
msgstr "Высокое качество"

#: data/ui/pitch.ui:45
msgid "High Consistency"
msgstr "Высокая согласованность"

#: data/ui/pitch.ui:59
msgid "Formant"
msgstr "Форманта"

#: data/ui/pitch.ui:70
msgid "Shifted"
msgstr "Смещённый"

#: data/ui/pitch.ui:71
msgid "Preserved"
msgstr "Сохраняемый"

#: data/ui/pitch.ui:97
msgid "Transients"
msgstr "Переходные звуки"

#: data/ui/pitch.ui:108
msgid "Crisp"
msgstr "Чёткость"

#: data/ui/pitch.ui:109
msgid "Mixed"
msgstr "Смешанный"

#: data/ui/pitch.ui:110
msgid "Smooth"
msgstr "Гладкий"

#: data/ui/pitch.ui:124
msgid "Detector"
msgstr "Детектор"

#: data/ui/pitch.ui:135
msgid "Compound"
msgstr "Составной"

#: data/ui/pitch.ui:136
msgid "Percussive"
msgstr "Ударный"

#: data/ui/pitch.ui:137
msgid "Soft"
msgstr "Мягкий"

#: data/ui/pitch.ui:151
msgid "Phase"
msgstr "Фаза"

#: data/ui/pitch.ui:162
msgid "Laminar"
msgstr "Ламинарный"

#: data/ui/pitch.ui:163
msgid "Independent"
msgstr "Независимый"

#: data/ui/pitch.ui:188
msgid "Cents"
msgstr "Центы"

#: data/ui/pitch.ui:222
msgid "Semitones"
msgstr "Полутона"

#: data/ui/pitch.ui:256
msgid "Octaves"
msgstr "Октавы"

#: data/ui/plugin_row.ui:39
msgid "Remove this effect"
msgstr "Удалить этот эффект"

#: data/ui/plugin_row.ui:51
msgid "Enable/disable this effect"
msgstr "Включить/отключить эффект"

#: data/ui/plugin_row.ui:63
msgid "Change the position of this effect"
msgstr "Изменить позицию эффекта"

#: data/ui/plugins_box.ui:19
msgid "Add Effect"
msgstr "Добавить эффект"

#: data/ui/plugins_box.ui:68
msgid "Used Plugins List"
msgstr "Список используемых плагинов"

#: data/ui/plugins_box.ui:129
msgid "No Effects"
msgstr "Без эффектов"

#: data/ui/plugins_box.ui:130
msgid "Audio Stream Not Modified"
msgstr "Аудиопоток не изменён"

#: data/ui/plugins_menu.ui:19
msgid "Search Plugin"
msgstr "Найти плагин"

#: data/ui/plugins_menu.ui:74
msgid "Plugins List"
msgstr "Список плагинов"

#: data/ui/preferences_general.ui:5
msgid "_General"
msgstr "_Общие"

# #, fuzzy
#: data/ui/preferences_general.ui:10
msgid "Service"
msgstr "Служба"

#: data/ui/preferences_general.ui:13
msgid "Launch Service at System Startup"
msgstr "Запускать службу при старте системы"

#: data/ui/preferences_general.ui:26
msgid "Shutdown on Window Closing"
msgstr "Завершать работу при закрытии окна"

#: data/ui/preferences_general.ui:40
msgid "Audio"
msgstr "Аудио"

#: data/ui/preferences_general.ui:43
msgid "Process All Output Streams"
msgstr "Обрабатывать все выходные потоки"

#: data/ui/preferences_general.ui:55
msgid "Process All Input Streams"
msgstr "Обрабатывать все входные потоки"

#: data/ui/preferences_general.ui:67
msgid "Ignore Streams from Monitor of Devices"
msgstr "Игнорировать потоки с монитора устройств"

#: data/ui/preferences_general.ui:79
msgid "Use Cubic Volume"
msgstr "Использовать кубическую громкость"

#: data/ui/preferences_general.ui:91
msgid "Reset Volume of EasyEffects Virtual Devices at Startup"
msgstr "Сбрасывать громкость виртуальных устройств EasyEffects при запуске"

#: data/ui/preferences_general.ui:103
msgid "Inactivity Timeout"
msgstr "Тайм-аут бездействия"

#: data/ui/preferences_general.ui:128 data/ui/preferences_spectrum.ui:26
msgid "Style"
msgstr "Стиль"

#: data/ui/preferences_general.ui:131
msgid "Use Dark Theme"
msgstr "Использовать тёмную тему"

#: data/ui/preferences_general.ui:143
msgid "Hide Menus on Outside Clicks"
msgstr "Скрывать меню по щелчку вне фокуса"

#: data/ui/preferences_spectrum.ui:5
msgid "_Spectrum"
msgstr "_Спектр"

#: data/ui/preferences_spectrum.ui:29
msgid "Shape"
msgstr "Форма"

#: data/ui/preferences_spectrum.ui:35
msgid "Bars"
msgstr "Полосы"

#: data/ui/preferences_spectrum.ui:36
msgid "Lines"
msgstr "Линии"

#: data/ui/preferences_spectrum.ui:37
msgid "Dots"
msgstr "Точки"

#: data/ui/preferences_spectrum.ui:46
msgid "Points"
msgstr "Пункты"

#: data/ui/preferences_spectrum.ui:68
msgid "Height"
msgstr "Высота"

#: data/ui/preferences_spectrum.ui:91
msgid "Line Width"
msgstr "Ширина линии"

#: data/ui/preferences_spectrum.ui:114
msgid "Fill"
msgstr "Заполнять"

#: data/ui/preferences_spectrum.ui:126
msgid "Show Bars Border"
msgstr "Отобразить границы полос"

#: data/ui/preferences_spectrum.ui:138
msgid "Rounded Corners"
msgstr "Скруглённые углы"

#: data/ui/preferences_spectrum.ui:152
msgid "Color"
msgstr "Цвет"

#: data/ui/preferences_spectrum.ui:155
msgid "Lines and Bars"
msgstr "Линии и полосы"

#: data/ui/preferences_spectrum.ui:169
msgid "Axis Labels"
msgstr "Разметка осей"

#: data/ui/preferences_spectrum.ui:185
msgid "Frequency Range"
msgstr "Диапазон частот"

#: data/ui/preferences_spectrum.ui:188
msgid "Minimum"
msgstr "Минимум"

#: data/ui/preferences_spectrum.ui:211
msgid "Maximum"
msgstr "Максимум"

#: data/ui/preset_row.ui:25 src/convolver_menu_impulses.cpp:181
msgid "Load"
msgstr "Загрузить"

#: data/ui/preset_row.ui:34
msgid "Save current settings to this preset file"
msgstr "Сохранить текущие настройки в этот файл предустановки"

#: data/ui/preset_row.ui:44
msgid "Remove this preset file"
msgstr "Удалить этот файл с предустановками"

#: data/ui/presets_menu.ui:51
msgid "New Output Preset Name"
msgstr "Имя новой предустановки выхода"

#: data/ui/presets_menu.ui:59 data/ui/presets_menu.ui:207
msgid "Create a new preset"
msgstr "Создать новую предустановку"

#: data/ui/presets_menu.ui:73 data/ui/presets_menu.ui:221
msgid "Import a preset"
msgstr "Импорт предустановки"

#: data/ui/presets_menu.ui:90
msgid "Search Output Preset"
msgstr "Поиск предустановки выхода"

#: data/ui/presets_menu.ui:151
msgid "Output Presets List"
msgstr "Список предустановок выхода"

#: data/ui/presets_menu.ui:199
msgid "New Input Preset Name"
msgstr "Имя новой предустановки входа"

#: data/ui/presets_menu.ui:237
msgid "Search Input Preset"
msgstr "Поиск предустановки входа"

#: data/ui/presets_menu.ui:298
msgid "Input Presets List"
msgstr "Список предустановок входа"

#: data/ui/reverb.ui:41
msgid "High Frequency Damping"
msgstr "Высокочастотное демпфирование"

# Taking lingual shortcuts to squeeze it in the text box
#: data/ui/reverb.ui:73
msgid "Room Size"
msgstr "Размер комнаты"

#: data/ui/reverb.ui:81
msgid "Small"
msgstr "Маленькая"

#: data/ui/reverb.ui:82
msgid "Medium"
msgstr "Средняя"

#: data/ui/reverb.ui:83
msgid "Large"
msgstr "Огромная"

#: data/ui/reverb.ui:84
msgid "Tunnel"
msgstr "Туннель"

#: data/ui/reverb.ui:85
msgid "Large/smooth"
msgstr "Большой/плавный"

#: data/ui/reverb.ui:86
msgid "Experimental"
msgstr "Экспериментальный"

#: data/ui/reverb.ui:103
msgid "Diffusion"
msgstr "Диффузия"

#: data/ui/reverb.ui:140
msgid "Pre Delay"
msgstr "Предзадержка"

#: data/ui/reverb.ui:173
msgid "Decay Time"
msgstr "Время распада"

#: data/ui/reverb.ui:277
msgid "Bass Cut"
msgstr "Срез басов"

#: data/ui/reverb.ui:312
msgid "Treble Cut"
msgstr "Срез тембра"

#: data/ui/reverb.ui:580
msgid "Ambience"
msgstr "Окр. среда"

#: data/ui/reverb.ui:587
msgid "Empty Walls"
msgstr "Пустые стены"

# Taking lingual shortcuts to squeeze it in the text box
#: data/ui/reverb.ui:600
msgid "Room"
msgstr "Комната"

#: data/ui/reverb.ui:607
msgid "Large Empty Hall"
msgstr "Большой пустой зал"

#: data/ui/reverb.ui:620
msgid "Disco"
msgstr "Диско"

#: data/ui/reverb.ui:627
msgid "Large Occupied Hall"
msgstr "Большой занятый чем-то зал"

#: data/ui/rnnoise.ui:31
msgid "Import Model"
msgstr "Импортировать модель"

#: data/ui/rnnoise.ui:40
msgid "Models"
msgstr "Модели"

#. If this changes, it has to be updated in src/rnnoise_ui.cpp as default_model_name
#: data/ui/rnnoise.ui:62 src/rnnoise_ui.cpp:94 src/rnnoise_ui.cpp:240
#: src/rnnoise_ui.cpp:274
msgid "Standard Model"
msgstr "Стандартная модель"

#: data/ui/rnnoise.ui:90
msgid "RNNoise Models List"
msgstr "Список моделей RNNoise"

#: data/ui/rnnoise.ui:110
msgid "Model Not Loaded"
msgstr "Модель Не Загружена"

#: data/ui/rnnoise.ui:116
msgid "Active Model"
msgstr "Активная модель"

#: data/ui/rnnoise.ui:124
msgid "Standard RNNoise Model"
msgstr "Стандартная модель RNNoise"

# #, fuzzy
#: data/ui/shortcuts.ui:11
msgid "Overview"
msgstr "Обзор"

#: data/ui/shortcuts.ui:16
msgid "Open the EasyEffects Manual"
msgstr "Открыть руководство EasyEffects"

#: data/ui/shortcuts.ui:23
msgid "Fullscreen/Restore from fullscreen"
msgstr "Полноэкраный режим / выйти из полного экрана"

#: data/ui/shortcuts.ui:30
msgid "Close the Window"
msgstr "Закрыть окно"

#: data/ui/shortcuts.ui:37
msgid "Quit EasyEffects"
msgstr "Выход из EasyEffects"

#: data/ui/stereo_tools.ui:79
msgid "Input Balance"
msgstr "Баланс входа"

#: data/ui/stereo_tools.ui:88
msgid "Softclip"
msgstr "Софтклиппер"

#: data/ui/stereo_tools.ui:116
msgid "Softclip Level"
msgstr "Уровень софтклипа"

#: data/ui/stereo_tools.ui:128
msgid "Stereo Matrix"
msgstr "Матрица стерео"

#: data/ui/stereo_tools.ui:138
msgid "LR > LR (Stereo Default)"
msgstr "ЛП > ЛП (стерео по умолчанию)"

#: data/ui/stereo_tools.ui:139
msgid "LR > MS (Stereo to Mid-Side)"
msgstr "Стерео > Моно-Раздельно"

#: data/ui/stereo_tools.ui:140
msgid "MS > LR (Mid-Side to Stereo)"
msgstr "Моно-Раздельно > Стерео"

#: data/ui/stereo_tools.ui:141
msgid "LR > LL (Mono Left Channel)"
msgstr "Стерео > Моно левый канал"

#: data/ui/stereo_tools.ui:142
msgid "LR > RR (Mono Right Channel)"
msgstr "Стерео > Моно правый канал"

#: data/ui/stereo_tools.ui:143
msgid "LR > L+R (Mono Sum L+R)"
msgstr "Стерео > Моно левый+правый каналы"

#: data/ui/stereo_tools.ui:144
msgid "LR > RL (Stereo Flip Channels)"
msgstr "Стерео > Поменять каналы местами"

#: data/ui/stereo_tools.ui:147
msgid "Stereo Mode"
msgstr "Режим стерео"

#: data/ui/stereo_tools.ui:180 data/ui/stereo_tools.ui:205
msgid "Invert Phase"
msgstr "Инвертировать фазу"

#: data/ui/stereo_tools.ui:232
msgid "Side Level"
msgstr "Боковой уровень"

#: data/ui/stereo_tools.ui:268
msgid "Side Balance"
msgstr "Боковой баланс"

#: data/ui/stereo_tools.ui:304
msgid "Middle Level"
msgstr "Средний уровень"

#: data/ui/stereo_tools.ui:340
msgid "Middle Panorama"
msgstr "Срединная панорама"

#: data/ui/stereo_tools.ui:420
msgid "Output Balance"
msgstr "Баланс выхода"

#: data/ui/stereo_tools.ui:429
msgid "Delay L/R"
msgstr "Задержка Л/П"

#: data/ui/stereo_tools.ui:456
msgid "Delay Left Right"
msgstr "Задержка левый правый"

#: data/ui/stereo_tools.ui:465
msgid "Stereo Base"
msgstr "Стерео база"

#: data/ui/stereo_tools.ui:501
msgid "Stereo Phase"
msgstr "Стерео фаза"

#: src/app_info.cpp:64
msgid "Running"
msgstr "Выполняется"

#: src/app_info.cpp:66
msgid "Suspended"
msgstr "Приостановлено"

#: src/app_info.cpp:68
msgid "Idle"
msgstr "Простаивает"

#: src/app_info.cpp:70
msgid "Creating"
msgstr "Создание"

#: src/app_info.cpp:72
msgid "Error"
msgstr "Ошибка"

#: src/app_info.cpp:74
msgid "Unknown"
msgstr "Неизвестно"

#: src/app_info.cpp:226
msgid "channels"
msgstr "каналы"

<<<<<<< HEAD
#: src/application.cpp:415 src/application.cpp:413
msgid "Audio effects for PipeWire applications"
msgstr "Звуковые эффекты для приложений PipeWire"

#: src/application.cpp:509 src/application.cpp:503
msgid "Quit EasyEffects. Useful when running in service mode."
msgstr "Выход из EasyEffects. Полезно при запуске в режиме службы."

#: src/application.cpp:512 src/application.cpp:506
msgid "Load a preset. Example: easyeffects -l music"
msgstr "Загрузить предустановку. Пример: easyeffects -l music"

#: src/application.cpp:515 src/application.cpp:509
msgid "Reset EasyEffects."
msgstr "Сброс настроек EasyEffects."

#: src/application.cpp:518 src/application.cpp:512
msgid "Hide the Window."
msgstr "Скрыть окно."

#: src/application.cpp:521 src/application.cpp:515
msgid "Global bypass. 1 to enable, 2 to disable and 3 to get status"
msgstr "Глобальный обход. 1 — включить, 2 — отключить, 3 — получение статуса"

#: src/application.cpp:524 src/application.cpp:518
=======
#: src/application.cpp:414
msgid "Audio effects for PipeWire applications"
msgstr "Звуковые эффекты для приложений PipeWire"

#: src/application.cpp:507
msgid "Quit EasyEffects. Useful when running in service mode."
msgstr "Выход из EasyEffects. Полезно при запуске в режиме службы."

#: src/application.cpp:510
msgid "Load a preset. Example: easyeffects -l music"
msgstr "Загрузить предустановку. Пример: easyeffects -l music"

#: src/application.cpp:513
msgid "Reset EasyEffects."
msgstr "Сброс настроек EasyEffects."

#: src/application.cpp:516
msgid "Hide the Window."
msgstr "Скрыть окно."

#: src/application.cpp:519
msgid "Global bypass. 1 to enable, 2 to disable and 3 to get status"
msgstr "Глобальный обход. 1 — включить, 2 — отключить, 3 — получение статуса"

#: src/application.cpp:522
>>>>>>> 4a20d47f
msgid "Show available presets."
msgstr "Показать доступные предустановки."

#: src/application_ui.cpp:279 src/application_ui.cpp:267
msgid "PipeWire"
msgstr "PipeWire"

#: src/convolver_menu_impulses.cpp:99
msgid "The File Is Not Regular"
msgstr "Не Стандартный Файл"

#: src/convolver_menu_impulses.cpp:104
msgid "The Impulse File May Be Corrupted or Unsupported"
msgstr "Файл Импульса Может Быть Поврежден или Не Поддерживается"

#: src/convolver_menu_impulses.cpp:109
msgid "Only Stereo Impulse Files Are Supported"
msgstr "Поддерживаются только Стерео файлы импульса"

#: src/convolver_menu_impulses.cpp:119
msgid "Impulse File Not Imported"
msgstr "Файл импульса не импортирован"

#: src/convolver_menu_impulses.cpp:125
msgid "Import Impulse File"
msgstr "Импортировать файл импульса"

#: src/convolver_menu_impulses.cpp:126 src/equalizer_ui.cpp:350
#: src/presets_menu.cpp:102 src/rnnoise_ui.cpp:131
msgid "Open"
msgstr "Открыть"

#: src/convolver_menu_impulses.cpp:126 src/equalizer_ui.cpp:350
#: src/presets_menu.cpp:103 src/rnnoise_ui.cpp:131
msgid "Cancel"
msgstr "Отмена"

#: src/convolver_menu_impulses.cpp:130
msgid "Impulse Response"
msgstr "Импульсная реакция"

#: src/convolver_menu_impulses.cpp:243
msgid "Load Impulse"
msgstr "Загрузить импульс"

#: src/convolver_menu_impulses.cpp:246
msgid "Remove Impulse"
msgstr "Удалить Импульс"

#: src/convolver_ui.cpp:323
msgid "No Impulse File Loaded"
msgstr "Нет загруженного файла импульса"

#: src/convolver_ui.cpp:345
msgid "Failed To Load The Impulse File"
msgstr "Не удалось загрузить файл импульса"

#: src/effects_box.cpp:263 src/plugins_box.cpp:653
msgid "Recorders"
msgstr "Рекордеры"

#: src/effects_box.cpp:286 src/plugins_box.cpp:673
msgid "Players"
msgstr "Проигрыватели"

#: src/effects_box.cpp:309
msgid "Effects"
msgstr "Эффекты"

#: src/equalizer_band_box.cpp:91
msgid "infinity"
msgstr "бесконечно"

#: src/equalizer_ui.cpp:349
msgid "Import APO Preset File"
msgstr "Импортировать файл предустановки APO"

#: src/equalizer_ui.cpp:355
msgid "APO Presets"
msgstr "Предустановки APO"

#: src/equalizer_ui.cpp:369
msgid ""
"APO Preset Not Loaded. File Format May Be Wrong. Please Check Its Content."
msgstr ""
"Предустановки APO не загружены. Формат файла может быть не верным. "
"Пожалуйста, проверьте его содержимое."

#: src/pipe_manager_box.cpp:327
msgid "Remove Autoloading Preset"
msgstr "Удалить автозагрузку предустановки"

#: src/plugins_box.cpp:607
msgid "Remove"
msgstr "Удалить"

#: src/plugins_box.cpp:674
msgid "Output Device"
msgstr "Устройство вывода"

#: src/plugins_menu.cpp:142
msgid "Add"
msgstr "Добавить"

#: src/presets_menu.cpp:102
msgid "Import Preset"
msgstr "Импорт предустановки"

#: src/rnnoise_ui.cpp:89
msgid ""
"Selected Model Not Loaded. Its Format May Be Unsupported. Fell Back To The "
"Standard Model."
msgstr ""
"Выбранная модель не загружена. Данный формат может быть не поддерживаемым. "
"Возвращение на стандартную модель."

#: src/rnnoise_ui.cpp:130
msgid "Import Model File"
msgstr "Импорт файла модели"

#: src/rnnoise_ui.cpp:135
msgid "RNNoise Models"
msgstr "Модели RNNoise"

# Энхансер (он же Эксайтер) — это прибор, который генерирует высшие гармоники низких частот, благодаря чему повышается локализация низких частот и их «читаемость».
# «Бас-Энхансер» или «Глубокий бас»
#: src/tags_plugin_name.cpp:26
msgid "Bass Enhancer"
msgstr "Усиление басов (бас-энхансер)"

#: src/tags_plugin_name.cpp:27
msgid "Bass Loudness"
msgstr "Громкость баса"

#: src/tags_plugin_name.cpp:29
msgid "Convolver"
msgstr "Конвольвер"

#: src/tags_plugin_name.cpp:30
msgid "Crossfeed"
msgstr "Перекрёстная подача"

#: src/tags_plugin_name.cpp:31
msgid "Crystalizer"
msgstr "Кристаллизатор"

# http://wikisound.org/Деэссер; предназначен для уменьшения или устранения избыточно шипящих звуков в записи человеческого голоса
#: src/tags_plugin_name.cpp:32
msgid "Deesser"
msgstr "Антишипение (деэссер)"

#: src/tags_plugin_name.cpp:34
msgid "Echo Canceller"
msgstr "Эхоподавление"

#: src/tags_plugin_name.cpp:35
msgid "Equalizer"
msgstr "Эквалайзер"

#: src/tags_plugin_name.cpp:36
msgid "Exciter"
msgstr "Эксайтер"

#: src/tags_plugin_name.cpp:37
msgid "Filter"
msgstr "Фильтр"

#: src/tags_plugin_name.cpp:39
msgid "Limiter"
msgstr "Ограничитель уровня звука (лимитер)"

#: src/tags_plugin_name.cpp:41
msgid "Maximizer"
msgstr "Максимизатор"

#: src/tags_plugin_name.cpp:42
msgid "Multiband Compressor"
msgstr "Многополосный компрессор"

#: src/tags_plugin_name.cpp:43
msgid "Multiband Gate"
msgstr "Многополосные шумовые ворота"

#: src/tags_plugin_name.cpp:44
msgid "Pitch"
msgstr "Высота тона"

#: src/tags_plugin_name.cpp:45
msgid "Reverberation"
msgstr "Реверберация"

#: src/tags_plugin_name.cpp:46
msgid "Noise Reduction"
msgstr "Подавление шума"

#: src/tags_plugin_name.cpp:47
msgid "Stereo Tools"
msgstr "Стереокорректоры"

#. For translators: {} is replaced by the effect name.
#: src/ui_helpers.cpp:81
msgid "{} Not Available"
msgstr ""

#. For translators: {} is replaced by the package name.
#: src/ui_helpers.cpp:84
msgid "{} Is Not Installed On The System"
msgstr ""

#. Add custom button to hint the user to press ESC to destroy the dialog.
#. This has been introduced because multiple GTK4 dialogs shown at
#. the same time could have issues on Wayland and the only way to
#. close the outer one is pressing ESC, the mouse click does not work.
#: src/ui_helpers.cpp:116
msgid "Close (Press ESC)"
msgstr "Закрыть (Нажмите ESC)"

#: src/ui_helpers.cpp:140 src/ui_helpers.cpp:159
msgid "-inf"
msgstr "-inf"

#: data/com.github.wwmm.easyeffects.desktop.in:3
msgid "EasyEffects"
msgstr "EasyEffects"

#~ msgid "Output Presets: "
#~ msgstr "Предустановки выхода: "

#~ msgid "Input Presets: "
#~ msgstr "Предустановки входа: "

#~ msgid "Split Mode"
#~ msgstr "Режим раздела"

#~ msgid "Split 1/2"
#~ msgstr "Разделение 1/2"

#~ msgid "Split Frequency 1"
#~ msgstr "Частота раздела 1"

#~ msgid "Split 2/3"
#~ msgstr "Разделение 2/3"

#~ msgid "Split Frequency 2"
#~ msgstr "Частота раздела 2"

#~ msgid "Split 3/4"
#~ msgstr "Разделение 3/4"

#~ msgid "Split Frequency 3"
#~ msgstr "Частота раздела 3"

#~ msgid "Sub Band"
#~ msgstr "Подполоса"

#~ msgid "Band 1 Bypass"
#~ msgstr "Полоса 1 обход"

#~ msgid "Band 1 Solo"
#~ msgstr "Полоса 1 соло"

#~ msgid "Band 1 Detection"
#~ msgstr "Полоса 1 обнаружение"

#~ msgid "Band 1 Attack"
#~ msgstr "Полоса 1 атака"

#~ msgid "Band 1 Release"
#~ msgstr "Полоса 1 восстановление"

#~ msgid "Band 1 Threshold"
#~ msgstr "Полоса 1 порог"

#~ msgid "Band 1 Ratio"
#~ msgstr "Полоса 1 соотношение"

#~ msgid "Band 1 Knee"
#~ msgstr "Полоса 1 колено"

#~ msgid "Band 1 Makeup"
#~ msgstr "Полоса 1 усиление вверх"

#~ msgid "Max Reduction"
#~ msgstr "Максимум подавления"

#~ msgid "Low Band"
#~ msgstr "Низкие частоты"

#~ msgid "Band 2 Bypass"
#~ msgstr "Полоса 2 обход"

#~ msgid "Band 2 Solo"
#~ msgstr "Полоса 2 соло"

#~ msgid "Band 2 Detection"
#~ msgstr "Полоса 2 обнаружение"

#~ msgid "Band 2 Attack"
#~ msgstr "Полоса 2 атака"

#~ msgid "Band 2 Release"
#~ msgstr "Полоса 2 восстановление"

#~ msgid "Band 2 Threshold"
#~ msgstr "Полоса 2 порог"

#~ msgid "Band 2 Ratio"
#~ msgstr "Полоса 2 соотношение"

#~ msgid "Band 2 Knee"
#~ msgstr "Полоса 2 колено"

#~ msgid "Band 2 Makeup"
#~ msgstr "Полоса 2 усиление вверх"

#~ msgid "Band 2 Max Reduction"
#~ msgstr "Полоса 2 макс. подавление"

#~ msgid "Mid Band"
#~ msgstr "Средние частоты"

#~ msgid "Band 3 Bypass"
#~ msgstr "Полоса 3 обход"

#~ msgid "Band 3 Solo"
#~ msgstr "Полоса 3 соло"

#~ msgid "Band 3 Detection"
#~ msgstr "Полоса 3 обнаружение"

#~ msgid "Band 3 Attack"
#~ msgstr "Полоса 3 атака"

#~ msgid "Band 3 Release"
#~ msgstr "Полоса 3 восстановление"

#~ msgid "Band 3 Threshold"
#~ msgstr "Полоса 3 порог"

#~ msgid "Band 3 Ratio"
#~ msgstr "Полоса 3 соотношение"

#~ msgid "Band 3 Knee"
#~ msgstr "Полоса 3 колено"

#~ msgid "Band 3 Makeup"
#~ msgstr "Полоса 3 усиление вверх"

#~ msgid "Band 3 Max Reduction"
#~ msgstr "Полоса 3 макс. подавление"

#~ msgid "High Band"
#~ msgstr "Высокие частоты"

#~ msgid "Band 4 Bypass"
#~ msgstr "Полоса 4 обход"

#~ msgid "Band 4 Solo"
#~ msgstr "Полоса 4 соло"

#~ msgid "Band 4 Detection"
#~ msgstr "Полоса 4 обнаружение"

#~ msgid "Band 4 Attack"
#~ msgstr "Полоса 4 атака"

#~ msgid "Band 4 Release"
#~ msgstr "Полоса 4 восстановление"

#~ msgid "Band 4 Threshold"
#~ msgstr "Полоса 4 порог"

#~ msgid "Band 4 Ratio"
#~ msgstr "Полоса 4 соотношение"

#~ msgid "Band 4 Knee"
#~ msgstr "Полоса 4 колено"

#~ msgid "Band 4 Makeup"
#~ msgstr "Полоса 4 усиление вверх"

#~ msgid "Band 4 Max Reduction"
#~ msgstr "Полоса 4 макс. подавление"

#~ msgid "Wet Amount"
#~ msgstr "Влажность"

#~ msgid "Dry Amount"
#~ msgstr "Сухость"

#~ msgid "Wellington Wallace"
#~ msgstr "Веллингтон Уоллис"

#~ msgid ""
#~ "EasyEffects is an advanced audio manipulation tool. It includes an "
#~ "equalizer, limiter, compressor and a reverberation tool, just to mention "
#~ "a few. To complement this there is also a built in spectrum analyzer."
#~ msgstr ""
#~ "EasyEffects — это продвинутый набор инструментов для работы со звуком. "
#~ "Приложение включает в себя эквалайзер, ограничитель (лимитер), "
#~ "компрессор, утилиту для реверберации и многое другое. Более того, имеется "
#~ "встроенный анализатор аудиоспектра."

#~ msgid ""
#~ "EasyEffects is the successor to PulseEffects. EasyEffects only supports "
#~ "PipeWire's audio server. PulseAudio users should instead use PulseEffects."
#~ msgstr ""
#~ "EasyEffects является наследником PulseEffects. EasyEffects поддерживает "
#~ "только PipeWire в качестве аудио-сервера. Пользователи PulseAudio должны "
#~ "продолжать использовать PulseEffects."

#~ msgid ""
#~ "Because EasyEffects uses the default PipeWire sound server it will work "
#~ "with most, if not all, applications you use. All supported applications "
#~ "are presented in the main window, where each can be enabled individually."
#~ msgstr ""
#~ "Так как EasyEffects использует стандартный сервер PipeWire, программа "
#~ "будет работать с большинством используемых вами приложений. Все "
#~ "поддерживаемые приложения представлены в главном окне, где каждое может "
#~ "быть настроено индивидуально."

#~ msgid ""
#~ "Besides manipulating sound output, EasyEffects is able to apply effects "
#~ "to an input device, such as a microphone. This is, for example, useful in "
#~ "audio recording, but it also works well during voice conversations."
#~ msgstr ""
#~ "Помимо изменения звука на выходе, EasyEffects также может использовать "
#~ "звуковые эффекты для входных аудио-потоков, таких как микрофон. К "
#~ "примеру, это может быть полезно во время аудиозаписи или голосовой "
#~ "конференции."

#~ msgid ""
#~ "When EasyEffects is launched it will conveniently remember the "
#~ "configuration used in the last session. It is also possible to save all "
#~ "the current settings as profiles."
#~ msgstr ""
#~ "При запуске, EasyEffects автоматически подгрузит ваши настройки из "
#~ "предыдущей сессии. Также вы можете сохранить ваши текущие настройки в "
#~ "качестве загружаемого профиля."

#~ msgid "The main page showing two audio output apps"
#~ msgstr "Главная страница отображает приложения с выходными аудио-потоками"

#~ msgid "The bass enhancer page showing audio controls"
#~ msgstr "Страница усиления басов отображает настройки аудио"

#~ msgid "The convolver page showing audio controls"
#~ msgstr "Страница конвольвера отображает настройки аудио"

#~ msgid "This release adds the following features:"
#~ msgstr "Этот выпуск привносит следующие возможности:"

#~ msgid "This release fixes the following bugs:"
#~ msgstr "Этот выпуск исправляет следующие ошибки:"

#~ msgid "The interface of the pitch plugin was improved"
#~ msgstr "Улучшен интерфейс плагина высоты тона"

#~ msgid "Our application icon is now compatible with desktops that uses QT"
#~ msgstr ""
#~ "Значок нашего приложения теперь совместим с рабочими столами, "
#~ "использующими QT"

#~ msgid ""
#~ "Our blocklist code will use the `application.id` tag if the stream sets it"
#~ msgstr ""
#~ "Наш код чёрного списка будет использовать тег `application.id`, если "
#~ "поток укажет его"

#~ msgid ""
#~ "In order to avoid problems with the mouse scroll the entries in the "
#~ "applications list shown in our `Players/Recorders`"
#~ msgstr ""
#~ "Во избежание проблем с колесом мыши записи в списке приложений "
#~ "отображаются в `Проигрыватели/Рекордеры`"

#~ msgid ""
#~ "tab do not show a volume scale anymore. More details about the problem "
#~ "and the solution for it can be found on #1211"
#~ msgstr ""
#~ "вкладка больше не показывает шкалу громкости. Подробнее о проблеме и её "
#~ "решении можно узнать в #1211"

#~ msgid "and #1427"
#~ msgstr "и #1427"

#~ msgid ""
#~ "When no application is available for display in the `Players/Recorders` a "
#~ "message will be shown to the user"
#~ msgstr ""
#~ "Когда ни одно приложение не доступно для отображения в `Проигрывателях/"
#~ "Рекордерах`, пользователю будет показано сообщение"

#~ msgid "Many translation updates"
#~ msgstr "Крупное обновление переводов"

#, fuzzy
#~ msgid ""
#~ "Fixed a bug where EasyEffects crashed when the number of points displayed "
#~ "in the spectrum was changed while"
#~ msgstr ""
#~ "Исправлена ошибка, при которой EasyEffeects аварийно завершал работу, "
#~ "когда изменялось количество точек, отображаемых в спектре, в то время как"

#~ msgid "our pipeline was active and the spectrum widget was visible"
#~ msgstr "наш канал обработки был активен, и виджет спектра отображался"

#~ msgid ""
#~ "The pipeline latency value displayed in our window could be wrong in some "
#~ "situations. This was fixed."
#~ msgstr ""
#~ "Значение задержки канала обработки, отображаемое в нашем окне, могло быть "
#~ "неверным в некоторых ситуациях. Это было исправлено."

#~ msgid ""
#~ "There is a new setting allowing the user to select an inactivity timeout "
#~ "for the pipeline. When no client is playing"
#~ msgstr ""
#~ "Появился новый параметр, позволяющая пользователю выбирать тайм-аут "
#~ "бездействия для канала обработки. Когда ни один клиент не играет"

#~ msgid ""
#~ "to or recording from our devices the filters will be unlinked after the "
#~ "timeout is reached. This is done to make sure"
#~ msgstr ""
#~ "или записывает с наших устройств, фильтры будут отключены после "
#~ "достижения тайм-аута. Это делается для уверенности в том, что"

#~ msgid "we do not waste CPU power processing silence."
#~ msgstr "не тратится мощность процессора на обработку тишины."

#~ msgid ""
#~ "The autogain plugin now allows the user to select which of the three "
#~ "loudness are used to calculate the geometric"
#~ msgstr ""
#~ "Плагин нормализации громкости теперь позволяет пользователю выбрать один "
#~ "из трёх уровней для расчета среднего"

#~ msgid "mean."
#~ msgstr "геометрического."

#~ msgid ""
#~ "The autogain plugin now allows the maximum history to be set and does not "
#~ "use `libebur128` histogram mode anymore."
#~ msgstr ""
#~ "Плагин нормализации громкости теперь позволяет устанавливать максимальную "
#~ "историю и больше не использует режим гистограммы «libebur128»."

#~ msgid ""
#~ "This should avoid the cases where the `Integrated` loudness gets stuck "
#~ "forever in the same value."
#~ msgstr ""
#~ "Это поможет избегать случаев, когда «встроенная» громкость навсегда "
#~ "застревает на одном и том же значении."

#~ msgid ""
#~ "EasyEffects icon has been updated in a way that should make it visible in "
#~ "QT desktops."
#~ msgstr ""
#~ "Значок EasyEffects был обновлён таким образом, чтобы сделать его видимым "
#~ "на рабочих столах QT."

#~ msgid "This release fixes the following bug:"
#~ msgstr "В этом выпуске исправлены следующие ошибки:"

#~ msgid ""
#~ "The command line option that returns the global bypass state is working "
#~ "again."
#~ msgstr ""
#~ "Параметр командной строки, возвращающий состояние глобального обхода, "
#~ "снова работает."

#~ msgid "This release adds the following feature:"
#~ msgstr "Этот выпуск добавляет следующие возможности:"

#~ msgid ""
#~ "The crossfeed filter should deal better with PipeWire's dynamic latency "
#~ "switches. Jumps in volume level should not happen anymore in these "
#~ "situations."
#~ msgstr ""
#~ "Фильтр перекрестной подачи должен лучше работать с динамическим "
#~ "изменением задержек PipeWire. Больше не должны возникать ситуации, "
#~ "приводящие к скачкам громкости."

#~ msgid ""
#~ "Fixed a bug that prevented mono microphones from properly working with "
#~ "EasyEffects"
#~ msgstr ""
#~ "Исправлена ошибка, не дававшая моно-микрофонам корректно работать с "
#~ "EasyEffects"

#~ msgid "Support for the next PipeWire release `0.3.44`"
#~ msgstr "Поддержка PipeWire версии `0.3.44`"

#~ msgid ""
#~ "The autogain filter should deal better with PipeWire's dynamic latency "
#~ "switches. Jumps in volume level should not happen anymore in these "
#~ "situations."
#~ msgstr ""
#~ "Фильтр автогейн должен лучше работать с динамическим изменением задержек "
#~ "PipeWire. Теперь ситуации со скачками уровня громкости больше не должны "
#~ "возникать."

#~ msgid ""
#~ "We added an option that allows the volume and mute state of our virtual "
#~ "devices to be reset when EasyEffects starts. It should help with the "
#~ "cases were our devices are muted by the audio server for unknown reasons."
#~ msgstr ""
#~ "Мы добавили опцию, позволяющую сбрасывать уровень громкости и заглушение "
#~ "устройства во время запуска EasyEffects. Это должно помочь в случае, "
#~ "когда ваши устройства по неизвестным причинам заглушаются аудио-сервером."

#~ msgid "Better support for computer suspending."
#~ msgstr "Улучшена поддержка спящего режима."

#~ msgid "Updated translations"
#~ msgstr "Обновление перевода"

#~ msgid ""
#~ "Fixed a bug where trying to create an autoloading profile without having "
#~ "presets caused the application to crash."
#~ msgstr ""
#~ "Исправлена ошибка, при которой попытка создать профиль для автозагрузки, "
#~ "не имеющий предустановок, приводила к вылету приложения."

#~ msgid ""
#~ "Fixed a bug where setting a equalizer band `quality` to `zero` would lead "
#~ "to an application crash."
#~ msgstr ""
#~ "Исправлена ошибка, при которой установка полосы эквалайзера в \"ноль\" "
#~ "приводила к аварийному завершению приложения."

#~ msgid ""
#~ "LibAdwaita is used to create some parts of our window and for handling "
#~ "the switching between dark and light themes."
#~ msgstr ""
#~ "LibAdwaita используется для создания некоторых частей окна приложения и "
#~ "управления переключением между тёмной и светлой темами."

#~ msgid "The settings menu has been redesigned using LibAdwaita widgets."
#~ msgstr ""
#~ "Дизайн меню настроек приложения был изменен с использованием виджетов "
#~ "LibAdwaita."

#~ msgid ""
#~ "Equalizer APO preset import feature has been improved to apply not only "
#~ "the Bell filter, but also other supported ones"
#~ msgstr ""
#~ "Функция импорта предустановок для Equalizer APO была улучшена: теперь "
#~ "возможно применить не только \"Bell\", но и другие поддерживаемые фильтры"

#~ msgid ""
#~ "The `Reset All Settings` function in our menu should work in Flatpak now."
#~ msgstr ""
#~ "Функция «Сброс всех настроек» в меню теперь должна работать и с Flatpak."

#~ msgid ""
#~ "We have a new option that allows the user to disable our menus "
#~ "`autohide`. This may help to workaround some bugs Popover menus currently "
#~ "have on gtk4."
#~ msgstr ""
#~ "Теперь у нас есть новая опция, которая позволяет пользователю отключить "
#~ "\"автоскрытие\" меню. Это должно помочь обойти некоторые ошибки "
#~ "наложения, имеющиеся в gtk4."

#~ msgid ""
#~ "More robust parsing to import APO presets saved with comma as thousands "
#~ "separator in central frequency band."
#~ msgstr ""
#~ "Большинство сложных для обработки при импорте предустановок APO, "
#~ "сохранены с использованием запятой в качестве разделителя в центральный "
#~ "полосе частот."

#~ msgid ""
#~ "The fmt library is a new dependency At least while the c++ compilers do "
#~ "not implement its features. This is expected to happen in the next years."
#~ msgstr ""
#~ "Библиотека fmt является новой зависимостью, поскольку компилятор C++ на "
#~ "данный момент не может реализовать ее возможности. Поддержка ожидается в "
#~ "ближайшие несколько лет."

#~ msgid ""
#~ "GTKMM and GLIBMM are not a dependency anymore. We now use gtk4 directly."
#~ msgstr ""
#~ "GTKMM и GLIBMM больше не являются зависимостями. Теперь мы используем "
#~ "gtk4 напрямую."

#~ msgid ""
#~ "It is now possible to combine impulse responses in the Convolver "
#~ "interface. A new impulse file is generated and it should be visible in "
#~ "the impulse list."
#~ msgstr ""
#~ "Теперь вы можете объединять характеристики импульсов в интерфейсе "
#~ "Конвольвера. Новые файлы импульсов созданы и должны быть видны в списке."

#~ msgid ""
#~ "Improved `x axis` drawings in our plots. Now the number of labels is "
#~ "adjusted dynamically depending on our window width."
#~ msgstr ""
#~ "Улучшена горизонтальная отрисовка внутри окна приложения. Теперь "
#~ "количество элементов изменяется динамически в зависимости от ширины окна."

#~ msgid ""
#~ "The documentation has been updated reflecting the new EasyEffects "
#~ "features. Old references about PulseEffects have been removed. The "
#~ "documentation button has been added in the menu section."
#~ msgstr ""
#~ "Была обновлена пользовательская документация в связи с добавлением в "
#~ "EasyEffects новых возможностей. Старые отсылки к PulseEffects были "
#~ "удалены. Кнопка для вызова документации была добавлена в качестве секции "
#~ "Меню."

#~ msgid ""
#~ "When a spinbutton is filled with an out of range value, now it is updated "
#~ "with the lowest/highest value rather than resetting to the previous one."
#~ msgstr ""
#~ "Когда регулятор установлен в положение, превышающее возможное значение, "
#~ "он будет обновлен до наименьшего/высшего значения, наиболее "
#~ "соответствующего предыдущему."

#~ msgid ""
#~ "The application window now remembers the maximized state and restores it "
#~ "on the next opening event."
#~ msgstr ""
#~ "Окно приложения теперь запоминает свое состояние, и будет восстановлено "
#~ "при его следующем открытии."

#~ msgid "The `tbb` library is a new dependency"
#~ msgstr "Библиотека tbb теперь является новой зависимостью"

#~ msgid ""
#~ "The Limiter and the Multiband Compressor plugins can now use an optional "
#~ "external sidechain."
#~ msgstr ""
#~ "Плагины Лимитер и Многополосный компрессор теперь могут использоваться в "
#~ "качестве опционального внешнего сайдчейна."

#~ msgid ""
#~ "The Autogain plugin now allows the user to select which Loudness is used "
#~ "as reference for the volume correction."
#~ msgstr ""
#~ "Плагин Автогейн теперь позволяет пользователям выбрать, какая громкость "
#~ "будет использоваться в качестве значения для коррекции её уровня."

#~ msgid ""
#~ "The APO Profile Import feature of Equalizer plugin now parses the \"Pre "
#~ "Amplification\" parameter."
#~ msgstr ""
#~ "Функция импорта предустановок APO для плагина Эквалайзера, теперь "
#~ "считывает параметры Предусиления."

#~ msgid "Optional Cubic Volume can be enabled in General Settings."
#~ msgstr ""
#~ "Теперь в главных настройках можно выбрать Кубический Уровень в качестве "
#~ "опции."

#~ msgid ""
#~ "PipeWire monitor streams are now excluded and removed from the "
#~ "applications list."
#~ msgstr ""
#~ "Монитор источников PipeWire был исключён и удалён из списка приложений."

#~ msgid "Hopefully crashes like the one reported at [1172]( are fixed."
#~ msgstr ""
#~ "Надеемся, что ошибки вылета приложения, указанные в отчете [1172] были "
#~ "исправлены."

#~ msgid "Prevented a case in which Spectrum was crashing."
#~ msgstr ""
#~ "Предотвращена ошибка, связанная со Спектром, приводящая к аварийному "
#~ "завершению приложения."

#~ msgid ""
#~ "Pavucontrol is not added anymore to input applications list on systems "
#~ "with localization different than English."
#~ msgstr ""
#~ "Pavucontrol больше не указывается в списке приложений с источниками "
#~ "аудиопотоков в системах, локализация которых отличается от английской."

#~ msgid ""
#~ "Improved compatibility with WirePlumber. This is needed to run on systems "
#~ "that decided to use it instead of the"
#~ msgstr ""
#~ "Улучшена совместимость с WirePlumber, необходимая для работы в системах, "
#~ "использующих го в качестве основного"

#~ msgid "built-in PipeWire session manager. More information at issue [1144]("
#~ msgstr ""
#~ "менеджера управления сессиями PipeWire. Больше информации в отчете [1144]"

#~ msgid ""
#~ "When trying to add an autoloading profile for a device already in the "
#~ "list its target preset will be updated. This way we can change the "
#~ "profile preset without having to remove and recreating it."
#~ msgstr ""
#~ "При попытке добавить профиль для автозагрузки для устройства, "
#~ "находящегося в списке, его цель будет обновлена. С помощью этого, мы "
#~ "сможем изменять предустановки профиля без необходимости удалять и "
#~ "пересоздавать его заново."

#~ msgid ""
#~ "The preset autoloading support implementation was redesigned again. It "
#~ "should work on more hardware now. For more information see issue [1051]("
#~ msgstr ""
#~ "Реализация поддержки автозагрузки профилей была заново переписана. Теперь "
#~ "она должна работать с большим количеством оборудования. Более детальная "
#~ "информация в отчете [1051]"

#~ msgid ""
#~ "If the Limiter or the Maximizer are set in the last position of the "
#~ "plugin stack, new plugins are added at the second to last position in "
#~ "order to prevent hardware damage on eventually high output level."
#~ msgstr ""
#~ "Лимитер и Максимизатор теперь устанавливаются в последнюю позицию цепочки "
#~ "плагинов. Новые плагины добавляются в предыдущую секцию с целью "
#~ "предотвращения порчи оборудования чрезмерным выходным уровнем громкости."

#~ msgid ""
#~ "Removing an application from the blocklist, its previous enabled state is "
#~ "restored."
#~ msgstr ""
#~ "При удалении приложения из черного списка, его предшествующее состояние "
#~ "будет восстановлено."

#~ msgid ""
#~ "Sometimes when removing imported models from the noise reduction plugin "
#~ "the current used model was not properly updated. This should be fixed now."
#~ msgstr ""
#~ "Иногда, во время удаления импортированной модели в плагине "
#~ "шумоподавления, текущая используемая модель не обновлялась корректно. "
#~ "Теперь должно работать как положено."

#~ msgid ""
#~ "When editing presets files in an external editor, duplicated entries "
#~ "won't be shown in our presets menu."
#~ msgstr ""
#~ "Во время правки файла предустановок во внешнем редакторе, повторяющиеся "
#~ "параметры не будут отображаться в меню."

#~ msgid "Now the blocklist is correctly set when switching presets."
#~ msgstr ""
#~ "Теперь чёрный список правильно устанавливается при смене предустановок."

#~ msgid ""
#~ "Now the status of the global bypass button is correctly updated when "
#~ "changing plugin stack."
#~ msgstr ""
#~ "Теперь статус при нажатии на кнопку глобального обхода корректно "
#~ "отображается при смене набора плагинов."

#~ msgid ""
#~ "Missing icons on the system should not be shown inside the application "
#~ "info UI"
#~ msgstr ""
#~ "Потерянные системные значки теперь не должны отображаться внутри "
#~ "пользовательского интерфейса приложения"

#~ msgid ""
#~ "Some icons not showing in Plasma DE with Breeze icon theme should appear "
#~ "now."
#~ msgstr ""
#~ "Некоторые значки, которые не отображались в окружении рабочего стола "
#~ "Plasma с темой Breeze, теперь должны отображаться."

#~ msgid "Updated Chinese translation."
#~ msgstr "Обновлен Китайский перевод."

#~ msgid "Updated Italian translation."
#~ msgstr "Обновлен перевод на Итальянский."

#~ msgid "Added support for the compressor parameter `Boost Amount`"
#~ msgstr "В компрессор добавлена поддержка параметра `Boost Amount`"

#~ msgid ""
#~ "The multiband compressor plugin now uses the stereo multiband compressor "
#~ "plugin from Linux Studio Plugins instead of the one from Calf Studio."
#~ msgstr ""
#~ "Плагин многополосного компрессора теперь использует плагин стерео "
#~ "многополосного компрессора из набора плагинов Linux Studio Plugins взамен "
#~ "Calf Studio."

#~ msgid ""
#~ "The limiter plugin now uses the stereo limiter plugin from Linux Studio "
#~ "Plugins instead of the one from Calf Studio."
#~ msgstr ""
#~ "Плагин лимитера теперь использует стерео плагин лимитера из набора Linux "
#~ "Studio Plugins взамен Calf Studio."

#~ msgid ""
#~ "LV2 filters now are spawned in PipeWire graph only when loaded the first "
#~ "time. Once loaded, they remain connected until EasyEffects shutdown."
#~ msgstr ""
#~ "Наборы LV2 фильтров отображаются в графе PipeWire только во время первой "
#~ "загрузки. Однажды загруженные, они останутся включёнными до тех пор пока "
#~ "EasyEffects продолжает работу."

#~ msgid "The echo canceller sampling rate is now properly set."
#~ msgstr ""
#~ "Теперь для модуля эхоподавления возможно установить частотный спектр."

#~ msgid ""
#~ "The threshold parameter from the deesser plugin is now saved to the "
#~ "preset file."
#~ msgstr ""
#~ "Уровень порогового значения в плагине антишипения (деэссера) теперь "
#~ "сохраняется в файле предустановки."

#~ msgid ""
#~ "Improved band splitting for crystalizer with new default intensity values."
#~ msgstr ""
#~ "Улучшено полосное разделение для кристаллизатора с новыми значениями "
#~ "интенсивности по умолчанию."

#~ msgid ""
#~ "Depending on the input gain or output gain values the corresponding level "
#~ "bars could not be aligned."
#~ msgstr ""
#~ "Зависимости во входных и выходных уровнях громкости теперь коррелируют со "
#~ "значениями регулятора, которые ранее нельзя было выровнять."

#~ msgid ""
#~ "When adding more equalizer bands they are set to `Bell` instead of `Off`."
#~ msgstr ""
#~ "При добавлении новых полос в эквалайзер их значение равно «Bell» вместо "
#~ "«Отключено»."

#~ msgid ""
#~ "Equalizer APO presets loading is now working properly on locales "
#~ "different than C."
#~ msgstr ""
#~ "Предустановки для Эквалайзера APO теперь работают корректно с языками, "
#~ "отличными от С."

#~ msgid "Improved linking management between port filter nodes in PipeWire."
#~ msgstr ""
#~ "Улучшено взаимодействие между точками пересечения портов фильтров в "
#~ "PipeWire."

#~ msgid ""
#~ "The crystalizer plugin signal amplification was too high before. It "
#~ "should be within more reasonable levels now."
#~ msgstr ""
#~ "Ранее, усиление сигнала в плагине кристаллизатора было слишком высоким. "
#~ "Установлены более адекватные значения."

#~ msgid ""
#~ "Improved the resampler used in the plugins that require one(like the "
#~ "rnnoise plugin)"
#~ msgstr "Улучшена работа ресемлера с некоторыми плагинами (rnnoise и пр.)"

#~ msgid "Setting multiple autoloading presets should be fine now"
#~ msgstr ""
#~ "Установка множества предустановок для автозагрузки теперь должно работать "
#~ "корректно"

#~ msgid "Transient windows are now properly set for some plugins dialogs"
#~ msgstr ""
#~ "Временные окна для взаимодействия с некоторыми плагинами теперь работают "
#~ "корректно"

#~ msgid ""
#~ "The convolver impulse response menu was improved to workaround an issue "
#~ "where the impulse files was not loaded when only one was available in the "
#~ "menu"
#~ msgstr ""
#~ "Была исправлена ошибка меню конвольвера, при которой файлы импульсов не "
#~ "подгружались, если на выбор доступна только одна опция"

#~ msgid ""
#~ "Fixed a bug that could make the pitch plugin to not be properly "
#~ "initialized"
#~ msgstr ""
#~ "Исправлена ошибка, при которой плагин высоты тона не мог правильно "
#~ "инициализироваться"

#~ msgid ""
#~ "The saturation warning should not displace its neighbor widgets anymore"
#~ msgstr ""
#~ "Предупреждение о переполнении больше не должно менять расположение "
#~ "соседних виджетов"

#~ msgid "Fixed the locale in a few widgets"
#~ msgstr "Исправлен перевод некоторых виджетов"

#~ msgid "Fixed wrong alignment in a few widgets"
#~ msgstr "Исправлено неправильное выравнивание некоторых виджетов"

#~ msgid ""
#~ "The Loudness plugin is being used again for the reasons described at This "
#~ "means that is an optional dependency again."
#~ msgstr ""
#~ "По указаным выше причинам, лагин работы с громкостью теперь снова "
#~ "доступен. Это значит, что он снова добавлен в список опциональных "
#~ "зависимостей."

#~ msgid ""
#~ "Fixed a segmentation fault that happened when optional dependencies were "
#~ "not installed"
#~ msgstr ""
#~ "Исправлена ошибка сегментирования, возникавшая в случае, когда "
#~ "опциональные зависимости не были установлены"

#~ msgid "Improved equalizer interface."
#~ msgstr "Улучшен интерфейс эквалайзера."

#~ msgid ""
#~ "Now we use a sidechain LSP compressor that allows the user to select and "
#~ "external source as the sidechain input."
#~ msgstr ""
#~ "Теперь используется компрессор LSP, что позволяет пользователю выбрать "
#~ "внешний источник в качестве входного сайдчейна."

#~ msgid "We now support the LSP compressor `Boosting` mode."
#~ msgstr "Теперь компрессор LSP поддерживает режим 'Усиление'."

#~ msgid ""
#~ "When `split-channels` is enabled in the equalizer the imported APO preset "
#~ "will be applied only to the channel being visualized in the window. This "
#~ "will allow to import different presets for each channel instead of just "
#~ "settings the same values to both."
#~ msgstr ""
#~ "Когда 'смещение каналов' активировано в эквалайзере, предустановки "
#~ "импортированные из APO будут применены только к каналу, отображаемому в "
#~ "окне. Это позволяет применять различные предустановки для каждого канала "
#~ "вместо установки одинакового значения в обоих каналах."

#~ msgid ""
#~ "Fixed some segmentation faults that could happen when creating a preset "
#~ "autoloading profile or removing presets"
#~ msgstr ""
#~ "Исправлены ошибки сегментирования, возникавшие при создании или удалении "
#~ "предустановок, используемых для автозагрузки"

#~ msgid ""
#~ "This is one of the biggest releases that I have ever made. The amount of "
#~ "changes is so big that it is hard to talk about everything here."
#~ msgstr ""
#~ "Этот выпуск является одним из самых крупных, что мы делали за всё время. "
#~ "Объём изменений обширен, поэтому очень трудно описать их все."

#~ msgid ""
#~ "The following are just the most import ones. People interested on the "
#~ "journey that got us here can take"
#~ msgstr ""
#~ "Перечисленные изменения являются самыми важными на наш взгляд. Если вам "
#~ "интересны возможности, предоставляемые приложением, просто возьмите"

#~ msgid "a look at and"
#~ msgstr "и опробуйте их"

#~ msgid ""
#~ "The application and its repository have been renamed from PulseEffects to "
#~ "`EasyEffects`"
#~ msgstr "Приложение и его репозиторий были переименованы в 'EasyEffects'"

#~ msgid "gtkmm3 was replaced by gtkmm4"
#~ msgstr "gtkmm3 был заменен на gtkmm4"

#~ msgid "Gstreamer was replaced by native PipeWire filters."
#~ msgstr "Фильтры GStreamer были заменены на собственные фильтры PipeWire."

#~ msgid ""
#~ "Many features were reimplemented from scratch. The preset autoloading is "
#~ "one example. Another remarkable change will be seen in the plugins "
#~ "selection menu. Now the user can show in the window only the plugins that "
#~ "he/she wants to use."
#~ msgstr ""
#~ "Множество возможностей былы переписаны с нуля. Например предустановки для "
#~ "автозагрузки. Другие изменения, которые стоит упомянуть, можно увидеть в "
#~ "меню выбора плагинов. Теперь пользователь может отобразить в окне только "
#~ "те плагины, которые посчитает необходимыми."

#~ msgid ""
#~ "Boost is no longer a dependency. The price paid for that was a little "
#~ "change in our presets structures. With some patience it is possible to "
#~ "edit PulseEffects presets in a text editor and make them work in "
#~ "EasyEffects. Hopefully someone will come up with a script for this in the "
#~ "feature."
#~ msgstr ""
#~ "Библиотека Boost более не является зависимостью. Ценой данного решения "
#~ "является небольшое изменение структуры предустановок. Имея немного "
#~ "терпения, можно отредактировать предустановки PulseEffects в любом "
#~ "текстовом редакторе, чтобы сделать их совместимыми с EasyEffects. "
#~ "Надеемся, кто нибудь создаст скрипт для автоматизации данной возможности."

#~ msgid ""
#~ "New libraries are being used and some of the librarires that were "
#~ "optional before are now required"
#~ msgstr ""
#~ "Наличие некоторых новых библиотек, ранее считавшиеся опциональными, "
#~ "теперь является обязательным"

#~ msgid "Average"
#~ msgstr "Средняя"

#~ msgid "Failed"
#~ msgstr "Не удалось"

#~ msgid "Use Default"
#~ msgstr "Установить по умолчанию"

#~ msgid "Remove this plugin"
#~ msgstr "Удалить этот плагин"

#~ msgid "Import Presets"
#~ msgstr "Импорт предустановок"

#~ msgid "Start Service at Login"
#~ msgstr "Запуск службы при запуске"

#~ msgid "Reset Our Devices Volume on Startup"
#~ msgstr "Сброс громкости устройств при запуске"

#~ msgid "Activate"
#~ msgstr "Активировать"

#~ msgid "Add to Blocklist"
#~ msgstr "Добавить в чёрный список"

#~ msgid "Blocklist"
#~ msgstr "Чёрный список"

#~ msgid "Add Plugin"
#~ msgstr "Добавить плагин"

#~ msgid "Speakers"
#~ msgstr "Динамики"

#~ msgid "Microphone"
#~ msgstr "Микрофон"

#~ msgid "Plugins"
#~ msgstr "Плагины"

#, fuzzy
#~ msgid "enabled"
#~ msgstr "Включено"

#, fuzzy
#~ msgid "disabled"
#~ msgstr "Включено"

#~ msgid "Format"
#~ msgstr "Формат"

#~ msgid "Latency"
#~ msgstr "Задержка"

#~ msgid "idle"
#~ msgstr "простаивание"

#~ msgid "Faster"
#~ msgstr "Быстрее"

#~ msgid "Preserve Formant"
#~ msgstr "Сохранить формат"

#~ msgid "LR4"
#~ msgstr "LR4"

#~ msgid "LR8"
#~ msgstr "LR8"

#, fuzzy
#~ msgid "Output Channel"
#~ msgstr "Усиление выхода"

#~ msgid "Channel"
#~ msgstr "Канал"

#, fuzzy
#~ msgid "Value"
#~ msgstr "Нижний порог"

#~ msgid "Output Effects"
#~ msgstr "Эффекты для вывода звука"

#~ msgid "Settings"
#~ msgstr "Настройки"

#, fuzzy
#~ msgid "Settings Menu"
#~ msgstr "Настройки"

#, fuzzy
#~ msgid "Documentation"
#~ msgstr "Продолжительность"

#, fuzzy
#~ msgid "Enable Test Signal"
#~ msgstr "Проверочный сигнал"

#~ msgid "Signal"
#~ msgstr "Сигнал"

#~ msgid "Show Spectrum"
#~ msgstr "Показывать спектр"

#~ msgid "Border"
#~ msgstr "Граница"

#~ msgid "Spectrum Type"
#~ msgstr "Тип спектра"

#~ msgid "Spectrum Color"
#~ msgstr "Цвет спектра"

#, fuzzy
#~ msgid "Remove Model"
#~ msgstr "Активная модель"

#, fuzzy
#~ msgid "Maximum Gain Reduction"
#~ msgstr "Увеличение ослабления"

#, fuzzy
#~ msgid "Wet"
#~ msgstr "Вес в расчете громкости"

#~ msgid "Dry"
#~ msgstr "Влажность"

#~ msgid "S/C Level"
#~ msgstr "Уровень Раздельный/Центр"

#~ msgid "Phase Correlation"
#~ msgstr "Корреляция фазы"

#~ msgid "Short Term"
#~ msgstr "Короткие измерения"

#~ msgid "Id"
#~ msgstr "Id"

#~ msgid "Low-pass"
#~ msgstr "Низкочастотный фильтр"

#~ msgid "Preamp"
#~ msgstr "Предусилитель"

#~ msgid "Run in Background"
#~ msgstr "Запускать в фоновом режиме"

#~ msgid "Set the volume and turn on/off effects"
#~ msgstr "Настройка громкости и вкл/откл эффектов"

#~ msgid "Includes an equalizer with built-in presets"
#~ msgstr "Содержит эквалайзер с предустановками"

#~ msgid "Input Limiter"
#~ msgstr "Ограничитель ввода"

#~ msgid "Calibration"
#~ msgstr "Калибровка"

#~ msgid "Limit"
#~ msgstr "Ограничение"

#~ msgid "ASC"
#~ msgstr "Адаптивное управление наклоном"

#~ msgid "Attenuation"
#~ msgstr "Затухание"

#~ msgid "ISO226-2003"
#~ msgstr "ISO226-2003"

#~ msgid "Audio Effects for PulseAudio Applications"
#~ msgstr "Аудиоэффекты для приложений PulseAudio"

#~ msgid "Audio effects for PulseAudio applications"
#~ msgstr "Аудиоэффекты для приложений PulseAudio"

#~ msgid "Help"
#~ msgstr "Справка"

#~ msgid "Calibration Microphone"
#~ msgstr "Калибровка корректировки микрофона"

#~ msgid ""
#~ "Automatically apply this preset whenever the currently used device is "
#~ "plugged in the system"
#~ msgstr ""
#~ "Автоматически применять этот набор предустановок, когда текущее звукое "
#~ "устройство подключают к системе"

#, fuzzy
#~ msgid "Version"
#~ msgstr "Версия"

#~ msgid "Sine"
#~ msgstr "Синусоида"

#~ msgid "Square"
#~ msgstr "Квадратный"

#~ msgid "Saw"
#~ msgstr "Пилообразный"

#~ msgid "Triangle"
#~ msgstr "Треугольный"

#~ msgid "Silence"
#~ msgstr "Тишина"

#~ msgid "Pink Noise"
#~ msgstr "Розовый шум"

#~ msgid "Ticks"
#~ msgstr "Тики"

#~ msgid "Gaussian Noise"
#~ msgstr "Гауссовский шум"

#~ msgid "Red Noise"
#~ msgstr "Красный шум"

#~ msgid "Blue Noise"
#~ msgstr "Голубой шум"

#~ msgid "Violet Noise"
#~ msgstr "Фиолетовый шум"

#~ msgid "Volume"
#~ msgstr "Громкость"

#~ msgid "Window"
#~ msgstr "Окно"

#~ msgid "Measure Noise"
#~ msgstr "Измерение шума"

#~ msgid "Subtract Noise"
#~ msgstr "Вычетание шума"

#~ msgid "Extended Filter"
#~ msgstr "Расширенный фильтр"

#~ msgid "Low"
#~ msgstr "Низкочастотный фильтр"

#~ msgid "Moderate"
#~ msgstr "Средний"

#~ msgid "High"
#~ msgstr "Высокий"

#, fuzzy
#~ msgid "Suppression Level"
#~ msgstr "Уровень подавления"

#~ msgid "Delay Agnostic"
#~ msgstr "Задержка"

#~ msgid "Very High"
#~ msgstr "Очень высокий"

#~ msgid "Noise Suppressor"
#~ msgstr "Простой шумодав"

# # TODO: Mode/Режим заменить на "Режим сжатия"
#~ msgid "Adaptive Digital"
#~ msgstr "Адаптивное цифровое сжатие"

#~ msgid "Fixed Digital"
#~ msgstr "Фиксированное цифровое сжатие"

#~ msgid "Gain Controller"
#~ msgstr "Автоконтроль усиления (AGC)"

#~ msgid "Detection Likelihood"
#~ msgstr "Вероятность обнаружения"

#~ msgid "Very Low"
#~ msgstr "Очень низкий"

#~ msgid "Voice Detector"
#~ msgstr "Обнаруживатель голоса"

#~ msgid "Use Custom Color"
#~ msgstr "Использовать свой цвет"

#~ msgid "Use Gradient"
#~ msgstr "Использовать градиент"

#~ msgid "Gradient Color"
#~ msgstr "Цвет градиента"

#~ msgid "Import Impulse Response File"
#~ msgstr "Импортировать файл импульсной реакции"

#~ msgid "Select the impulse Response File"
#~ msgstr "Выбрать файл с импульсной реакцией"

#~ msgid "Aggressive Mode"
#~ msgstr "Агрессивный режим"

#~ msgid "Before"
#~ msgstr "До"

#~ msgid "After"
#~ msgstr "После"

#~ msgid "Loudness Range"
#~ msgstr "Диапазон громкости"

#~ msgid "Apply"
#~ msgstr "Применить"

#, fuzzy
#~ msgid "Default Clock Rate"
#~ msgstr "Частота дискретизации по умолчанию"

#~ msgid "Default Source"
#~ msgstr "Устройство ввода по умолчанию"

#~ msgid "Server"
#~ msgstr "Сервер"

#~ msgid "File"
#~ msgstr "Файл"

#~ msgid "Configuration"
#~ msgstr "Параметры"

#, fuzzy
#~ msgid "server"
#~ msgstr "Сервер"

#, fuzzy
#~ msgid "Low-pass Frequency"
#~ msgstr "Подсчитать частоты"

# #, fuzzy
#, fuzzy
#~ msgid "Advanced"
#~ msgstr "Параметры"

#, fuzzy
#~ msgid "Apply APO Preset"
#~ msgstr "Предустановки"

#~ msgid "Detect Silence"
#~ msgstr "Определять тишину"

#~ msgid "Muted"
#~ msgstr "Приглушенный"

#~ msgid "Distant Headphones"
#~ msgstr "Находящиеся далеко наушники"

#~ msgid "Priority Type"
#~ msgstr "Тип приоритета процесса"

#~ msgid "Niceness"
#~ msgstr "Приоритет процесса (nice)"

#~ msgid "Priority"
#~ msgstr "Приоритет"

#, fuzzy
#~ msgid "Minimum Frequency"
#~ msgstr "Частота"

#, fuzzy
#~ msgid "Maximum Frequency"
#~ msgstr "Частота"

#~ msgid "About"
#~ msgstr "О программе"

#~ msgid "Protocol"
#~ msgstr "Версия протокола сервера"

#~ msgid "Default Sample Format"
#~ msgstr "Спецификация отсчётов по умолчанию"

#~ msgid "Resamplers"
#~ msgstr "Ресемплеры"

#~ msgid "Buffer"
#~ msgstr "Буфер"

#, fuzzy
#~ msgid "Pipeline Output"
#~ msgstr "Эквалайзер - Выход"

# Taking lingual shortcuts to squeeze it in the text box
#~ msgid "Block Size"
#~ msgstr "Размер блока"

#~ msgid "Resampler"
#~ msgstr "Ресемплер"

#~ msgid "paused"
#~ msgstr "на паузе"

#~ msgid "playing"
#~ msgstr "воспроизводится"

#, fuzzy
#~ msgid "Import APO Presets"
#~ msgstr "Импортировать предустановки"

#, fuzzy
#~ msgid "Gain Detection"
#~ msgstr "Увеличение ослабления"

#~ msgid "Exponent"
#~ msgstr "Степень"<|MERGE_RESOLUTION|>--- conflicted
+++ resolved
@@ -8,7 +8,7 @@
 msgstr ""
 "Project-Id-Version: \n"
 "Report-Msgid-Bugs-To: \n"
-"POT-Creation-Date: 2022-08-14 14:44+0000\n"
+"POT-Creation-Date: 2022-08-14 14:24+0000\n"
 "PO-Revision-Date: 2022-08-02 19:36+0000\n"
 "Last-Translator: Giusy Digital <kurmikon@libero.it>\n"
 "Language-Team: Russian <https://hosted.weblate.org/projects/easyeffects/main/"
@@ -2145,59 +2145,31 @@
 msgid "channels"
 msgstr "каналы"
 
-<<<<<<< HEAD
-#: src/application.cpp:415 src/application.cpp:413
+#: src/application.cpp:415 src/application.cpp:413 src/application.cpp:414
 msgid "Audio effects for PipeWire applications"
 msgstr "Звуковые эффекты для приложений PipeWire"
 
-#: src/application.cpp:509 src/application.cpp:503
+#: src/application.cpp:509 src/application.cpp:503 src/application.cpp:507
 msgid "Quit EasyEffects. Useful when running in service mode."
 msgstr "Выход из EasyEffects. Полезно при запуске в режиме службы."
 
-#: src/application.cpp:512 src/application.cpp:506
+#: src/application.cpp:512 src/application.cpp:506 src/application.cpp:510
 msgid "Load a preset. Example: easyeffects -l music"
 msgstr "Загрузить предустановку. Пример: easyeffects -l music"
 
-#: src/application.cpp:515 src/application.cpp:509
+#: src/application.cpp:515 src/application.cpp:509 src/application.cpp:513
 msgid "Reset EasyEffects."
 msgstr "Сброс настроек EasyEffects."
 
-#: src/application.cpp:518 src/application.cpp:512
+#: src/application.cpp:518 src/application.cpp:512 src/application.cpp:516
 msgid "Hide the Window."
 msgstr "Скрыть окно."
 
-#: src/application.cpp:521 src/application.cpp:515
+#: src/application.cpp:521 src/application.cpp:515 src/application.cpp:519
 msgid "Global bypass. 1 to enable, 2 to disable and 3 to get status"
 msgstr "Глобальный обход. 1 — включить, 2 — отключить, 3 — получение статуса"
 
-#: src/application.cpp:524 src/application.cpp:518
-=======
-#: src/application.cpp:414
-msgid "Audio effects for PipeWire applications"
-msgstr "Звуковые эффекты для приложений PipeWire"
-
-#: src/application.cpp:507
-msgid "Quit EasyEffects. Useful when running in service mode."
-msgstr "Выход из EasyEffects. Полезно при запуске в режиме службы."
-
-#: src/application.cpp:510
-msgid "Load a preset. Example: easyeffects -l music"
-msgstr "Загрузить предустановку. Пример: easyeffects -l music"
-
-#: src/application.cpp:513
-msgid "Reset EasyEffects."
-msgstr "Сброс настроек EasyEffects."
-
-#: src/application.cpp:516
-msgid "Hide the Window."
-msgstr "Скрыть окно."
-
-#: src/application.cpp:519
-msgid "Global bypass. 1 to enable, 2 to disable and 3 to get status"
-msgstr "Глобальный обход. 1 — включить, 2 — отключить, 3 — получение статуса"
-
-#: src/application.cpp:522
->>>>>>> 4a20d47f
+#: src/application.cpp:524 src/application.cpp:518 src/application.cpp:522
 msgid "Show available presets."
 msgstr "Показать доступные предустановки."
 
