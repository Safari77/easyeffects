--- conflicted
+++ resolved
@@ -7,13 +7,8 @@
 msgstr ""
 "Project-Id-Version: \n"
 "Report-Msgid-Bugs-To: https://github.com/wwmm/easyeffects/issues\n"
-<<<<<<< HEAD
 "POT-Creation-Date: 2025-10-19 19:09+0000\n"
 "PO-Revision-Date: 2025-10-21 16:05+0000\n"
-=======
-"POT-Creation-Date: 2025-10-21 16:04+0000\n"
-"PO-Revision-Date: 2025-10-18 02:38+0000\n"
->>>>>>> dab0058c
 "Last-Translator: Bundy01 <bundy01@users.noreply.hosted.weblate.org>\n"
 "Language-Team: French <https://hosted.weblate.org/projects/easyeffects/main/"
 "fr/>\n"
@@ -82,11 +77,13 @@
 msgid "Must specify preset type: input/output."
 msgstr "Vous devez spécifier le type de préréglage : input/output."
 
-#: src/command_line_parser.cpp:149 src/contents/ui/main.qml:341
+#: src/command_line_parser.cpp:149 src/contents/ui/main.qml:337
+#: src/contents/ui/main.qml:341
 msgid "Output Presets"
 msgstr "Préréglages de Sortie"
 
-#: src/command_line_parser.cpp:157 src/contents/ui/main.qml:331
+#: src/command_line_parser.cpp:157 src/contents/ui/main.qml:327
+#: src/contents/ui/main.qml:331
 msgid "Input Presets"
 msgstr "Préréglages d’Entrée"
 
@@ -169,17 +166,19 @@
 #: src/contents/ui/Convolver.qml:409 src/contents/ui/Crossfeed.qml:134
 #: src/contents/ui/Crystalizer.qml:90 src/contents/ui/DeepFilterNet.qml:168
 #: src/contents/ui/Deesser.qml:310 src/contents/ui/Delay.qml:365
-#: src/contents/ui/EchoCanceller.qml:152 src/contents/ui/Equalizer.qml:265
+#: src/contents/ui/EchoCanceller.qml:152 src/contents/ui/Equalizer.qml:267
 #: src/contents/ui/Exciter.qml:191 src/contents/ui/Expander.qml:759
 #: src/contents/ui/Filter.qml:199 src/contents/ui/Gate.qml:895
 #: src/contents/ui/LevelMeter.qml:232 src/contents/ui/Limiter.qml:615
 #: src/contents/ui/Loudness.qml:155 src/contents/ui/Maximizer.qml:102
 #: src/contents/ui/MultibandCompressor.qml:950
 #: src/contents/ui/MultibandGate.qml:918 src/contents/ui/Pitch.qml:210
-#: src/contents/ui/RNNoise.qml:56 src/contents/ui/RNNoise.qml:67
+#: src/contents/ui/RNNoise.qml:55 src/contents/ui/RNNoise.qml:66
 #: src/contents/ui/RNNoise.qml:277 src/contents/ui/RNNoise.qml:279
 #: src/contents/ui/RNNoise.qml:297 src/contents/ui/Reverb.qml:309
 #: src/contents/ui/Speex.qml:166 src/contents/ui/StereoTools.qml:432
+#: src/contents/ui/Equalizer.qml:265 src/contents/ui/RNNoise.qml:56
+#: src/contents/ui/RNNoise.qml:67
 msgid "Using %1"
 msgstr "Utilisation de %1"
 
@@ -235,13 +234,13 @@
 
 #: src/contents/ui/BassEnhancer.qml:207 src/contents/ui/Compressor.qml:817
 #: src/contents/ui/Deesser.qml:326 src/contents/ui/Delay.qml:401
-#: src/contents/ui/Equalizer.qml:281 src/contents/ui/Exciter.qml:207
+#: src/contents/ui/Equalizer.qml:283 src/contents/ui/Exciter.qml:207
 #: src/contents/ui/Expander.qml:775 src/contents/ui/Filter.qml:215
 #: src/contents/ui/Gate.qml:911 src/contents/ui/Limiter.qml:631
 #: src/contents/ui/Loudness.qml:171 src/contents/ui/Maximizer.qml:118
 #: src/contents/ui/MultibandCompressor.qml:966
 #: src/contents/ui/MultibandGate.qml:934 src/contents/ui/Reverb.qml:333
-#: src/contents/ui/StereoTools.qml:448
+#: src/contents/ui/StereoTools.qml:448 src/contents/ui/Equalizer.qml:281
 msgid "Show Native Window"
 msgstr "Afficher la Fenêtre Native"
 
@@ -256,7 +255,7 @@
 #: src/contents/ui/Crossfeed.qml:158 src/contents/ui/Crystalizer.qml:116
 #: src/contents/ui/DeepFilterNet.qml:191 src/contents/ui/Deesser.qml:349
 #: src/contents/ui/Delay.qml:414 src/contents/ui/EchoCanceller.qml:178
-#: src/contents/ui/Equalizer.qml:346 src/contents/ui/Exciter.qml:230
+#: src/contents/ui/Equalizer.qml:348 src/contents/ui/Exciter.qml:230
 #: src/contents/ui/Expander.qml:808 src/contents/ui/Filter.qml:228
 #: src/contents/ui/Gate.qml:944 src/contents/ui/LevelMeter.qml:255
 #: src/contents/ui/Limiter.qml:664 src/contents/ui/Loudness.qml:194
@@ -264,14 +263,15 @@
 #: src/contents/ui/MultibandCompressor.qml:989
 #: src/contents/ui/MultibandGate.qml:957 src/contents/ui/RNNoise.qml:320
 #: src/contents/ui/Reverb.qml:346 src/contents/ui/Speex.qml:182
-#: src/contents/ui/StereoTools.qml:461 src/contents/ui/main.qml:521
+#: src/contents/ui/StereoTools.qml:461 src/contents/ui/main.qml:517
+#: src/contents/ui/Equalizer.qml:346 src/contents/ui/main.qml:521
 msgid "Reset"
 msgstr "Réinitialiser"
 
 #: src/contents/ui/BassLoudness.qml:63 src/contents/ui/Compressor.qml:489
 #: src/contents/ui/EeInputOutputGain.qml:108 src/contents/ui/Expander.qml:449
 #: src/contents/ui/Gate.qml:473 src/contents/ui/StereoTools.qml:303
-#: src/contents/ui/main.qml:455
+#: src/contents/ui/main.qml:451 src/contents/ui/main.qml:455
 msgid "Output"
 msgstr "Sortie"
 
@@ -282,7 +282,7 @@
 msgid "Link"
 msgstr "Lien"
 
-#: src/contents/ui/BlocklistSheet.qml:13
+#: src/contents/ui/BlocklistSheet.qml:18 src/contents/ui/BlocklistSheet.qml:13
 msgid "Effects Blocklist"
 msgstr "Liste de Blocage des Effets"
 
@@ -295,6 +295,10 @@
 msgstr "Ajouter aux Applications Exclues"
 
 #: src/contents/ui/BlocklistSheet.qml:97
+#: src/contents/ui/ConvolverImpulseSheet.qml:66
+#: src/contents/ui/MenuAddPlugins.qml:34
+#: src/contents/ui/PresetsCommunityPage.qml:68
+#: src/contents/ui/PresetsLocalPage.qml:173 src/contents/ui/RNNoise.qml:210
 #: src/contents/ui/ConvolverImpulseSheet.qml:65
 #: src/contents/ui/MenuAddPlugins.qml:33
 #: src/contents/ui/PresetsCommunityPage.qml:64
@@ -324,12 +328,13 @@
 
 #: src/contents/ui/Compressor.qml:70 src/contents/ui/Compressor.qml:301
 #: src/contents/ui/Deesser.qml:71 src/contents/ui/Delay.qml:56
-#: src/contents/ui/Delay.qml:214 src/contents/ui/Equalizer.qml:103
+#: src/contents/ui/Delay.qml:214 src/contents/ui/Equalizer.qml:105
 #: src/contents/ui/EqualizerBandMenu.qml:45 src/contents/ui/Expander.qml:70
 #: src/contents/ui/Expander.qml:261 src/contents/ui/Gate.qml:285
 #: src/contents/ui/Limiter.qml:52 src/contents/ui/Loudness.qml:54
 #: src/contents/ui/MultibandCompressor.qml:416
 #: src/contents/ui/MultibandGate.qml:384 src/contents/ui/StereoTools.qml:129
+#: src/contents/ui/Equalizer.qml:103
 msgid "Mode"
 msgstr "Mode"
 
@@ -384,7 +389,8 @@
 #: src/contents/ui/Gate.qml:90 src/contents/ui/Gate.qml:802
 #: src/contents/ui/Limiter.qml:159 src/contents/ui/Limiter.qml:448
 #: src/contents/ui/Maximizer.qml:49 src/contents/ui/MultibandCompressor.qml:285
-#: src/contents/ui/MultibandGate.qml:188 src/contents/ui/RNNoise.qml:141
+#: src/contents/ui/MultibandGate.qml:188 src/contents/ui/RNNoise.qml:140
+#: src/contents/ui/RNNoise.qml:141
 msgid "Release"
 msgstr "Relâchement"
 
@@ -475,22 +481,22 @@
 msgstr "Latérale"
 
 #: src/contents/ui/Compressor.qml:318 src/contents/ui/Convolver.qml:249
-#: src/contents/ui/Delay.qml:42 src/contents/ui/Equalizer.qml:195
+#: src/contents/ui/Delay.qml:42 src/contents/ui/Equalizer.qml:197
 #: src/contents/ui/Expander.qml:278 src/contents/ui/Gate.qml:302
 #: src/contents/ui/LevelMeter.qml:58 src/contents/ui/LevelMeter.qml:103
 #: src/contents/ui/MultibandCompressor.qml:431
 #: src/contents/ui/MultibandGate.qml:399 src/contents/ui/PipeWirePage.qml:314
-#: src/contents/ui/StereoTools.qml:214
+#: src/contents/ui/StereoTools.qml:214 src/contents/ui/Equalizer.qml:195
 msgid "Left"
 msgstr "Gauche"
 
 #: src/contents/ui/Compressor.qml:318 src/contents/ui/Convolver.qml:267
-#: src/contents/ui/Delay.qml:200 src/contents/ui/Equalizer.qml:195
+#: src/contents/ui/Delay.qml:200 src/contents/ui/Equalizer.qml:197
 #: src/contents/ui/Expander.qml:278 src/contents/ui/Gate.qml:302
 #: src/contents/ui/LevelMeter.qml:74 src/contents/ui/LevelMeter.qml:119
 #: src/contents/ui/MultibandCompressor.qml:431
 #: src/contents/ui/MultibandGate.qml:399 src/contents/ui/PipeWirePage.qml:325
-#: src/contents/ui/StereoTools.qml:256
+#: src/contents/ui/StereoTools.qml:256 src/contents/ui/Equalizer.qml:195
 msgid "Right"
 msgstr "Droite"
 
@@ -676,17 +682,9 @@
 msgid "Combine"
 msgstr "Combiner"
 
-#: src/contents/ui/Convolver.qml:172
-msgid "Impulses"
-msgstr "Impulsions"
-
 #: src/contents/ui/Convolver.qml:188 src/plugin_base.cpp:282
 msgid "Spectrum"
 msgstr "Spectre"
-
-#: src/contents/ui/Convolver.qml:220
-msgid "Log Scale"
-msgstr "Échelle Logarithmique"
 
 #: src/contents/ui/Convolver.qml:290
 msgid "Convolver Impulse Is Not Set"
@@ -715,15 +713,17 @@
 msgstr "Gain Automatique"
 
 #: src/contents/ui/ConvolverImpulseSheet.qml:31
-#, fuzzy
-msgid "Imported a New Convolver Impluse File."
-msgstr "Importer un Fichier d’Impulsion"
-
-#: src/contents/ui/ConvolverImpulseSheet.qml:33
-#, fuzzy
-msgid "Failed to Import the Convolver Impulse File."
+msgid "Impluse File Imported."
+msgstr "Fichier d’Impulsion Importé."
+
+#: src/contents/ui/ConvolverImpulseSheet.qml:35
+msgid "Failed to Import the Impulse File."
 msgstr "Impossible d'Importer le Fichier d’Impulsion."
 
+#: src/contents/ui/ConvolverImpulseSheet.qml:46
+#: src/contents/ui/MenuAddPlugins.qml:145
+#: src/contents/ui/PresetsCommunityPage.qml:44
+#: src/contents/ui/PresetsLocalPage.qml:148
 #: src/contents/ui/ConvolverImpulseSheet.qml:45
 #: src/contents/ui/MenuAddPlugins.qml:142
 #: src/contents/ui/PresetsCommunityPage.qml:40
@@ -731,32 +731,35 @@
 msgid "Search"
 msgstr "Rechercher"
 
-#: src/contents/ui/ConvolverImpulseSheet.qml:79
-msgid "Loaded the %1 Convolver Impulse."
-msgstr ""
-
+#: src/contents/ui/ConvolverImpulseSheet.qml:80
+msgid "Loaded Impulse: %1"
+msgstr "Charger l'Impulsion : %1"
+
+#: src/contents/ui/ConvolverImpulseSheet.qml:86
 #: src/contents/ui/ConvolverImpulseSheet.qml:85
 msgid "Remove Impulse Response"
 msgstr "Supprimer la Réponse Impulsionnelle"
 
+#: src/contents/ui/ConvolverImpulseSheet.qml:87
 #: src/contents/ui/ConvolverImpulseSheet.qml:86
 msgid "Are you sure you want to remove this impulse response from the list?"
 msgstr ""
 "Êtes-vous sûr de vouloir supprimer cette réponse impulsionnelle de la liste ?"
 
-#: src/contents/ui/ConvolverImpulseSheet.qml:90
-msgid "Removed the %1 Convolver Impulse."
-msgstr ""
-
-#: src/contents/ui/ConvolverImpulseSheet.qml:92
-#, fuzzy
-msgid "Failed to Remove the %1 Convolver Impulse."
+#: src/contents/ui/ConvolverImpulseSheet.qml:91
+msgid "Removed Impulse: %1"
+msgstr "Supprimer l’Impulsion : %1"
+
+#: src/contents/ui/ConvolverImpulseSheet.qml:94
+msgid "Failed to Remove the Impulse: %1"
 msgstr "Impossible de Supprimer l’Impulsion : %1"
 
+#: src/contents/ui/ConvolverImpulseSheet.qml:108
 #: src/contents/ui/ConvolverImpulseSheet.qml:106
 msgid "Delete this Impulse"
 msgstr "Supprimer cette Impulsion"
 
+#: src/contents/ui/ConvolverImpulseSheet.qml:128
 #: src/contents/ui/ConvolverImpulseSheet.qml:126
 msgid "Import Impulse"
 msgstr "Importer une Réponse Impulsionnelle"
@@ -778,7 +781,7 @@
 msgstr "Par défaut"
 
 #: src/contents/ui/Crossfeed.qml:150 src/contents/ui/Reverb.qml:325
-#: src/contents/ui/main.qml:419
+#: src/contents/ui/main.qml:415 src/contents/ui/main.qml:419
 msgid "Presets"
 msgstr "Préréglages"
 
@@ -850,7 +853,7 @@
 #: src/contents/ui/Maximizer.qml:65 src/contents/ui/MultibandCompressor.qml:256
 #: src/contents/ui/MultibandCompressor.qml:304
 #: src/contents/ui/MultibandGate.qml:270 src/contents/ui/MultibandGate.qml:324
-#: src/contents/ui/RNNoise.qml:109
+#: src/contents/ui/RNNoise.qml:108 src/contents/ui/RNNoise.qml:109
 msgid "Threshold"
 msgstr "Seuil"
 
@@ -961,7 +964,7 @@
 #: src/contents/ui/DelegateStreamsList.qml:91
 #: src/contents/ui/EchoCanceller.qml:50 src/contents/ui/EchoCanceller.qml:90
 #: src/contents/ui/EchoCanceller.qml:123 src/contents/ui/Gate.qml:180
-#: src/contents/ui/RNNoise.qml:98
+#: src/contents/ui/RNNoise.qml:97 src/contents/ui/RNNoise.qml:98
 msgid "Enable"
 msgstr "Activer"
 
@@ -1022,7 +1025,7 @@
 msgstr "Contrôles de gain d'entrée et de sortie avec indicateurs de niveau"
 
 #: src/contents/ui/EeInputOutputGain.qml:95 src/contents/ui/StereoTools.qml:42
-#: src/contents/ui/main.qml:466
+#: src/contents/ui/main.qml:462 src/contents/ui/main.qml:466
 msgid "Input"
 msgstr "Entrée"
 
@@ -1031,86 +1034,80 @@
 msgstr "Préréglages APO"
 
 #: src/contents/ui/Equalizer.qml:53
-#, fuzzy
-msgid "Imported the Equalizer APO Preset File."
-msgstr "Exporter le Fichier de Préréglage de l'ÉgaliseurAPO"
-
-#: src/contents/ui/Equalizer.qml:55
-#, fuzzy
-msgid "Failed to Import the Equalizer APO Preset File."
+msgid "APO Preset File Imported."
+msgstr "Fichier de Préréglage APO Importé."
+
+#: src/contents/ui/Equalizer.qml:56
+msgid "Failed to Import the APO Preset File."
 msgstr "Échec de l'Importation du Fichier de Préréglage APO."
 
-#: src/contents/ui/Equalizer.qml:65
+#: src/contents/ui/Equalizer.qml:66 src/contents/ui/Equalizer.qml:65
 msgid "GraphicEQ Presets"
 msgstr "Préréglages GraphicEQ"
 
-#: src/contents/ui/Equalizer.qml:68
-#, fuzzy
-msgid "Imported the GraphicEQ Preset File."
-msgstr "Échec de l'Importation du Fichier de Préréglage GraphicEQ."
-
-#: src/contents/ui/Equalizer.qml:70
+#: src/contents/ui/Equalizer.qml:69
+msgid "GraphicEQ Preset File Imported."
+msgstr "Fichier de Préréglage GraphicEQ Importé."
+
+#: src/contents/ui/Equalizer.qml:72 src/contents/ui/Equalizer.qml:70
 msgid "Failed to Import the GraphicEQ Preset File."
 msgstr "Échec de l'Importation du Fichier de Préréglage GraphicEQ."
 
-#: src/contents/ui/Equalizer.qml:80
+#: src/contents/ui/Equalizer.qml:82 src/contents/ui/Equalizer.qml:80
 msgid "APO Preset"
 msgstr "Préréglage APO"
 
-#: src/contents/ui/Equalizer.qml:83
-#, fuzzy
-msgid "Exported the Current Equalizer Settings to an External APO Preset File."
-msgstr "Exporter le Fichier de Préréglage de l'ÉgaliseurAPO"
-
-#: src/contents/ui/Equalizer.qml:86
-#, fuzzy
-msgid ""
-"Failed to Export the Current Equalizer Settings to an External APO Preset "
-"File."
+#: src/contents/ui/Equalizer.qml:85
+msgid "APO Preset File Exported."
+msgstr "Fichier de Préréglage APO Exporté."
+
+#: src/contents/ui/Equalizer.qml:88
+msgid "Failed to Export the APO Preset File."
 msgstr "Échec de l'exportation du Fichier de Préréglage APO."
 
-#: src/contents/ui/Equalizer.qml:116
+#: src/contents/ui/Equalizer.qml:118 src/contents/ui/Equalizer.qml:116
 msgid "Bands"
 msgstr "Bandes"
 
-#: src/contents/ui/Equalizer.qml:132 src/contents/ui/Filter.qml:174
+#: src/contents/ui/Equalizer.qml:134 src/contents/ui/Filter.qml:174
 #: src/contents/ui/StereoTools.qml:66 src/contents/ui/StereoTools.qml:320
+#: src/contents/ui/Equalizer.qml:132
 msgid "Balance"
 msgstr "Balance"
 
-#: src/contents/ui/Equalizer.qml:149
+#: src/contents/ui/Equalizer.qml:151 src/contents/ui/Equalizer.qml:149
 msgid "Pitch Left"
 msgstr "Hauteur Gauche"
 
-#: src/contents/ui/Equalizer.qml:166
+#: src/contents/ui/Equalizer.qml:168 src/contents/ui/Equalizer.qml:166
 msgid "Pitch Right"
 msgstr "Hauteur Droite"
 
-#: src/contents/ui/Equalizer.qml:294
+#: src/contents/ui/Equalizer.qml:296 src/contents/ui/Equalizer.qml:294
 msgid "Split Channels"
 msgstr "Diviser les Canaux"
 
-#: src/contents/ui/Equalizer.qml:304
+#: src/contents/ui/Equalizer.qml:306 src/contents/ui/Equalizer.qml:304
 msgid "Flat Response"
 msgstr "Réponse Plate"
 
-#: src/contents/ui/Equalizer.qml:311
+#: src/contents/ui/Equalizer.qml:313 src/contents/ui/Equalizer.qml:311
 msgid "Calculate Frequencies"
 msgstr "Calculer les Fréquences"
 
-#: src/contents/ui/Equalizer.qml:318
+#: src/contents/ui/Equalizer.qml:320 src/contents/ui/Equalizer.qml:318
 msgid "Sort Bands"
 msgstr "Tri des Bandes"
 
-#: src/contents/ui/Equalizer.qml:325
+#: src/contents/ui/Equalizer.qml:327 src/contents/ui/Equalizer.qml:325
 msgid "Import APO"
 msgstr "Importer APO"
 
-#: src/contents/ui/Equalizer.qml:332
+#: src/contents/ui/Equalizer.qml:334 src/contents/ui/Equalizer.qml:332
 msgid "Import APO (GraphicEQ)"
 msgstr "Importer APO (GraphicEQ)"
 
-#: src/contents/ui/Equalizer.qml:339
+#: src/contents/ui/Equalizer.qml:341 src/contents/ui/Equalizer.qml:339
 msgid "Export APO"
 msgstr "Exporter APO"
 
@@ -1532,15 +1529,9 @@
 msgid "Clipping"
 msgstr "Coupure"
 
-<<<<<<< HEAD
 #: src/contents/ui/MenuAddPlugins.qml:132
 msgid "Added Effect: %1"
 msgstr "Effet Ajouté : %1"
-=======
-#: src/contents/ui/MenuAddPlugins.qml:131
-msgid "Added a New Effect to the Pipeline: %1"
-msgstr ""
->>>>>>> dab0058c
 
 #: src/contents/ui/MultibandCompressor.qml:111
 msgid "Compression Mode"
@@ -1825,7 +1816,8 @@
 #: src/contents/ui/PreferencesSheet.qml:14
 #: src/contents/ui/PreferencesSheet.qml:22
 #: src/contents/ui/PreferencesSheet.qml:535
-#: src/contents/ui/PreferencesSheet.qml:548 src/contents/ui/main.qml:493
+#: src/contents/ui/PreferencesSheet.qml:548 src/contents/ui/main.qml:489
+#: src/contents/ui/main.qml:493
 msgid "Preferences"
 msgstr "Préférences"
 
@@ -2092,11 +2084,15 @@
 msgid "Create"
 msgstr "Créer"
 
+#: src/contents/ui/PresetsCommunityPage.qml:82
+msgid "The Preset %1 Failed to Load"
+msgstr "Le Préréglage %1 a Refusé de Se Charger"
+
+#: src/contents/ui/PresetsCommunityPage.qml:101
 #: src/contents/ui/PresetsCommunityPage.qml:93
 msgid "Copy to the Local List"
 msgstr "Copier vers la Liste Locale"
 
-<<<<<<< HEAD
 #: src/contents/ui/PresetsCommunityPage.qml:106
 msgid "Imported the Community Preset: %1"
 msgstr "Importation du Préréglage de la Communauté : %1"
@@ -2104,225 +2100,201 @@
 #: src/contents/ui/PresetsCommunityPage.qml:109
 msgid "Failed to Import the Community Preset: %1"
 msgstr "Échec de l'Importation du Préréglage de la Communauté : %1"
-=======
-#: src/contents/ui/PresetsCommunityPage.qml:98
-#, fuzzy
-msgid "Imported the %1 Community Preset to the List of Local Presets."
-msgstr ""
-"Importer ce préréglage de la communauté dans la liste des préréglages locaux"
-
-#: src/contents/ui/PresetsCommunityPage.qml:100
-#, fuzzy
-msgid "Failed to Import the %1 Community Preset to the List of Local Presets."
-msgstr "Échec de l'Importation du Préréglage de la Communauté"
->>>>>>> dab0058c
-
+
+#: src/contents/ui/PresetsCommunityPage.qml:129
 #: src/contents/ui/PresetsCommunityPage.qml:120
 msgid "Refresh"
 msgstr "Actualiser"
 
 #: src/contents/ui/PresetsLocalPage.qml:35
-msgid "Imported a New Local Preset from an External File."
-msgstr ""
-
-#: src/contents/ui/PresetsLocalPage.qml:37
-#, fuzzy
-msgid "Failed to Import a New Local Preset from an External File."
-msgstr "Échec de l'Importation du Fichier de Préréglage APO."
-
+msgid "Preset File Imported."
+msgstr "Fichier du Préréglage Importé."
+
+#: src/contents/ui/PresetsLocalPage.qml:38
+msgid "Failed to Import the Preset."
+msgstr "Échec de l'Importation du Préréglage."
+
+#: src/contents/ui/PresetsLocalPage.qml:47
+#: src/contents/ui/PresetsLocalPage.qml:135
 #: src/contents/ui/PresetsLocalPage.qml:46
 #: src/contents/ui/PresetsLocalPage.qml:131
 msgid "Export Presets"
 msgstr "Exporter les Préréglages"
 
-#: src/contents/ui/PresetsLocalPage.qml:49
-msgid "Exported all Presets to an External Folder."
-msgstr ""
-
-#: src/contents/ui/PresetsLocalPage.qml:51
-#, fuzzy
-msgid "Failed to Export All Presets to an External Folder."
-msgstr "Échec de l'exportation du Fichier de Préréglage APO."
-
+#: src/contents/ui/PresetsLocalPage.qml:50
+msgid "Preset Files Exported."
+msgstr "Fichiers de Préréglages Exportés."
+
+#: src/contents/ui/PresetsLocalPage.qml:53
+msgid "Failed to Export the Presets."
+msgstr "Échec de l'Exportation des Préréglages."
+
+#: src/contents/ui/PresetsLocalPage.qml:65
 #: src/contents/ui/PresetsLocalPage.qml:63
 msgid "New Preset Name"
 msgstr "Nouveau Nom de Préréglage"
 
+#: src/contents/ui/PresetsLocalPage.qml:81
 #: src/contents/ui/PresetsLocalPage.qml:79
 msgid "Import Preset File"
 msgstr "Importer le Fichier de Préréglage"
 
+#: src/contents/ui/PresetsLocalPage.qml:90
 #: src/contents/ui/PresetsLocalPage.qml:88
 msgid "Create Preset"
 msgstr "Créer un Préréglage"
 
-#: src/contents/ui/PresetsLocalPage.qml:98
-#, fuzzy
-msgid "Created a New Local Preset: %1"
-msgstr "Rechercher un Préréglage Local"
-
-#: src/contents/ui/PresetsLocalPage.qml:102
-#, fuzzy
-msgid "Failed to Create a New Local Preset: %1"
+#: src/contents/ui/PresetsLocalPage.qml:100
+msgid "New Preset Created"
+msgstr "Nouveau Préréglage Créé"
+
+#: src/contents/ui/PresetsLocalPage.qml:105
+msgid "Failed to Create Preset"
 msgstr "Échec de la Création du Préréglage"
 
+#: src/contents/ui/PresetsLocalPage.qml:190
 #: src/contents/ui/PresetsLocalPage.qml:186
 msgid "Remove Preset"
 msgstr "Supprimer le Préréglage"
 
+#: src/contents/ui/PresetsLocalPage.qml:191
 #: src/contents/ui/PresetsLocalPage.qml:187
 msgid "Are you sure you want to remove this preset from the list?"
 msgstr "Êtes-vous sûr de vouloir supprimer ce préréglage de la liste ?"
 
-#: src/contents/ui/PresetsLocalPage.qml:191
-#, fuzzy
-msgid "Removed the %1 Local Preset."
-msgstr "Supprimer ce préréglage auto-chargeant"
-
-#: src/contents/ui/PresetsLocalPage.qml:193
-#, fuzzy
-msgid "Failed to Remove the %1 Local Preset."
-msgstr "Échec de l'Importation du Préréglage."
-
+#: src/contents/ui/PresetsLocalPage.qml:195
+msgid "The Preset %1 Has Been Removed"
+msgstr "Le Préréglage %1 a Été Supprimé"
+
+#: src/contents/ui/PresetsLocalPage.qml:198
+msgid "The Preset %1 Could Not Be Removed"
+msgstr "Le Préréglage %1 N'a Pas Pu Être Supprimé"
+
+#: src/contents/ui/PresetsLocalPage.qml:206
 #: src/contents/ui/PresetsLocalPage.qml:201
 msgid "Rename Preset"
 msgstr "Renommer le Préréglage"
 
+#: src/contents/ui/PresetsLocalPage.qml:211
 #: src/contents/ui/PresetsLocalPage.qml:206
 msgid "Rename"
 msgstr "Renommer"
 
-#: src/contents/ui/PresetsLocalPage.qml:215
-#, fuzzy
-msgid "Renamed the %1 Local Preset to %2"
-msgstr "Renommer ce Préréglage"
-
-#: src/contents/ui/PresetsLocalPage.qml:218
-#, fuzzy
-msgid "Failed to Rename the %1 Local Preset to %2"
-msgstr "Impossible de Supprimer l’Impulsion : %1"
-
+#: src/contents/ui/PresetsLocalPage.qml:220
+msgid "The Preset %1 Has Been Renamed"
+msgstr "Le Préréglage %1 a Été Renommé"
+
+#: src/contents/ui/PresetsLocalPage.qml:223
+msgid "The Preset %1 Could Not Be Renamed"
+msgstr "Le Préréglage %1 N'a Pas Pu Être Renommé"
+
+#: src/contents/ui/PresetsLocalPage.qml:231
 #: src/contents/ui/PresetsLocalPage.qml:226
 msgid "Cancel"
 msgstr "Annuler"
 
+#: src/contents/ui/PresetsLocalPage.qml:267
 #: src/contents/ui/PresetsLocalPage.qml:262
 msgid "Save Settings to this Preset"
 msgstr "Enregistrer les Paramètres Dans ce Préréglage"
 
-#: src/contents/ui/PresetsLocalPage.qml:267
-#, fuzzy
-msgid "Saved the Current Settings to %1 Local Preset."
-msgstr "Abandonner les réglages actuels et charger ce préréglage"
-
-#: src/contents/ui/PresetsLocalPage.qml:269
-#, fuzzy
-msgid "Failed to Save the Current Settings to %1 Local Preset."
+#: src/contents/ui/PresetsLocalPage.qml:272
+msgid "Settings Saved to: %1"
+msgstr "Paramètres Enregistrés dans : %1"
+
+#: src/contents/ui/PresetsLocalPage.qml:275
+msgid "Failed to Save Settings to: %1"
 msgstr "Échec de l'Enregistrement des Paramètres dans : %1"
 
+#: src/contents/ui/PresetsLocalPage.qml:280
 #: src/contents/ui/PresetsLocalPage.qml:274
 msgid "Rename this Preset"
 msgstr "Renommer ce Préréglage"
 
+#: src/contents/ui/PresetsLocalPage.qml:288
 #: src/contents/ui/PresetsLocalPage.qml:282
 msgid "Delete this Preset"
 msgstr "Supprimer ce Préréglage"
 
+#: src/contents/ui/PresetsSheet.qml:65 src/contents/ui/PresetsSheet.qml:109
 #: src/contents/ui/PresetsSheet.qml:68 src/contents/ui/PresetsSheet.qml:104
 msgid "Local"
 msgstr "Local"
 
-#: src/contents/ui/PresetsSheet.qml:76 src/contents/ui/PresetsSheet.qml:104
+#: src/contents/ui/PresetsSheet.qml:76 src/contents/ui/PresetsSheet.qml:109
+#: src/contents/ui/PresetsSheet.qml:104
 msgid "Community"
 msgstr "Communauté"
 
-#: src/contents/ui/PresetsSheet.qml:84
+#: src/contents/ui/PresetsSheet.qml:87 src/contents/ui/PresetsSheet.qml:84
 msgid "Autoloading"
 msgstr "Chargement Automatique"
 
-#: src/contents/ui/PresetsSheet.qml:102
+#: src/contents/ui/PresetsSheet.qml:107 src/contents/ui/PresetsSheet.qml:102
 msgid "No Preset Loaded"
 msgstr "Pas de Préréglage Chargé"
 
-#: src/contents/ui/PresetsSheet.qml:118
+#: src/contents/ui/PresetsSheet.qml:123 src/contents/ui/PresetsSheet.qml:118
 msgid "Fallback Preset"
 msgstr "Préréglage de Repli"
 
-#: src/contents/ui/RNNoise.qml:43
-#, fuzzy
-msgid "Imported a New RNNoise Model File."
-msgstr "Modèle Standard RNNoise"
+#: src/contents/ui/RNNoise.qml:42
+msgid "Model File Imported."
+msgstr "Fichier Modèle Importé."
 
 #: src/contents/ui/RNNoise.qml:45
-#, fuzzy
-msgid "Failed to Import the RNNoise Model File."
+msgid "Failed to Import the Model File."
 msgstr "Échec de l'Importation du Fichier Modèle."
 
+#: src/contents/ui/RNNoise.qml:55 src/contents/ui/RNNoise.qml:66
+#: src/contents/ui/RNNoise.qml:277 src/contents/ui/RNNoise.qml:279
 #: src/contents/ui/RNNoise.qml:56 src/contents/ui/RNNoise.qml:67
-#: src/contents/ui/RNNoise.qml:277 src/contents/ui/RNNoise.qml:279
 msgid "Standard RNNoise Model"
 msgstr "Modèle Standard RNNoise"
 
-<<<<<<< HEAD
 #: src/contents/ui/RNNoise.qml:57
-=======
-#: src/contents/ui/RNNoise.qml:58
-#, fuzzy
->>>>>>> dab0058c
 msgid "Standard RNNoise Model Loaded."
 msgstr "Modèle RNNoise Standard Chargé."
 
-<<<<<<< HEAD
 #: src/contents/ui/RNNoise.qml:62 src/contents/ui/RNNoise.qml:281
-=======
-#: src/contents/ui/RNNoise.qml:63 src/contents/ui/RNNoise.qml:281
-#, fuzzy
->>>>>>> dab0058c
 msgid "Using %1 Model"
 msgstr "Utilisation du Modèle %1"
 
-<<<<<<< HEAD
 #: src/contents/ui/RNNoise.qml:64
 msgid "%1 Model Correctly Loaded."
 msgstr "Modèle %1 Correctement Chargé."
-=======
-#: src/contents/ui/RNNoise.qml:65
-#, fuzzy
-msgid "Loaded the %1 RNNoise Model."
-msgstr "Modèle Standard RNNoise"
->>>>>>> dab0058c
-
-#: src/contents/ui/RNNoise.qml:69
+
+#: src/contents/ui/RNNoise.qml:68
 msgid "Failed to Load the %1 Model. Fallback to Standard RNNoise Model."
 msgstr "Échec du Chargement du Modèle %1. Retour au Modèle RNNoise Standard."
 
-#: src/contents/ui/RNNoise.qml:88 src/contents/ui/Speex.qml:108
+#: src/contents/ui/RNNoise.qml:87 src/contents/ui/Speex.qml:108
+#: src/contents/ui/RNNoise.qml:88
 msgid "Voice Detection"
 msgstr "Détection de la Voix"
 
-#: src/contents/ui/RNNoise.qml:125
+#: src/contents/ui/RNNoise.qml:124 src/contents/ui/RNNoise.qml:125
 msgid "Wet Level"
 msgstr "Niveau des Signaux Humides"
 
-#: src/contents/ui/RNNoise.qml:165
+#: src/contents/ui/RNNoise.qml:164 src/contents/ui/RNNoise.qml:165
 msgid "Use the Standard Model"
 msgstr "Utiliser le Modèle Standard"
 
-#: src/contents/ui/RNNoise.qml:176
+#: src/contents/ui/RNNoise.qml:175 src/contents/ui/RNNoise.qml:176
 msgid "User Models"
 msgstr "Modèles Utilisateur"
 
-#: src/contents/ui/RNNoise.qml:238
+#: src/contents/ui/RNNoise.qml:237 src/contents/ui/RNNoise.qml:238
 msgid "Delete this Model"
 msgstr "Supprimer ce Modèle"
 
-#: src/contents/ui/RNNoise.qml:243
-msgid "Removed the %1 RNNoise Model."
-msgstr ""
+#: src/contents/ui/RNNoise.qml:242
+msgid "Removed Model: %1"
+msgstr "Modèle Supprimé : %1"
 
 #: src/contents/ui/RNNoise.qml:245
-#, fuzzy
-msgid "Failed to Remove the %1 RNNoise Model."
+msgid "Failed to Remove the Model: %1"
 msgstr "Échec de la Suppression du Modèle : %1"
 
 #: src/contents/ui/RNNoise.qml:313
@@ -2448,7 +2420,8 @@
 msgid "Toggle Microphone Monitoring"
 msgstr "Basculer la Surveillance du Microphone"
 
-#: src/contents/ui/ShortcutsSheet.qml:348 src/contents/ui/main.qml:378
+#: src/contents/ui/ShortcutsSheet.qml:348 src/contents/ui/main.qml:374
+#: src/contents/ui/main.qml:497 src/contents/ui/main.qml:378
 #: src/contents/ui/main.qml:501
 msgid "Shortcuts"
 msgstr "Raccourcis"
@@ -2541,49 +2514,52 @@
 msgid "Stereo Phase"
 msgstr "Phase Stéréo"
 
-#: src/contents/ui/main.qml:207
+#: src/contents/ui/main.qml:203 src/contents/ui/main.qml:207
 msgid "Reset Settings?"
 msgstr "Réinitialiser les paramètres ?"
 
-#: src/contents/ui/main.qml:208
+#: src/contents/ui/main.qml:204 src/contents/ui/main.qml:208
 msgid "Are you sure you want to reset all Easy Effects settings?"
 msgstr ""
 "Êtes-vous sûr de vouloir réinitialiser tous les paramètres Easy Effects ?"
 
-#: src/contents/ui/main.qml:229
+#: src/contents/ui/main.qml:225 src/contents/ui/main.qml:229
 msgid "Audio effects for PipeWire applications"
 msgstr "Effets audio pour les applications utilisant PipeWire"
 
-#: src/contents/ui/main.qml:242
+#: src/contents/ui/main.qml:238 src/contents/ui/main.qml:242
 msgctxt "@info:credit"
 msgid "Developer"
 msgstr "Développeur"
 
+#: src/contents/ui/main.qml:301 src/contents/ui/main.qml:318
 #: src/contents/ui/main.qml:305 src/contents/ui/main.qml:322
 msgid "Preset Loaded"
 msgstr "Préréglage Chargé"
 
-#: src/contents/ui/main.qml:367
+#: src/contents/ui/main.qml:363 src/contents/ui/main.qml:367
 msgid "Active"
 msgstr "Actif"
 
+#: src/contents/ui/main.qml:383 src/contents/ui/main.qml:505
 #: src/contents/ui/main.qml:387 src/contents/ui/main.qml:509
 msgid "Manual"
 msgstr "Manuel"
 
+#: src/contents/ui/main.qml:393 src/contents/ui/main.qml:537
 #: src/contents/ui/main.qml:397 src/contents/ui/main.qml:541
 msgid "Quit"
 msgstr "Quitter"
 
-#: src/contents/ui/main.qml:427
+#: src/contents/ui/main.qml:423 src/contents/ui/main.qml:427
 msgid "Turn Effects On/Off"
 msgstr "Activer/ Désactiver les Effets"
 
-#: src/contents/ui/main.qml:477
+#: src/contents/ui/main.qml:473 src/contents/ui/main.qml:477
 msgid "PipeWire"
 msgstr "PipeWire"
 
-#: src/contents/ui/main.qml:533
+#: src/contents/ui/main.qml:529 src/contents/ui/main.qml:533
 msgid "About Easy Effects"
 msgstr "À propos de Easy Effects"
 
@@ -2730,91 +2706,180 @@
 msgid "Audio Effects for PipeWire Applications"
 msgstr "Effets Audio pour les Applications PipeWire"
 
-#~ msgid "Impluse File Imported."
-#~ msgstr "Fichier d’Impulsion Importé."
-
-#~ msgid "Loaded Impulse: %1"
-#~ msgstr "Charger l'Impulsion : %1"
-
-#~ msgid "Removed Impulse: %1"
-#~ msgstr "Supprimer l’Impulsion : %1"
-
-#~ msgid "APO Preset File Imported."
-#~ msgstr "Fichier de Préréglage APO Importé."
-
-#~ msgid "GraphicEQ Preset File Imported."
-#~ msgstr "Fichier de Préréglage GraphicEQ Importé."
-
-#~ msgid "APO Preset File Exported."
-#~ msgstr "Fichier de Préréglage APO Exporté."
-
-#, fuzzy
-#~ msgid "Added Effect: %1"
-#~ msgstr "Effet Ajouté"
-
-#~ msgid "The Preset %1 Failed to Load"
-#~ msgstr "Le Préréglage %1 a Refusé de Se Charger"
-
-#, fuzzy
-#~ msgid "Imported the Community Preset: %1"
-#~ msgstr "Importation du Préréglage de la Communauté"
-
-#~ msgid "Preset File Imported."
-#~ msgstr "Fichier du Préréglage Importé."
-
-#~ msgid "Preset Files Exported."
-#~ msgstr "Fichiers de Préréglages Exportés."
-
-#~ msgid "Failed to Export the Presets."
-#~ msgstr "Échec de l'Exportation des Préréglages."
-
-#~ msgid "New Preset Created"
-#~ msgstr "Nouveau Préréglage Créé"
-
-#~ msgid "The Preset %1 Has Been Removed"
-#~ msgstr "Le Préréglage %1 a Été Supprimé"
-
-#~ msgid "The Preset %1 Could Not Be Removed"
-#~ msgstr "Le Préréglage %1 N'a Pas Pu Être Supprimé"
-
-#~ msgid "The Preset %1 Has Been Renamed"
-#~ msgstr "Le Préréglage %1 a Été Renommé"
-
-#~ msgid "The Preset %1 Could Not Be Renamed"
-#~ msgstr "Le Préréglage %1 N'a Pas Pu Être Renommé"
-
-#~ msgid "Settings Saved to: %1"
-#~ msgstr "Paramètres Enregistrés dans : %1"
-
-#~ msgid "Model File Imported."
-#~ msgstr "Fichier Modèle Importé."
-
-#, fuzzy
-#~ msgid "%1 Model Correctly Loaded."
-#~ msgstr "Modèle Non Chargé"
-
-#~ msgid "Removed Model: %1"
-#~ msgstr "Modèle Supprimé : %1"
+#: src/contents/ui/Convolver.qml:172
+msgid "Impulses"
+msgstr "Impulsions"
+
+#: src/contents/ui/Convolver.qml:220
+msgid "Log Scale"
+msgstr "Échelle Logarithmique"
+
+#: src/contents/ui/ConvolverImpulseSheet.qml:31
+#, fuzzy
+msgid "Imported a New Convolver Impluse File."
+msgstr "Importer un Fichier d’Impulsion"
+
+#: src/contents/ui/ConvolverImpulseSheet.qml:33
+#, fuzzy
+msgid "Failed to Import the Convolver Impulse File."
+msgstr "Impossible d'Importer le Fichier d’Impulsion."
+
+#: src/contents/ui/ConvolverImpulseSheet.qml:79
+msgid "Loaded the %1 Convolver Impulse."
+msgstr ""
+
+#: src/contents/ui/ConvolverImpulseSheet.qml:90
+msgid "Removed the %1 Convolver Impulse."
+msgstr ""
+
+#: src/contents/ui/ConvolverImpulseSheet.qml:92
+#, fuzzy
+msgid "Failed to Remove the %1 Convolver Impulse."
+msgstr "Impossible de Supprimer l’Impulsion : %1"
+
+#: src/contents/ui/Equalizer.qml:53
+#, fuzzy
+msgid "Imported the Equalizer APO Preset File."
+msgstr "Exporter le Fichier de Préréglage de l'ÉgaliseurAPO"
+
+#: src/contents/ui/Equalizer.qml:55
+#, fuzzy
+msgid "Failed to Import the Equalizer APO Preset File."
+msgstr "Échec de l'Importation du Fichier de Préréglage APO."
+
+#: src/contents/ui/Equalizer.qml:68
+#, fuzzy
+msgid "Imported the GraphicEQ Preset File."
+msgstr "Échec de l'Importation du Fichier de Préréglage GraphicEQ."
+
+#: src/contents/ui/Equalizer.qml:83
+#, fuzzy
+msgid "Exported the Current Equalizer Settings to an External APO Preset File."
+msgstr "Exporter le Fichier de Préréglage de l'ÉgaliseurAPO"
+
+#: src/contents/ui/Equalizer.qml:86
+#, fuzzy
+msgid ""
+"Failed to Export the Current Equalizer Settings to an External APO Preset "
+"File."
+msgstr "Échec de l'exportation du Fichier de Préréglage APO."
+
+#: src/contents/ui/MenuAddPlugins.qml:131
+msgid "Added a New Effect to the Pipeline: %1"
+msgstr ""
+
+#: src/contents/ui/PresetsCommunityPage.qml:98
+#, fuzzy
+msgid "Imported the %1 Community Preset to the List of Local Presets."
+msgstr ""
+"Importer ce préréglage de la communauté dans la liste des préréglages locaux"
+
+#: src/contents/ui/PresetsCommunityPage.qml:100
+#, fuzzy
+msgid "Failed to Import the %1 Community Preset to the List of Local Presets."
+msgstr "Échec de l'Importation du Préréglage de la Communauté"
+
+#: src/contents/ui/PresetsLocalPage.qml:35
+msgid "Imported a New Local Preset from an External File."
+msgstr ""
+
+#: src/contents/ui/PresetsLocalPage.qml:37
+#, fuzzy
+msgid "Failed to Import a New Local Preset from an External File."
+msgstr "Échec de l'Importation du Fichier de Préréglage APO."
+
+#: src/contents/ui/PresetsLocalPage.qml:49
+msgid "Exported all Presets to an External Folder."
+msgstr ""
+
+#: src/contents/ui/PresetsLocalPage.qml:51
+#, fuzzy
+msgid "Failed to Export All Presets to an External Folder."
+msgstr "Échec de l'exportation du Fichier de Préréglage APO."
+
+#: src/contents/ui/PresetsLocalPage.qml:98
+#, fuzzy
+msgid "Created a New Local Preset: %1"
+msgstr "Rechercher un Préréglage Local"
+
+#: src/contents/ui/PresetsLocalPage.qml:102
+#, fuzzy
+msgid "Failed to Create a New Local Preset: %1"
+msgstr "Échec de la Création du Préréglage"
+
+#: src/contents/ui/PresetsLocalPage.qml:191
+#, fuzzy
+msgid "Removed the %1 Local Preset."
+msgstr "Supprimer ce préréglage auto-chargeant"
+
+#: src/contents/ui/PresetsLocalPage.qml:193
+#, fuzzy
+msgid "Failed to Remove the %1 Local Preset."
+msgstr "Échec de l'Importation du Préréglage."
+
+#: src/contents/ui/PresetsLocalPage.qml:215
+#, fuzzy
+msgid "Renamed the %1 Local Preset to %2"
+msgstr "Renommer ce Préréglage"
+
+#: src/contents/ui/PresetsLocalPage.qml:218
+#, fuzzy
+msgid "Failed to Rename the %1 Local Preset to %2"
+msgstr "Impossible de Supprimer l’Impulsion : %1"
+
+#: src/contents/ui/PresetsLocalPage.qml:267
+#, fuzzy
+msgid "Saved the Current Settings to %1 Local Preset."
+msgstr "Abandonner les réglages actuels et charger ce préréglage"
+
+#: src/contents/ui/PresetsLocalPage.qml:269
+#, fuzzy
+msgid "Failed to Save the Current Settings to %1 Local Preset."
+msgstr "Échec de l'Enregistrement des Paramètres dans : %1"
+
+#: src/contents/ui/RNNoise.qml:43
+#, fuzzy
+msgid "Imported a New RNNoise Model File."
+msgstr "Modèle Standard RNNoise"
+
+#: src/contents/ui/RNNoise.qml:45
+#, fuzzy
+msgid "Failed to Import the RNNoise Model File."
+msgstr "Échec de l'Importation du Fichier Modèle."
+
+#: src/contents/ui/RNNoise.qml:65
+#, fuzzy
+msgid "Loaded the %1 RNNoise Model."
+msgstr "Modèle Standard RNNoise"
+
+#: src/contents/ui/RNNoise.qml:243
+msgid "Removed the %1 RNNoise Model."
+msgstr ""
+
+#: src/contents/ui/RNNoise.qml:245
+#, fuzzy
+msgid "Failed to Remove the %1 RNNoise Model."
+msgstr "Échec de la Suppression du Modèle : %1"
 
 #~ msgid "Loaded Model: %1"
 #~ msgstr "Modèle Chargé : %1"
 
 #~ msgid ""
-#~ "Set plugin property. Format: "
-#~ "pipeline:plugin_name:instance_id:property:value"
-#~ msgstr ""
-#~ "Définir la propriété du greffon. Format : "
-#~ "pipeline:nom_du_greffon:id_de_l'instance:propriété:valeur"
+#~ "Set plugin property. Format: pipeline:plugin_name:instance_id:property:"
+#~ "value"
+#~ msgstr ""
+#~ "Définir la propriété du greffon. Format : pipeline:nom_du_greffon:"
+#~ "id_de_l'instance:propriété:valeur"
 
 #~ msgid "property-string"
 #~ msgstr "propriété-textuelle"
 
 #~ msgid ""
-#~ "Invalid property format. Expected: "
-#~ "pipeline:plugin_name:instance_id:property:value"
-#~ msgstr ""
-#~ "Format de propriété invalide. Attendu : "
-#~ "pipeline:nom_du_greffon:id_de_l'instance:propriété:valeur"
+#~ "Invalid property format. Expected: pipeline:plugin_name:instance_id:"
+#~ "property:value"
+#~ msgstr ""
+#~ "Format de propriété invalide. Attendu : pipeline:nom_du_greffon:"
+#~ "id_de_l'instance:propriété:valeur"
 
 #~ msgid "Invalid pipeline type. Must be 'input' or 'output'"
 #~ msgstr "Type de pipeline invalide. Doit être 'input' ou 'output'"
@@ -2906,6 +2971,9 @@
 #~ msgid "Preset"
 #~ msgstr "Préréglage"
 
+#~ msgid "Remove this autoload preset"
+#~ msgstr "Supprimer ce préréglage auto-chargeant"
+
 #~ msgid "Excluded Applications List"
 #~ msgstr "Liste des Applications Exclues"
 
@@ -3266,12 +3334,23 @@
 #~ msgid "Load"
 #~ msgstr "Charger"
 
+#~ msgid "Discard the current settings and load this preset"
+#~ msgstr "Abandonner les réglages actuels et charger ce préréglage"
+
 #~ msgid "Try this community preset"
 #~ msgstr "Essayer ce préréglage de la communauté"
 
+#~ msgid "Import this community preset into the local presets list"
+#~ msgstr ""
+#~ "Importer ce préréglage de la communauté dans la liste des préréglages "
+#~ "locaux"
+
 #~ msgid "Import a preset from the local storage"
 #~ msgstr "Importer un préréglage à partir du stockage local"
 
+#~ msgid "Search Local Preset"
+#~ msgstr "Rechercher un Préréglage Local"
+
 #~ msgid "Community Presets List"
 #~ msgstr "Liste des Préréglages de la Communauté"
 
@@ -3357,6 +3436,9 @@
 #~ msgid "Only Stereo Impulse Files Are Supported"
 #~ msgstr "Seuls les Fichiers d’Impulsion Stéréo Sont Supportés"
 
+#~ msgid "Import Impulse File"
+#~ msgstr "Importer un Fichier d’Impulsion"
+
 #~ msgid "Open"
 #~ msgstr "Ouvrir"
 
@@ -3374,6 +3456,9 @@
 #~ msgstr ""
 #~ "Les canaux séparés ne sont pas encore supportés lors de l'exportation des "
 #~ "préréglages APO."
+
+#~ msgid "Export EqualizerAPO Preset File"
+#~ msgstr "Exporter le Fichier de Préréglage de l'ÉgaliseurAPO"
 
 #~ msgid "Save"
 #~ msgstr "Sauvegarder"
