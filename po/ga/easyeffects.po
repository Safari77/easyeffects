--- conflicted
+++ resolved
@@ -7,13 +7,8 @@
 msgstr ""
 "Project-Id-Version: easyeffects\n"
 "Report-Msgid-Bugs-To: https://github.com/wwmm/easyeffects/issues\n"
-<<<<<<< HEAD
 "POT-Creation-Date: 2025-10-28 19:44-0300\n"
 "PO-Revision-Date: 2025-10-30 04:17+0000\n"
-=======
-"POT-Creation-Date: 2025-10-29 18:26+0000\n"
-"PO-Revision-Date: 2025-10-28 20:02+0000\n"
->>>>>>> 04fa97ff
 "Last-Translator: Aindriú Mac Giolla Eoin <aindriu80@gmail.com>\n"
 "Language-Team: Irish <https://hosted.weblate.org/projects/easyeffects/main/"
 "ga/>\n"
@@ -190,9 +185,9 @@
 #: src/contents/ui/Loudness.qml:156 src/contents/ui/Maximizer.qml:103
 #: src/contents/ui/MultibandCompressor.qml:934
 #: src/contents/ui/MultibandGate.qml:907 src/contents/ui/Pitch.qml:211
-#: src/contents/ui/RNNoise.qml:57 src/contents/ui/RNNoise.qml:68
-#: src/contents/ui/RNNoise.qml:278 src/contents/ui/RNNoise.qml:280
-#: src/contents/ui/RNNoise.qml:298 src/contents/ui/Reverb.qml:310
+#: src/contents/ui/Reverb.qml:310 src/contents/ui/RNNoise.qml:57
+#: src/contents/ui/RNNoise.qml:68 src/contents/ui/RNNoise.qml:278
+#: src/contents/ui/RNNoise.qml:280 src/contents/ui/RNNoise.qml:298
 #: src/contents/ui/Speex.qml:167 src/contents/ui/StereoTools.qml:395
 msgid "Using %1"
 msgstr "Ag baint úsáide as %1"
@@ -275,18 +270,19 @@
 #: src/contents/ui/Equalizer.qml:349 src/contents/ui/Exciter.qml:233
 #: src/contents/ui/Expander.qml:905 src/contents/ui/Filter.qml:231
 #: src/contents/ui/Gate.qml:1039 src/contents/ui/Limiter.qml:627
-#: src/contents/ui/Loudness.qml:197 src/contents/ui/Maximizer.qml:134
+#: src/contents/ui/Loudness.qml:197 src/contents/ui/main.qml:526
+#: src/contents/ui/Maximizer.qml:134
 #: src/contents/ui/MultibandCompressor.qml:975
-#: src/contents/ui/MultibandGate.qml:948 src/contents/ui/RNNoise.qml:322
-#: src/contents/ui/Reverb.qml:349 src/contents/ui/Speex.qml:184
-#: src/contents/ui/StereoTools.qml:426 src/contents/ui/main.qml:526
+#: src/contents/ui/MultibandGate.qml:948 src/contents/ui/Reverb.qml:349
+#: src/contents/ui/RNNoise.qml:322 src/contents/ui/Speex.qml:184
+#: src/contents/ui/StereoTools.qml:426
 msgid "Reset"
 msgstr "Athshocraigh"
 
 #: src/contents/ui/BassLoudness.qml:64 src/contents/ui/Compressor.qml:483
 #: src/contents/ui/EeInputOutputGain.qml:108 src/contents/ui/Expander.qml:442
-#: src/contents/ui/Gate.qml:463 src/contents/ui/StereoTools.qml:268
-#: src/contents/ui/main.qml:460
+#: src/contents/ui/Gate.qml:463 src/contents/ui/main.qml:460
+#: src/contents/ui/StereoTools.qml:268
 msgid "Output"
 msgstr "Aschur"
 
@@ -340,8 +336,8 @@
 
 #: src/contents/ui/Compressor.qml:69 src/contents/ui/Compressor.qml:296
 #: src/contents/ui/Deesser.qml:72 src/contents/ui/Delay.qml:57
-#: src/contents/ui/Delay.qml:215 src/contents/ui/Equalizer.qml:104
-#: src/contents/ui/EqualizerBandMenu.qml:45 src/contents/ui/Expander.qml:69
+#: src/contents/ui/Delay.qml:215 src/contents/ui/EqualizerBandMenu.qml:45
+#: src/contents/ui/Equalizer.qml:104 src/contents/ui/Expander.qml:69
 #: src/contents/ui/Expander.qml:256 src/contents/ui/Gate.qml:277
 #: src/contents/ui/Limiter.qml:56 src/contents/ui/Loudness.qml:55
 #: src/contents/ui/MultibandCompressor.qml:400
@@ -717,68 +713,6 @@
 msgid "Stereo Split"
 msgstr "Scoilt Steirió"
 
-#: src/contents/ui/Convolver.qml:50
-msgid "Loaded the %1 Convolver Impulse."
-msgstr "Luchtaíodh an %1 Convolver Impulse."
-
-#: src/contents/ui/Convolver.qml:52 src/contents/ui/Convolver.qml:312
-msgid "Convolver Impulse Is Not Set"
-msgstr "Níl Impulse Convolver Socraithe"
-
-#: src/contents/ui/Convolver.qml:56
-msgid "The Convolver is in Passthrough Mode."
-msgstr "Tá an Convolver i Mód Pasáiste."
-
-#: src/contents/ui/Convolver.qml:58
-msgid "Failed to Load the %1 Impulse. The Convolver is in Passthrough Mode."
-msgstr "Theip ar luchtú an %1 Impulse. Tá an Convolver i Mód Passthrough."
-
-#: src/contents/ui/Convolver.qml:122
-msgid "First"
-msgstr "Ar dtús"
-
-#: src/contents/ui/Convolver.qml:134
-msgid "Second"
-msgstr "Dara"
-
-#: src/contents/ui/Convolver.qml:166 src/contents/ui/Convolver.qml:201
-msgid "Combine"
-msgstr "Comhcheangail"
-
-#: src/contents/ui/Convolver.qml:194
-msgid "Impulses"
-msgstr "Impulsaí"
-
-#: src/contents/ui/Convolver.qml:210 src/plugin_base.cpp:284
-msgid "Spectrum"
-msgstr "Speictream"
-
-#: src/contents/ui/Convolver.qml:242
-msgid "Log Scale"
-msgstr "Scála Logála"
-
-#: src/contents/ui/Convolver.qml:349
-msgid "Rate"
-msgstr "Ráta"
-
-#: src/contents/ui/Convolver.qml:354 src/contents/ui/Delay.qml:61
-#: src/contents/ui/Delay.qml:72 src/contents/ui/Delay.qml:219
-#: src/contents/ui/Delay.qml:230
-msgid "Samples"
-msgstr "Samplaí"
-
-#: src/contents/ui/Convolver.qml:359
-msgid "Duration"
-msgstr "Fad ama"
-
-#: src/contents/ui/Convolver.qml:401
-msgid "Stereo Width"
-msgstr "Leithead Steirió"
-
-#: src/contents/ui/Convolver.qml:477 src/tags_plugin_name.cpp:26
-msgid "Autogain"
-msgstr "Uathghnóthachan"
-
 #: src/contents/ui/ConvolverImpulseSheet.qml:31
 msgid "Imported a New Convolver Impluse File."
 msgstr "Iompórtáladh Comhad Impluse Convolver Nua."
@@ -820,6 +754,68 @@
 msgid "Import Impulse"
 msgstr "Iompórtáil Impulse"
 
+#: src/contents/ui/Convolver.qml:50
+msgid "Loaded the %1 Convolver Impulse."
+msgstr "Luchtaíodh an %1 Convolver Impulse."
+
+#: src/contents/ui/Convolver.qml:52 src/contents/ui/Convolver.qml:312
+msgid "Convolver Impulse Is Not Set"
+msgstr "Níl Impulse Convolver Socraithe"
+
+#: src/contents/ui/Convolver.qml:56
+msgid "The Convolver is in Passthrough Mode."
+msgstr "Tá an Convolver i Mód Pasáiste."
+
+#: src/contents/ui/Convolver.qml:58
+msgid "Failed to Load the %1 Impulse. The Convolver is in Passthrough Mode."
+msgstr "Theip ar luchtú an %1 Impulse. Tá an Convolver i Mód Passthrough."
+
+#: src/contents/ui/Convolver.qml:122
+msgid "First"
+msgstr "Ar dtús"
+
+#: src/contents/ui/Convolver.qml:134
+msgid "Second"
+msgstr "Dara"
+
+#: src/contents/ui/Convolver.qml:166 src/contents/ui/Convolver.qml:201
+msgid "Combine"
+msgstr "Comhcheangail"
+
+#: src/contents/ui/Convolver.qml:194
+msgid "Impulses"
+msgstr "Impulsaí"
+
+#: src/contents/ui/Convolver.qml:210 src/plugin_base.cpp:284
+msgid "Spectrum"
+msgstr "Speictream"
+
+#: src/contents/ui/Convolver.qml:242
+msgid "Log Scale"
+msgstr "Scála Logála"
+
+#: src/contents/ui/Convolver.qml:349
+msgid "Rate"
+msgstr "Ráta"
+
+#: src/contents/ui/Convolver.qml:354 src/contents/ui/Delay.qml:61
+#: src/contents/ui/Delay.qml:72 src/contents/ui/Delay.qml:219
+#: src/contents/ui/Delay.qml:230
+msgid "Samples"
+msgstr "Samplaí"
+
+#: src/contents/ui/Convolver.qml:359
+msgid "Duration"
+msgstr "Fad ama"
+
+#: src/contents/ui/Convolver.qml:401
+msgid "Stereo Width"
+msgstr "Leithead Steirió"
+
+#: src/contents/ui/Convolver.qml:477 src/tags_plugin_name.cpp:26
+msgid "Autogain"
+msgstr "Uathghnóthachan"
+
 #: src/contents/ui/Crossfeed.qml:65
 msgid "Cutoff"
 msgstr "Gearradh"
@@ -836,14 +832,10 @@
 msgid "Default"
 msgstr "Réamhshocrú"
 
-#: src/contents/ui/Crossfeed.qml:151 src/contents/ui/Reverb.qml:326
-#: src/contents/ui/main.qml:424
+#: src/contents/ui/Crossfeed.qml:151 src/contents/ui/main.qml:424
+#: src/contents/ui/Reverb.qml:326
 msgid "Presets"
 msgstr "Réamhshocruithe"
-
-#: src/contents/ui/Crystalizer.qml:107
-msgid "Adaptive Intensity"
-msgstr "Déine Oiriúnaitheach"
 
 #: src/contents/ui/CrystalizerBand.qml:35
 #: src/contents/ui/EqualizerBandMenu.qml:157
@@ -858,6 +850,10 @@
 #: src/contents/ui/MultibandGate.qml:84
 msgid "Bypass"
 msgstr "Seachbhóthar"
+
+#: src/contents/ui/Crystalizer.qml:107
+msgid "Adaptive Intensity"
+msgstr "Déine Oiriúnaitheach"
 
 #: src/contents/ui/DeepFilterNet.qml:33
 msgid "Attenuation Limit"
@@ -1080,10 +1076,92 @@
 msgid "Input and output gain controls with level meters"
 msgstr "Rialuithe gnóthachain ionchuir agus aschuir le méadair leibhéal"
 
-#: src/contents/ui/EeInputOutputGain.qml:95 src/contents/ui/StereoTools.qml:43
-#: src/contents/ui/main.qml:471
+#: src/contents/ui/EeInputOutputGain.qml:95 src/contents/ui/main.qml:471
+#: src/contents/ui/StereoTools.qml:43
 msgid "Input"
 msgstr "Ionchur"
+
+#: src/contents/ui/EqualizerBandMenu.qml:25
+#: src/contents/ui/MultibandCompressor.qml:635
+#: src/contents/ui/MultibandCompressor.qml:905
+#: src/contents/ui/MultibandGate.qml:608 src/contents/ui/MultibandGate.qml:878
+msgid "Band"
+msgstr "Banna"
+
+#: src/contents/ui/EqualizerBandMenu.qml:37 src/contents/ui/Filter.qml:55
+msgid "Bell"
+msgstr "Cloigín"
+
+#: src/contents/ui/EqualizerBandMenu.qml:37
+msgid "Hi-pass"
+msgstr "Ard-phas"
+
+#: src/contents/ui/EqualizerBandMenu.qml:37
+msgid "Hi-shelf"
+msgstr "Ard-sheilf"
+
+#: src/contents/ui/EqualizerBandMenu.qml:37
+msgid "Lo-pass"
+msgstr "Íseal-phas"
+
+#: src/contents/ui/EqualizerBandMenu.qml:37
+msgid "Lo-shelf"
+msgstr "Íseal-seilf"
+
+#: src/contents/ui/EqualizerBandMenu.qml:37 src/contents/ui/Filter.qml:55
+msgid "Notch"
+msgstr "NotchName"
+
+#: src/contents/ui/EqualizerBandMenu.qml:37 src/contents/ui/Filter.qml:55
+msgid "Resonance"
+msgstr "Athshondas"
+
+#: src/contents/ui/EqualizerBandMenu.qml:37
+msgid "Allpass"
+msgstr "Allpass"
+
+#: src/contents/ui/EqualizerBandMenu.qml:37
+msgid "Bandpass"
+msgstr "Bandpass"
+
+#: src/contents/ui/EqualizerBandMenu.qml:37 src/contents/ui/Filter.qml:55
+msgid "Ladder-pass"
+msgstr "Pas-dréimire"
+
+#: src/contents/ui/EqualizerBandMenu.qml:37
+msgid "Ladder-rej"
+msgstr "Dréimire-rej"
+
+#: src/contents/ui/EqualizerBandMenu.qml:57 src/contents/ui/Filter.qml:90
+msgid "Slope"
+msgstr "Fána"
+
+#: src/contents/ui/EqualizerBandMenu.qml:74 src/contents/ui/Filter.qml:113
+#: src/contents/ui/MultibandCompressor.qml:175
+#: src/contents/ui/MultibandGate.qml:112 src/contents/ui/PipeWirePage.qml:388
+msgid "Frequency"
+msgstr "Minicíocht"
+
+#: src/contents/ui/EqualizerBandMenu.qml:95 src/contents/ui/Filter.qml:144
+#: src/contents/ui/Limiter.qml:473 src/contents/ui/MultibandCompressor.qml:323
+#: src/contents/ui/MultibandGate.qml:209
+msgid "Gain"
+msgstr "Gnóthachan"
+
+#: src/contents/ui/EqualizerBandMenu.qml:116 src/contents/ui/Filter.qml:160
+#: src/contents/ui/Pitch.qml:42
+msgid "Quality"
+msgstr "Cáilíocht"
+
+#: src/contents/ui/EqualizerBandMenu.qml:137 src/contents/ui/Filter.qml:129
+msgid "Width"
+msgstr "Leithead"
+
+#: src/contents/ui/EqualizerBandMenu.qml:167
+#: src/contents/ui/MultibandCompressor.qml:75
+#: src/contents/ui/MultibandGate.qml:75
+msgid "Solo"
+msgstr "Níl ann ach"
 
 #: src/contents/ui/Equalizer.qml:51
 msgid "APO Presets"
@@ -1172,88 +1250,6 @@
 msgid "Export APO"
 msgstr "Easpórtáil APO"
 
-#: src/contents/ui/EqualizerBandMenu.qml:25
-#: src/contents/ui/MultibandCompressor.qml:635
-#: src/contents/ui/MultibandCompressor.qml:905
-#: src/contents/ui/MultibandGate.qml:608 src/contents/ui/MultibandGate.qml:878
-msgid "Band"
-msgstr "Banna"
-
-#: src/contents/ui/EqualizerBandMenu.qml:37 src/contents/ui/Filter.qml:55
-msgid "Bell"
-msgstr "Cloigín"
-
-#: src/contents/ui/EqualizerBandMenu.qml:37
-msgid "Hi-pass"
-msgstr "Ard-phas"
-
-#: src/contents/ui/EqualizerBandMenu.qml:37
-msgid "Hi-shelf"
-msgstr "Ard-sheilf"
-
-#: src/contents/ui/EqualizerBandMenu.qml:37
-msgid "Lo-pass"
-msgstr "Íseal-phas"
-
-#: src/contents/ui/EqualizerBandMenu.qml:37
-msgid "Lo-shelf"
-msgstr "Íseal-seilf"
-
-#: src/contents/ui/EqualizerBandMenu.qml:37 src/contents/ui/Filter.qml:55
-msgid "Notch"
-msgstr "NotchName"
-
-#: src/contents/ui/EqualizerBandMenu.qml:37 src/contents/ui/Filter.qml:55
-msgid "Resonance"
-msgstr "Athshondas"
-
-#: src/contents/ui/EqualizerBandMenu.qml:37
-msgid "Allpass"
-msgstr "Allpass"
-
-#: src/contents/ui/EqualizerBandMenu.qml:37
-msgid "Bandpass"
-msgstr "Bandpass"
-
-#: src/contents/ui/EqualizerBandMenu.qml:37 src/contents/ui/Filter.qml:55
-msgid "Ladder-pass"
-msgstr "Pas-dréimire"
-
-#: src/contents/ui/EqualizerBandMenu.qml:37
-msgid "Ladder-rej"
-msgstr "Dréimire-rej"
-
-#: src/contents/ui/EqualizerBandMenu.qml:57 src/contents/ui/Filter.qml:90
-msgid "Slope"
-msgstr "Fána"
-
-#: src/contents/ui/EqualizerBandMenu.qml:74 src/contents/ui/Filter.qml:113
-#: src/contents/ui/MultibandCompressor.qml:175
-#: src/contents/ui/MultibandGate.qml:112 src/contents/ui/PipeWirePage.qml:388
-msgid "Frequency"
-msgstr "Minicíocht"
-
-#: src/contents/ui/EqualizerBandMenu.qml:95 src/contents/ui/Filter.qml:144
-#: src/contents/ui/Limiter.qml:473 src/contents/ui/MultibandCompressor.qml:323
-#: src/contents/ui/MultibandGate.qml:209
-msgid "Gain"
-msgstr "Gnóthachan"
-
-#: src/contents/ui/EqualizerBandMenu.qml:116 src/contents/ui/Filter.qml:160
-#: src/contents/ui/Pitch.qml:42
-msgid "Quality"
-msgstr "Cáilíocht"
-
-#: src/contents/ui/EqualizerBandMenu.qml:137 src/contents/ui/Filter.qml:129
-msgid "Width"
-msgstr "Leithead"
-
-#: src/contents/ui/EqualizerBandMenu.qml:167
-#: src/contents/ui/MultibandCompressor.qml:75
-#: src/contents/ui/MultibandGate.qml:75
-msgid "Solo"
-msgstr "Níl ann ach"
-
 #: src/contents/ui/Exciter.qml:144
 msgid "Ceil Active"
 msgstr "Uasteorainn Ghníomhach"
@@ -1569,7 +1565,6 @@
 msgid "Clipping"
 msgstr "Bearradh"
 
-<<<<<<< HEAD
 #: src/contents/ui/main.qml:207
 msgid "Reset Settings?"
 msgstr "Athshocraigh Socruithe?"
@@ -1626,8 +1621,6 @@
 msgid "About Easy Effects"
 msgstr "Maidir le hÉifeachtaí Éasca"
 
-=======
->>>>>>> 04fa97ff
 #: src/contents/ui/MenuAddPlugins.qml:131
 msgid "Added a New Effect to the Pipeline: %1"
 msgstr "Cuireadh Éifeacht Nua leis an bPíblíne: %1"
@@ -1910,13 +1903,6 @@
 #: src/contents/ui/Pitch.qml:244
 msgid "Anti-aliasing"
 msgstr "Frithailiasáil"
-
-#: src/contents/ui/PreferencesSheet.qml:14
-#: src/contents/ui/PreferencesSheet.qml:22
-#: src/contents/ui/PreferencesSheet.qml:547
-#: src/contents/ui/PreferencesSheet.qml:560 src/contents/ui/main.qml:498
-msgid "Preferences"
-msgstr "Roghanna"
 
 #: src/contents/ui/PreferencesSheet.qml:34
 msgid "Enable Service Mode"
@@ -2255,7 +2241,7 @@
 
 #: src/contents/ui/PresetsLocalPage.qml:187
 msgid ""
-"Save Current Settings to the Preset:\n"
+"Save current settings to the preset:\n"
 "%1"
 msgstr ""
 "Sábháil na socruithe reatha chuig an réamhshocrú:\n"
@@ -2274,536 +2260,500 @@
 msgstr "Bain Réamhshocrú"
 
 #: src/contents/ui/PresetsLocalPage.qml:202
+msgid ""
+"Are you sure you want to remove the preset\n"
+"%1\n"
+"from the list?"
+msgstr ""
+"An bhfuil tú cinnte gur mian leat an réamhshocrú\n"
+"%1\n"
+"a bhaint den liosta?"
+
+#: src/contents/ui/PresetsLocalPage.qml:206
+msgid "Removed the %1 Local Preset."
+msgstr "Baineadh an réamhshocrú áitiúil %1."
+
+#: src/contents/ui/PresetsLocalPage.qml:208
+msgid "Failed to Remove the %1 Local Preset."
+msgstr "Theip ar an réamhshocrú áitiúil %1 a bhaint."
+
+#: src/contents/ui/PresetsLocalPage.qml:216
+msgid "Rename Preset"
+msgstr "Athainmnigh Réamhshocrú"
+
+#: src/contents/ui/PresetsLocalPage.qml:221
+msgid "Rename"
+msgstr "Athainmnigh"
+
+#: src/contents/ui/PresetsLocalPage.qml:230
+msgid "Renamed the %1 Local Preset to %2"
+msgstr "Athainmníodh an Réamhshocrú Áitiúil %1 go %2"
+
+#: src/contents/ui/PresetsLocalPage.qml:233
+msgid "Failed to Rename the %1 Local Preset to %2"
+msgstr "Theip ar athainmniú an réamhshocraithe áitiúil %1 go %2"
+
+#: src/contents/ui/PresetsLocalPage.qml:241
+msgid "Cancel"
+msgstr "Cealaigh"
+
+#: src/contents/ui/PresetsLocalPage.qml:277
+msgid "Save Settings to this Preset"
+msgstr "Sábháil Socruithe chuig an Réamhshocrú seo"
+
+#: src/contents/ui/PresetsLocalPage.qml:285
+msgid "Rename this Preset"
+msgstr "Athainmnigh an Réamhshocrú seo"
+
+#: src/contents/ui/PresetsLocalPage.qml:293
+msgid "Delete this Preset"
+msgstr "Scrios an Réamhshocrú seo"
+
+#: src/contents/ui/PresetsSheet.qml:68 src/contents/ui/PresetsSheet.qml:104
+msgid "Local"
+msgstr "Áitiúil"
+
+#: src/contents/ui/PresetsSheet.qml:76 src/contents/ui/PresetsSheet.qml:104
+msgid "Community"
+msgstr "Pobal"
+
+#: src/contents/ui/PresetsSheet.qml:84
+msgid "Autoloading"
+msgstr "Uathlódáil"
+
+#: src/contents/ui/PresetsSheet.qml:102
+msgid "No Preset Loaded"
+msgstr "Níor luchtaíodh aon réamhshocrú"
+
+#: src/contents/ui/PresetsSheet.qml:118
+msgid "Fallback Preset"
+msgstr "Réamhshocrú Cúltaca"
+
+#: src/contents/ui/Reverb.qml:53
+msgid "Room Size"
+msgstr "Méid an tseomra"
+
+#: src/contents/ui/Reverb.qml:57
+msgid "Small"
+msgstr "Beag"
+
+#: src/contents/ui/Reverb.qml:57
+msgid "Medium"
+msgstr "Meánach"
+
+#: src/contents/ui/Reverb.qml:57
+msgid "Large"
+msgstr "Mór"
+
+#: src/contents/ui/Reverb.qml:57
+msgid "Tunnel-like"
+msgstr "Cosúil le tollán"
+
+#: src/contents/ui/Reverb.qml:57
+msgid "Large/smooth"
+msgstr "Mór / réidh"
+
+#: src/contents/ui/Reverb.qml:57
+msgid "Experimental"
+msgstr "Turgnamhach"
+
+#: src/contents/ui/Reverb.qml:66
+msgid "Decay Time"
+msgstr "Am Lobhadh"
+
+#: src/contents/ui/Reverb.qml:82
+msgid "Pre Delay"
+msgstr "Réamh-Mhoill"
+
+#: src/contents/ui/Reverb.qml:98
+msgid "Diffusion"
+msgstr "Idirleathadh"
+
+#: src/contents/ui/Reverb.qml:130
+msgid "High Frequency Damping"
+msgstr "Damping Ardmhinicíochta"
+
+#: src/contents/ui/Reverb.qml:147
+msgid "Bass Cut"
+msgstr "Gearr Dord"
+
+#: src/contents/ui/Reverb.qml:164
+msgid "Treble Cut"
+msgstr "Gearr trí oiread"
+
+#: src/contents/ui/Reverb.qml:222
+msgid "Reverberation Presets"
+msgstr "Réamhshocruithe Athshondais"
+
+#: src/contents/ui/Reverb.qml:226
+msgid "Ambience"
+msgstr "Débhríocht"
+
+#: src/contents/ui/Reverb.qml:241
+msgid "Empty Walls"
+msgstr "Ballaí Folmha"
+
+#: src/contents/ui/Reverb.qml:256
+msgid "Room"
+msgstr "Seomra"
+
+#: src/contents/ui/Reverb.qml:271
+msgid "Large Empty Hall"
+msgstr "Halla Mór Folamh"
+
+#: src/contents/ui/Reverb.qml:281
+msgid "Disco"
+msgstr "Diosca"
+
+#: src/contents/ui/Reverb.qml:291
+msgid "Large Occupied Hall"
+msgstr "Halla Mór faoi Fhorghabháil"
+
+#: src/contents/ui/RNNoise.qml:44
+msgid "Imported a New RNNoise Model File."
+msgstr "Iompórtáladh Comhad Múnla RNNoise Nua."
+
+#: src/contents/ui/RNNoise.qml:46
+msgid "Failed to Import the RNNoise Model File."
+msgstr "Theip ar iompórtáil an chomhaid mhúnla RNNoise."
+
+#: src/contents/ui/RNNoise.qml:57 src/contents/ui/RNNoise.qml:68
+#: src/contents/ui/RNNoise.qml:278 src/contents/ui/RNNoise.qml:280
+msgid "Standard RNNoise Model"
+msgstr "Múnla Caighdeánach RNNoise"
+
+#: src/contents/ui/RNNoise.qml:59
+msgid "Standard RNNoise Model Loaded."
+msgstr "Luchtaithe Samhail Chaighdeánach RNNoise."
+
+#: src/contents/ui/RNNoise.qml:64 src/contents/ui/RNNoise.qml:282
+msgid "Using %1 Model"
+msgstr "Ag baint úsáide as Múnla %1"
+
+#: src/contents/ui/RNNoise.qml:66
+msgid "Loaded the %1 RNNoise Model."
+msgstr "Luchtaíodh an tSamhail %1 RNNoise."
+
+#: src/contents/ui/RNNoise.qml:70
+msgid "Failed to Load the %1 Model. Fallback to Standard RNNoise Model."
+msgstr ""
+"Theip ar an tSamhail %1 a luchtú. Úsáid Samhail Torainn Chaighdeánach "
+"RNNoise mar mhalairt air."
+
+#: src/contents/ui/RNNoise.qml:89 src/contents/ui/Speex.qml:109
+msgid "Voice Detection"
+msgstr "Brath Gutha"
+
+#: src/contents/ui/RNNoise.qml:126
+msgid "Wet Level"
+msgstr "Leibhéal Fliuch"
+
+#: src/contents/ui/RNNoise.qml:166
+msgid "Use the Standard Model"
+msgstr "Úsáid an tSamhail Chaighdeánach"
+
+#: src/contents/ui/RNNoise.qml:177
+msgid "User Models"
+msgstr "Samhlacha Úsáideora"
+
+#: src/contents/ui/RNNoise.qml:239
+msgid "Delete this Model"
+msgstr "Scrios an tSamhail seo"
+
+#: src/contents/ui/RNNoise.qml:244
+msgid "Removed the %1 RNNoise Model."
+msgstr "Baineadh an tSamhail %1 RNNoise."
+
+#: src/contents/ui/RNNoise.qml:246
+msgid "Failed to Remove the %1 RNNoise Model."
+msgstr "Theip ar an tSamhail RNNoise %1 a Bhaint."
+
+#: src/contents/ui/RNNoise.qml:314
+msgid "Import Model"
+msgstr "Iompórtáil Samhail"
+
+#: src/contents/ui/ShortcutsSheet.qml:34
+msgid "Show Help"
+msgstr "Taispeáin Cabhair"
+
+#: src/contents/ui/ShortcutsSheet.qml:47
+msgid "Toggle Fullscreen"
+msgstr "Lánscáileán a Athsholáthar"
+
+#: src/contents/ui/ShortcutsSheet.qml:75 src/contents/ui/ShortcutsSheet.qml:294
+msgid "Toggle Global Bypass"
+msgstr "Seachbhóthar Domhanda a Athrú"
+
+#: src/contents/ui/ShortcutsSheet.qml:103
+msgid "Close the Window"
+msgstr "Dún an Fhuinneog"
+
+#: src/contents/ui/ShortcutsSheet.qml:131
+msgid "Terminate Easy Effects Service"
+msgstr "Deireadh a chur le Seirbhís Éifeachtaí Éasca"
+
+#: src/contents/ui/ShortcutsSheet.qml:171
+msgid "Toggle Process All Inputs"
+msgstr "Próiseas Gach Ionchur a Athrú"
+
+#: src/contents/ui/ShortcutsSheet.qml:211
+msgid "Toggle Process All Outputs"
+msgstr "Athraigh Próiseas na nAschur go léir"
+
+#: src/contents/ui/ShortcutsSheet.qml:224
+#: src/contents/ui/ShortcutsSheet.qml:237
+msgid "Can Be Used on Numeric Controls"
+msgstr "Is féidir é a úsáid ar rialuithe uimhriúla"
+
+#: src/contents/ui/ShortcutsSheet.qml:334
+msgid "Toggle Microphone Monitoring"
+msgstr "Monatóireacht Micreafóin a Athsholáthar"
+
+#: src/contents/ui/Speex.qml:49
+msgid "Denoise"
+msgstr "DenoiseName"
+
+#: src/contents/ui/Speex.qml:71
+msgid "Dereverberation"
+msgstr "Díbhriathartha"
+
+#: src/contents/ui/Speex.qml:101
+msgid "Voice Activity Probability"
+msgstr "Dóchúlacht Gníomhaíochta Gutha"
+
+#: src/contents/ui/Speex.qml:140
+msgid "Continue"
+msgstr "Lean ar aghaidh"
+
+#: src/contents/ui/StereoTools.qml:54
+msgid "Softclip"
+msgstr "SoftclipName"
+
+#: src/contents/ui/StereoTools.qml:83
+msgid "S/C Level"
+msgstr "Leibhéal S/C"
+
+#: src/contents/ui/StereoTools.qml:102
+msgid "Stereo Matrix"
+msgstr "Maitrís Steirió"
+
+#: src/contents/ui/StereoTools.qml:122
+msgid "LR > LR (Stereo Default)"
+msgstr "LR > LR (Réamhshocrú Steirió)"
+
+#: src/contents/ui/StereoTools.qml:122
+msgid "LR > MS (Stereo to Mid-Side)"
+msgstr "LR > MS (Steirió go dtí an Taobh Láir)"
+
+#: src/contents/ui/StereoTools.qml:122
+msgid "MS > LR (Mid-Side to Stereo)"
+msgstr "MS > LR (Taobh Láir le Steirió)"
+
+#: src/contents/ui/StereoTools.qml:122
+msgid "LR > LL (Mono Left Channel)"
+msgstr "LR > LL (Cainéal ar Chlé Mona)"
+
+#: src/contents/ui/StereoTools.qml:122
+msgid "LR > RR (Mono Right Channel)"
+msgstr "LR > RR (Cainéal Mona ar Dheis)"
+
+#: src/contents/ui/StereoTools.qml:122
+msgid "LR > L+R (Mono Sum L+R)"
+msgstr "Ó chlé > L+R (Suim Mona L+R)"
+
+#: src/contents/ui/StereoTools.qml:122
+msgid "LR > RL (Stereo Flip Channels)"
+msgstr "LR > RL (Cainéil Smeach Steirió)"
+
+#: src/contents/ui/StereoTools.qml:131
+msgid "Side Level"
+msgstr "Leibhéal Taoibh"
+
+#: src/contents/ui/StereoTools.qml:149
+msgid "Side Balance"
+msgstr "Iarmhéid Taobh"
+
+#: src/contents/ui/StereoTools.qml:165
+msgid "Middle Level"
+msgstr "Meánleibhéal"
+
+#: src/contents/ui/StereoTools.qml:183
+msgid "Middle Panorama"
+msgstr "Lánléargas Láir"
+
+#: src/contents/ui/StereoTools.qml:225 src/contents/ui/StereoTools.qml:255
+msgid "Invert Phase"
+msgstr "Céim Inbhéartaithe"
+
+#: src/contents/ui/StereoTools.qml:299 src/tags_plugin_name.cpp:35
+msgid "Delay"
+msgstr "Moill"
+
+#: src/contents/ui/StereoTools.qml:316
+msgid "Stereo Base"
+msgstr "Bonn Steirió"
+
+#: src/contents/ui/StereoTools.qml:332
+msgid "Stereo Phase"
+msgstr "Céim Steirió"
+
+#: src/plugin_base.cpp:272
+msgid "(Mic)"
+msgstr "(Micreafón)"
+
+#: src/plugin_base.cpp:275
+msgid "(Speakers)"
+msgstr "(Cainteoirí)"
+
+#: src/plugin_base.cpp:282
+msgid "Output Level Meter"
+msgstr "Méadar Leibhéal Aschurtha"
+
+#: src/presets_manager.cpp:758 src/presets_manager.cpp:765
+#: src/presets_manager.cpp:775 src/presets_manager.cpp:782
+#: src/presets_manager.cpp:792 src/presets_manager.cpp:801
+msgid "Preset Not Loaded Correctly"
+msgstr "Réamhshocrú Gan luchtú i gceart"
+
+#: src/presets_manager.cpp:758
+msgid "Wrong Format in Excluded Apps List"
+msgstr "Formáid mhícheart sa liosta feidhmchlár eisiata"
+
+#: src/presets_manager.cpp:766
+msgid "Generic Error While Loading Excluded Apps List"
+msgstr "Earráid chineálach agus liosta feidhmchlár eisiata á luchtú"
+
+#: src/presets_manager.cpp:775
+msgid "Wrong Format in Effects List"
+msgstr "Formáid Mhícheart sa Liosta Éifeachtaí"
+
+#: src/presets_manager.cpp:782
+msgid "Generic Error While Loading Effects List"
+msgstr "Earráid chineálach agus liosta na n-éifeachtaí á luchtú"
+
+#: src/presets_manager.cpp:793
+msgid "One or More Parameters Have a Wrong Format"
+msgstr "Tá formáid mhícheart ag paraiméadar amháin nó níos mó"
+
+#: src/presets_manager.cpp:802
+msgid "Generic Error While Loading The Effect"
+msgstr "Earráid chineálach agus an éifeacht á luchtú"
+
+#: src/pw_model_nodes.cpp:488
+msgid "Running"
+msgstr "Ag rith"
+
+#: src/pw_model_nodes.cpp:490
+msgid "Suspended"
+msgstr "Ar fionraí"
+
+#: src/pw_model_nodes.cpp:492
+msgid "Idle"
+msgstr "Díomhaoin"
+
+#: src/pw_model_nodes.cpp:494
+msgid "Creating"
+msgstr "Cruthú"
+
+#: src/pw_model_nodes.cpp:496
+msgid "Error"
+msgstr "Earráid"
+
+#: src/pw_model_nodes.cpp:498
+msgid "Unknown"
+msgstr "Neamhaithnid"
+
+#: src/tags_plugin_name.cpp:27
+msgid "Bass Enhancer"
+msgstr "Feabhsaitheoir Dord"
+
+#: src/tags_plugin_name.cpp:28
+msgid "Bass Loudness"
+msgstr "Treise Dord"
+
+#: src/tags_plugin_name.cpp:30
+msgid "Convolver"
+msgstr "Convolver (freagairtí iomadúla impulse)"
+
+#: src/tags_plugin_name.cpp:31
+msgid "Crossfeed"
+msgstr "Crosaire"
+
+#: src/tags_plugin_name.cpp:32
+msgid "Crystalizer"
+msgstr "CrystalizerName"
+
+#: src/tags_plugin_name.cpp:33
+msgid "Deep Noise Remover"
+msgstr "Remover Torann Domhain"
+
+#: src/tags_plugin_name.cpp:37
+msgid "Equalizer"
+msgstr "Cothromóir"
+
+#: src/tags_plugin_name.cpp:38
+msgid "Exciter"
+msgstr "Spreagfaidh sé"
+
+#: src/tags_plugin_name.cpp:42
+msgid "Level Meter"
+msgstr "Méadar Leibhéal"
+
+#: src/tags_plugin_name.cpp:45
+msgid "Maximizer"
+msgstr "Uasmhéadaitheoir"
+
+#: src/tags_plugin_name.cpp:46
+msgid "Multiband Compressor"
+msgstr "Comhbhrúiteoir Ilbhanda"
+
+#: src/tags_plugin_name.cpp:47
+msgid "Multiband Gate"
+msgstr "Geata Ilbhanda"
+
+#: src/tags_plugin_name.cpp:49
+msgid "Reverberation"
+msgstr "Aisfhuaimniú"
+
+#: src/tags_plugin_name.cpp:50
+msgid "Noise Reduction"
+msgstr "Laghdú Torainn"
+
+#: src/tags_plugin_name.cpp:51
+msgid "Speech Processor"
+msgstr "Próiseálaí Urlabhra"
+
+#: src/tags_plugin_name.cpp:52
+msgid "Stereo Tools"
+msgstr "Uirlisí Steirió"
+
+#: com.github.wwmm.easyeffects.desktop.template.h:2
+msgid "Easy Effects"
+msgstr "EasyEffects"
+
+#: com.github.wwmm.easyeffects.desktop.template.h:3
+msgid "Equalizer, Compressor and Other Audio Effects"
+msgstr "Cothromóir, Comhbhrúiteoir agus Éifeachtaí Fuaime Eile"
+
+#: com.github.wwmm.easyeffects.desktop.template.h:4
+msgid "Audio Effects for PipeWire Applications"
+msgstr "Éifeachtaí Fuaime d'Iarratais PipeWire"
+
+#: src/contents/ui/PresetsLocalPage.qml:187
+#, fuzzy
+msgid ""
+"Save Current Settings to the Preset:\n"
+"%1"
+msgstr "Sábháil Socruithe chuig an Réamhshocrú seo"
+
+#: src/contents/ui/PresetsLocalPage.qml:202
+#, fuzzy
 msgid ""
 "Are You Sure You Want to Remove the Preset\n"
 "%1\n"
 "From the List?"
 msgstr ""
-"An bhfuil tú cinnte gur mian leat an réamhshocrú\n"
-"%1\n"
-"a bhaint den liosta?"
-
-#: src/contents/ui/PresetsLocalPage.qml:206
-msgid "Removed the %1 Local Preset."
-msgstr "Baineadh an réamhshocrú áitiúil %1."
-
-#: src/contents/ui/PresetsLocalPage.qml:208
-msgid "Failed to Remove the %1 Local Preset."
-msgstr "Theip ar an réamhshocrú áitiúil %1 a bhaint."
-
-#: src/contents/ui/PresetsLocalPage.qml:216
-msgid "Rename Preset"
-msgstr "Athainmnigh Réamhshocrú"
-
-#: src/contents/ui/PresetsLocalPage.qml:221
-msgid "Rename"
-msgstr "Athainmnigh"
-
-#: src/contents/ui/PresetsLocalPage.qml:230
-msgid "Renamed the %1 Local Preset to %2"
-msgstr "Athainmníodh an Réamhshocrú Áitiúil %1 go %2"
-
-#: src/contents/ui/PresetsLocalPage.qml:233
-msgid "Failed to Rename the %1 Local Preset to %2"
-msgstr "Theip ar athainmniú an réamhshocraithe áitiúil %1 go %2"
-
-#: src/contents/ui/PresetsLocalPage.qml:241
-msgid "Cancel"
-msgstr "Cealaigh"
-
-#: src/contents/ui/PresetsLocalPage.qml:277
-msgid "Save Settings to this Preset"
-msgstr "Sábháil Socruithe chuig an Réamhshocrú seo"
-
-#: src/contents/ui/PresetsLocalPage.qml:285
-msgid "Rename this Preset"
-msgstr "Athainmnigh an Réamhshocrú seo"
-
-#: src/contents/ui/PresetsLocalPage.qml:293
-msgid "Delete this Preset"
-msgstr "Scrios an Réamhshocrú seo"
-
-#: src/contents/ui/PresetsSheet.qml:68 src/contents/ui/PresetsSheet.qml:104
-msgid "Local"
-msgstr "Áitiúil"
-
-#: src/contents/ui/PresetsSheet.qml:76 src/contents/ui/PresetsSheet.qml:104
-msgid "Community"
-msgstr "Pobal"
-
-#: src/contents/ui/PresetsSheet.qml:84
-msgid "Autoloading"
-msgstr "Uathlódáil"
-
-#: src/contents/ui/PresetsSheet.qml:102
-msgid "No Preset Loaded"
-msgstr "Níor luchtaíodh aon réamhshocrú"
-
-#: src/contents/ui/PresetsSheet.qml:118
-msgid "Fallback Preset"
-msgstr "Réamhshocrú Cúltaca"
-
-#: src/contents/ui/RNNoise.qml:44
-msgid "Imported a New RNNoise Model File."
-msgstr "Iompórtáladh Comhad Múnla RNNoise Nua."
-
-#: src/contents/ui/RNNoise.qml:46
-msgid "Failed to Import the RNNoise Model File."
-msgstr "Theip ar iompórtáil an chomhaid mhúnla RNNoise."
-
-#: src/contents/ui/RNNoise.qml:57 src/contents/ui/RNNoise.qml:68
-#: src/contents/ui/RNNoise.qml:278 src/contents/ui/RNNoise.qml:280
-msgid "Standard RNNoise Model"
-msgstr "Múnla Caighdeánach RNNoise"
-
-#: src/contents/ui/RNNoise.qml:59
-msgid "Standard RNNoise Model Loaded."
-msgstr "Luchtaithe Samhail Chaighdeánach RNNoise."
-
-#: src/contents/ui/RNNoise.qml:64 src/contents/ui/RNNoise.qml:282
-msgid "Using %1 Model"
-msgstr "Ag baint úsáide as Múnla %1"
-
-#: src/contents/ui/RNNoise.qml:66
-msgid "Loaded the %1 RNNoise Model."
-msgstr "Luchtaíodh an tSamhail %1 RNNoise."
-
-#: src/contents/ui/RNNoise.qml:70
-msgid "Failed to Load the %1 Model. Fallback to Standard RNNoise Model."
-msgstr ""
-"Theip ar an tSamhail %1 a luchtú. Úsáid Samhail Torainn Chaighdeánach "
-"RNNoise mar mhalairt air."
-
-#: src/contents/ui/RNNoise.qml:89 src/contents/ui/Speex.qml:109
-msgid "Voice Detection"
-msgstr "Brath Gutha"
-
-#: src/contents/ui/RNNoise.qml:126
-msgid "Wet Level"
-msgstr "Leibhéal Fliuch"
-
-#: src/contents/ui/RNNoise.qml:166
-msgid "Use the Standard Model"
-msgstr "Úsáid an tSamhail Chaighdeánach"
-
-#: src/contents/ui/RNNoise.qml:177
-msgid "User Models"
-msgstr "Samhlacha Úsáideora"
-
-#: src/contents/ui/RNNoise.qml:239
-msgid "Delete this Model"
-msgstr "Scrios an tSamhail seo"
-
-#: src/contents/ui/RNNoise.qml:244
-msgid "Removed the %1 RNNoise Model."
-msgstr "Baineadh an tSamhail %1 RNNoise."
-
-#: src/contents/ui/RNNoise.qml:246
-msgid "Failed to Remove the %1 RNNoise Model."
-msgstr "Theip ar an tSamhail RNNoise %1 a Bhaint."
-
-#: src/contents/ui/RNNoise.qml:314
-msgid "Import Model"
-msgstr "Iompórtáil Samhail"
-
-#: src/contents/ui/Reverb.qml:53
-msgid "Room Size"
-msgstr "Méid an tseomra"
-
-#: src/contents/ui/Reverb.qml:57
-msgid "Small"
-msgstr "Beag"
-
-#: src/contents/ui/Reverb.qml:57
-msgid "Medium"
-msgstr "Meánach"
-
-#: src/contents/ui/Reverb.qml:57
-msgid "Large"
-msgstr "Mór"
-
-#: src/contents/ui/Reverb.qml:57
-msgid "Tunnel-like"
-msgstr "Cosúil le tollán"
-
-#: src/contents/ui/Reverb.qml:57
-msgid "Large/smooth"
-msgstr "Mór / réidh"
-
-#: src/contents/ui/Reverb.qml:57
-msgid "Experimental"
-msgstr "Turgnamhach"
-
-#: src/contents/ui/Reverb.qml:66
-msgid "Decay Time"
-msgstr "Am Lobhadh"
-
-#: src/contents/ui/Reverb.qml:82
-msgid "Pre Delay"
-msgstr "Réamh-Mhoill"
-
-#: src/contents/ui/Reverb.qml:98
-msgid "Diffusion"
-msgstr "Idirleathadh"
-
-#: src/contents/ui/Reverb.qml:130
-msgid "High Frequency Damping"
-msgstr "Damping Ardmhinicíochta"
-
-#: src/contents/ui/Reverb.qml:147
-msgid "Bass Cut"
-msgstr "Gearr Dord"
-
-#: src/contents/ui/Reverb.qml:164
-msgid "Treble Cut"
-msgstr "Gearr trí oiread"
-
-#: src/contents/ui/Reverb.qml:222
-msgid "Reverberation Presets"
-msgstr "Réamhshocruithe Athshondais"
-
-#: src/contents/ui/Reverb.qml:226
-msgid "Ambience"
-msgstr "Débhríocht"
-
-#: src/contents/ui/Reverb.qml:241
-msgid "Empty Walls"
-msgstr "Ballaí Folmha"
-
-#: src/contents/ui/Reverb.qml:256
-msgid "Room"
-msgstr "Seomra"
-
-#: src/contents/ui/Reverb.qml:271
-msgid "Large Empty Hall"
-msgstr "Halla Mór Folamh"
-
-#: src/contents/ui/Reverb.qml:281
-msgid "Disco"
-msgstr "Diosca"
-
-#: src/contents/ui/Reverb.qml:291
-msgid "Large Occupied Hall"
-msgstr "Halla Mór faoi Fhorghabháil"
-
-#: src/contents/ui/ShortcutsSheet.qml:34
-msgid "Show Help"
-msgstr "Taispeáin Cabhair"
-
-#: src/contents/ui/ShortcutsSheet.qml:47
-msgid "Toggle Fullscreen"
-msgstr "Lánscáileán a Athsholáthar"
-
-#: src/contents/ui/ShortcutsSheet.qml:75 src/contents/ui/ShortcutsSheet.qml:294
-msgid "Toggle Global Bypass"
-msgstr "Seachbhóthar Domhanda a Athrú"
-
-#: src/contents/ui/ShortcutsSheet.qml:103
-msgid "Close the Window"
-msgstr "Dún an Fhuinneog"
-
-#: src/contents/ui/ShortcutsSheet.qml:131
-msgid "Terminate Easy Effects Service"
-msgstr "Deireadh a chur le Seirbhís Éifeachtaí Éasca"
-
-#: src/contents/ui/ShortcutsSheet.qml:171
-msgid "Toggle Process All Inputs"
-msgstr "Próiseas Gach Ionchur a Athrú"
-
-#: src/contents/ui/ShortcutsSheet.qml:211
-msgid "Toggle Process All Outputs"
-msgstr "Athraigh Próiseas na nAschur go léir"
-
-#: src/contents/ui/ShortcutsSheet.qml:224
-#: src/contents/ui/ShortcutsSheet.qml:237
-msgid "Can Be Used on Numeric Controls"
-msgstr "Is féidir é a úsáid ar rialuithe uimhriúla"
-
-#: src/contents/ui/ShortcutsSheet.qml:334
-msgid "Toggle Microphone Monitoring"
-msgstr "Monatóireacht Micreafóin a Athsholáthar"
-
-#: src/contents/ui/ShortcutsSheet.qml:348 src/contents/ui/main.qml:383
-#: src/contents/ui/main.qml:506
-msgid "Shortcuts"
-msgstr "Aicearraí"
-
-#: src/contents/ui/Speex.qml:49
-msgid "Denoise"
-msgstr "DenoiseName"
-
-#: src/contents/ui/Speex.qml:71
-msgid "Dereverberation"
-msgstr "Díbhriathartha"
-
-#: src/contents/ui/Speex.qml:101
-msgid "Voice Activity Probability"
-msgstr "Dóchúlacht Gníomhaíochta Gutha"
-
-#: src/contents/ui/Speex.qml:140
-msgid "Continue"
-msgstr "Lean ar aghaidh"
-
-#: src/contents/ui/StereoTools.qml:54
-msgid "Softclip"
-msgstr "SoftclipName"
-
-#: src/contents/ui/StereoTools.qml:83
-msgid "S/C Level"
-msgstr "Leibhéal S/C"
-
-#: src/contents/ui/StereoTools.qml:102
-msgid "Stereo Matrix"
-msgstr "Maitrís Steirió"
-
-#: src/contents/ui/StereoTools.qml:122
-msgid "LR > LR (Stereo Default)"
-msgstr "LR > LR (Réamhshocrú Steirió)"
-
-#: src/contents/ui/StereoTools.qml:122
-msgid "LR > MS (Stereo to Mid-Side)"
-msgstr "LR > MS (Steirió go dtí an Taobh Láir)"
-
-#: src/contents/ui/StereoTools.qml:122
-msgid "MS > LR (Mid-Side to Stereo)"
-msgstr "MS > LR (Taobh Láir le Steirió)"
-
-#: src/contents/ui/StereoTools.qml:122
-msgid "LR > LL (Mono Left Channel)"
-msgstr "LR > LL (Cainéal ar Chlé Mona)"
-
-#: src/contents/ui/StereoTools.qml:122
-msgid "LR > RR (Mono Right Channel)"
-msgstr "LR > RR (Cainéal Mona ar Dheis)"
-
-#: src/contents/ui/StereoTools.qml:122
-msgid "LR > L+R (Mono Sum L+R)"
-msgstr "Ó chlé > L+R (Suim Mona L+R)"
-
-#: src/contents/ui/StereoTools.qml:122
-msgid "LR > RL (Stereo Flip Channels)"
-msgstr "LR > RL (Cainéil Smeach Steirió)"
-
-#: src/contents/ui/StereoTools.qml:131
-msgid "Side Level"
-msgstr "Leibhéal Taoibh"
-
-#: src/contents/ui/StereoTools.qml:149
-msgid "Side Balance"
-msgstr "Iarmhéid Taobh"
-
-#: src/contents/ui/StereoTools.qml:165
-msgid "Middle Level"
-msgstr "Meánleibhéal"
-
-#: src/contents/ui/StereoTools.qml:183
-msgid "Middle Panorama"
-msgstr "Lánléargas Láir"
-
-#: src/contents/ui/StereoTools.qml:225 src/contents/ui/StereoTools.qml:255
-msgid "Invert Phase"
-msgstr "Céim Inbhéartaithe"
-
-#: src/contents/ui/StereoTools.qml:299 src/tags_plugin_name.cpp:35
-msgid "Delay"
-msgstr "Moill"
-
-#: src/contents/ui/StereoTools.qml:316
-msgid "Stereo Base"
-msgstr "Bonn Steirió"
-
-#: src/contents/ui/StereoTools.qml:332
-msgid "Stereo Phase"
-msgstr "Céim Steirió"
-
-#: src/contents/ui/main.qml:207
-msgid "Reset Settings?"
-msgstr "Athshocraigh Socruithe?"
-
-#: src/contents/ui/main.qml:208
-msgid "Are you sure you want to reset all Easy Effects settings?"
-msgstr "An bhfuil tú cinnte gur mian leat gach socrú Easy Effects a athshocrú?"
-
-#: src/contents/ui/main.qml:277 src/contents/ui/main.qml:293
-msgid "Preset Loaded"
-msgstr "Réamhshocrú Luchtaithe"
-
-#: src/contents/ui/main.qml:304 src/contents/ui/main.qml:316
-#, fuzzy
-msgid "Clear List"
-msgstr "Liosta cliant"
-
-#: src/contents/ui/main.qml:305 src/contents/ui/main.qml:317
-#, fuzzy
-msgid "Are you sure you want to clear this list?"
-msgstr ""
 "An bhfuil tú cinnte gur mian leat an réamhshocrú seo a bhaint den liosta?"
-
-#: src/contents/ui/main.qml:372
-msgid "Active"
-msgstr "Gníomhach"
-
-#: src/contents/ui/main.qml:392 src/contents/ui/main.qml:514
-msgid "Manual"
-msgstr "Lámhleabhar"
-
-#: src/contents/ui/main.qml:402 src/contents/ui/main.qml:546
-msgid "Quit"
-msgstr "Scoir"
-
-#: src/contents/ui/main.qml:432
-msgid "Turn Effects On/Off"
-msgstr "Cas Éifeachtaí Air/Múch"
-
-#: src/contents/ui/main.qml:482
-msgid "PipeWire"
-msgstr "PipeWire"
-
-#: src/contents/ui/main.qml:538
-msgid "About Easy Effects"
-msgstr "Maidir le hÉifeachtaí Éasca"
-
-#: src/plugin_base.cpp:272
-msgid "(Mic)"
-msgstr "(Micreafón)"
-
-#: src/plugin_base.cpp:275
-msgid "(Speakers)"
-msgstr "(Cainteoirí)"
-
-#: src/plugin_base.cpp:282
-msgid "Output Level Meter"
-msgstr "Méadar Leibhéal Aschurtha"
-
-#: src/presets_manager.cpp:758 src/presets_manager.cpp:765
-#: src/presets_manager.cpp:775 src/presets_manager.cpp:782
-#: src/presets_manager.cpp:792 src/presets_manager.cpp:801
-msgid "Preset Not Loaded Correctly"
-msgstr "Réamhshocrú Gan luchtú i gceart"
-
-#: src/presets_manager.cpp:758
-msgid "Wrong Format in Excluded Apps List"
-msgstr "Formáid mhícheart sa liosta feidhmchlár eisiata"
-
-#: src/presets_manager.cpp:766
-msgid "Generic Error While Loading Excluded Apps List"
-msgstr "Earráid chineálach agus liosta feidhmchlár eisiata á luchtú"
-
-#: src/presets_manager.cpp:775
-msgid "Wrong Format in Effects List"
-msgstr "Formáid Mhícheart sa Liosta Éifeachtaí"
-
-#: src/presets_manager.cpp:782
-msgid "Generic Error While Loading Effects List"
-msgstr "Earráid chineálach agus liosta na n-éifeachtaí á luchtú"
-
-#: src/presets_manager.cpp:793
-msgid "One or More Parameters Have a Wrong Format"
-msgstr "Tá formáid mhícheart ag paraiméadar amháin nó níos mó"
-
-#: src/presets_manager.cpp:802
-msgid "Generic Error While Loading The Effect"
-msgstr "Earráid chineálach agus an éifeacht á luchtú"
-
-#: src/pw_model_nodes.cpp:488
-msgid "Running"
-msgstr "Ag rith"
-
-#: src/pw_model_nodes.cpp:490
-msgid "Suspended"
-msgstr "Ar fionraí"
-
-#: src/pw_model_nodes.cpp:492
-msgid "Idle"
-msgstr "Díomhaoin"
-
-#: src/pw_model_nodes.cpp:494
-msgid "Creating"
-msgstr "Cruthú"
-
-#: src/pw_model_nodes.cpp:496
-msgid "Error"
-msgstr "Earráid"
-
-#: src/pw_model_nodes.cpp:498
-msgid "Unknown"
-msgstr "Neamhaithnid"
-
-#: src/tags_plugin_name.cpp:27
-msgid "Bass Enhancer"
-msgstr "Feabhsaitheoir Dord"
-
-#: src/tags_plugin_name.cpp:28
-msgid "Bass Loudness"
-msgstr "Treise Dord"
-
-#: src/tags_plugin_name.cpp:30
-msgid "Convolver"
-msgstr "Convolver (freagairtí iomadúla impulse)"
-
-#: src/tags_plugin_name.cpp:31
-msgid "Crossfeed"
-msgstr "Crosaire"
-
-#: src/tags_plugin_name.cpp:32
-msgid "Crystalizer"
-msgstr "CrystalizerName"
-
-#: src/tags_plugin_name.cpp:33
-msgid "Deep Noise Remover"
-msgstr "Remover Torann Domhain"
-
-#: src/tags_plugin_name.cpp:37
-msgid "Equalizer"
-msgstr "Cothromóir"
-
-#: src/tags_plugin_name.cpp:38
-msgid "Exciter"
-msgstr "Spreagfaidh sé"
-
-#: src/tags_plugin_name.cpp:42
-msgid "Level Meter"
-msgstr "Méadar Leibhéal"
-
-#: src/tags_plugin_name.cpp:45
-msgid "Maximizer"
-msgstr "Uasmhéadaitheoir"
-
-#: src/tags_plugin_name.cpp:46
-msgid "Multiband Compressor"
-msgstr "Comhbhrúiteoir Ilbhanda"
-
-#: src/tags_plugin_name.cpp:47
-msgid "Multiband Gate"
-msgstr "Geata Ilbhanda"
-
-#: src/tags_plugin_name.cpp:49
-msgid "Reverberation"
-msgstr "Aisfhuaimniú"
-
-#: src/tags_plugin_name.cpp:50
-msgid "Noise Reduction"
-msgstr "Laghdú Torainn"
-
-#: src/tags_plugin_name.cpp:51
-msgid "Speech Processor"
-msgstr "Próiseálaí Urlabhra"
-
-#: src/tags_plugin_name.cpp:52
-msgid "Stereo Tools"
-msgstr "Uirlisí Steirió"
-
-#: com.github.wwmm.easyeffects.desktop.template.h:2
-msgid "Easy Effects"
-msgstr "EasyEffects"
-
-#: com.github.wwmm.easyeffects.desktop.template.h:3
-msgid "Equalizer, Compressor and Other Audio Effects"
-msgstr "Cothromóir, Comhbhrúiteoir agus Éifeachtaí Fuaime Eile"
-
-#: com.github.wwmm.easyeffects.desktop.template.h:4
-msgid "Audio Effects for PipeWire Applications"
-msgstr "Éifeachtaí Fuaime d'Iarratais PipeWire"
 
 #~ msgid "Impluse File Imported."
 #~ msgstr "Comhad Impulse Iompórtáilte."
@@ -2902,21 +2852,21 @@
 #~ msgstr "Múnla Luchtaithe: %1"
 
 #~ msgid ""
-#~ "Set plugin property. Format: "
-#~ "pipeline:plugin_name:instance_id:property:value"
+#~ "Set plugin property. Format: pipeline:plugin_name:instance_id:property:"
+#~ "value"
 #~ msgstr ""
-#~ "Socraigh airí breiseáin. Formáid: "
-#~ "pipeline:plugin_name:instance_id:property:value"
+#~ "Socraigh airí breiseáin. Formáid: pipeline:plugin_name:instance_id:"
+#~ "property:value"
 
 #~ msgid "property-string"
 #~ msgstr "teaghrán-airíonna"
 
 #~ msgid ""
-#~ "Invalid property format. Expected: "
-#~ "pipeline:plugin_name:instance_id:property:value"
+#~ "Invalid property format. Expected: pipeline:plugin_name:instance_id:"
+#~ "property:value"
 #~ msgstr ""
-#~ "Formáid maoine neamhbhailí. Bhíothas ag súil leis: "
-#~ "pipeline:plugin_name:instance_id:property:value"
+#~ "Formáid maoine neamhbhailí. Bhíothas ag súil leis: pipeline:plugin_name:"
+#~ "instance_id:property:value"
 
 #~ msgid "Invalid pipeline type. Must be 'input' or 'output'"
 #~ msgstr "Cineál píblíne neamhbhailí. Ní mór é a bheith 'ionchur' nó 'aschur'"
