--- conflicted
+++ resolved
@@ -7,13 +7,8 @@
 msgstr ""
 "Project-Id-Version: easyeffects\n"
 "Report-Msgid-Bugs-To: https://github.com/wwmm/easyeffects/issues\n"
-<<<<<<< HEAD
 "POT-Creation-Date: 2025-10-28 19:44-0300\n"
 "PO-Revision-Date: 2025-10-31 00:02+0000\n"
-=======
-"POT-Creation-Date: 2025-10-30 22:31+0000\n"
-"PO-Revision-Date: 2025-10-30 04:17+0000\n"
->>>>>>> 564ab930
 "Last-Translator: Aindriú Mac Giolla Eoin <aindriu80@gmail.com>\n"
 "Language-Team: Irish <https://hosted.weblate.org/projects/easyeffects/main/"
 "ga/>\n"
@@ -190,9 +185,9 @@
 #: src/contents/ui/Loudness.qml:156 src/contents/ui/Maximizer.qml:103
 #: src/contents/ui/MultibandCompressor.qml:934
 #: src/contents/ui/MultibandGate.qml:907 src/contents/ui/Pitch.qml:211
-#: src/contents/ui/RNNoise.qml:57 src/contents/ui/RNNoise.qml:68
-#: src/contents/ui/RNNoise.qml:278 src/contents/ui/RNNoise.qml:280
-#: src/contents/ui/RNNoise.qml:298 src/contents/ui/Reverb.qml:310
+#: src/contents/ui/Reverb.qml:310 src/contents/ui/RNNoise.qml:57
+#: src/contents/ui/RNNoise.qml:68 src/contents/ui/RNNoise.qml:278
+#: src/contents/ui/RNNoise.qml:280 src/contents/ui/RNNoise.qml:298
 #: src/contents/ui/Speex.qml:167 src/contents/ui/StereoTools.qml:395
 msgid "Using %1"
 msgstr "Ag baint úsáide as %1"
@@ -207,8 +202,7 @@
 msgstr "Fórsáil Ciúnas"
 
 #: src/contents/ui/Autogain.qml:250
-#, fuzzy
-msgid "Force silence when the level is below the silence threshold"
+msgid "Force Silence When the Level is Below the Silence Threshold"
 msgstr ""
 "Cuir Tost i bhFeidhm nuair a bhíonn an Leibhéal faoi bhun Thairseach na Tost"
 
@@ -276,18 +270,19 @@
 #: src/contents/ui/Equalizer.qml:349 src/contents/ui/Exciter.qml:233
 #: src/contents/ui/Expander.qml:905 src/contents/ui/Filter.qml:231
 #: src/contents/ui/Gate.qml:1039 src/contents/ui/Limiter.qml:627
-#: src/contents/ui/Loudness.qml:197 src/contents/ui/Maximizer.qml:134
+#: src/contents/ui/Loudness.qml:197 src/contents/ui/main.qml:526
+#: src/contents/ui/Maximizer.qml:134
 #: src/contents/ui/MultibandCompressor.qml:975
-#: src/contents/ui/MultibandGate.qml:948 src/contents/ui/RNNoise.qml:322
-#: src/contents/ui/Reverb.qml:349 src/contents/ui/Speex.qml:184
-#: src/contents/ui/StereoTools.qml:426 src/contents/ui/main.qml:526
+#: src/contents/ui/MultibandGate.qml:948 src/contents/ui/Reverb.qml:349
+#: src/contents/ui/RNNoise.qml:322 src/contents/ui/Speex.qml:184
+#: src/contents/ui/StereoTools.qml:426
 msgid "Reset"
 msgstr "Athshocraigh"
 
 #: src/contents/ui/BassLoudness.qml:64 src/contents/ui/Compressor.qml:483
 #: src/contents/ui/EeInputOutputGain.qml:108 src/contents/ui/Expander.qml:442
-#: src/contents/ui/Gate.qml:463 src/contents/ui/StereoTools.qml:268
-#: src/contents/ui/main.qml:460
+#: src/contents/ui/Gate.qml:463 src/contents/ui/main.qml:460
+#: src/contents/ui/StereoTools.qml:268
 msgid "Output"
 msgstr "Aschur"
 
@@ -313,12 +308,10 @@
 #: src/contents/ui/BlocklistSheet.qml:97
 #: src/contents/ui/ConvolverImpulseSheet.qml:65
 #: src/contents/ui/MenuAddPlugins.qml:33
-#: src/contents/ui/PageStreamsEffects.qml:79
-#: src/contents/ui/PresetsAutoloadingPage.qml:98
 #: src/contents/ui/PresetsCommunityPage.qml:64
 #: src/contents/ui/PresetsLocalPage.qml:169 src/contents/ui/RNNoise.qml:212
-msgid "Empty List"
-msgstr "Liosta Folamh"
+msgid "Empty"
+msgstr "Folamh"
 
 #: src/contents/ui/BlocklistSheet.qml:119
 msgid "Remove Application"
@@ -330,18 +323,11 @@
 "An bhfuil tú cinnte gur mian leat an feidhmchlár seo a bhaint den liosta?"
 
 #: src/contents/ui/BlocklistSheet.qml:150
-#, fuzzy
-msgid "Remove This App"
-msgstr "Bain an éifeacht seo"
+msgid "Delete this App"
+msgstr "Scrios an Aip seo"
 
 #: src/contents/ui/BlocklistSheet.qml:177
-#, fuzzy
-msgid "Show Excluded Apps"
-msgstr "Feidhmchláir Eisiata"
-
-#: src/contents/ui/BlocklistSheet.qml:178
-#, fuzzy
-msgid "Show excluded applications in the list of players/recorders"
+msgid "Show Excluded Applications in the Streams Section"
 msgstr "Taispeáin Feidhmchláir Eisiata sa Rannán Sruthanna"
 
 #: src/contents/ui/Compressor.qml:53 src/tags_plugin_name.cpp:29
@@ -350,8 +336,8 @@
 
 #: src/contents/ui/Compressor.qml:69 src/contents/ui/Compressor.qml:296
 #: src/contents/ui/Deesser.qml:72 src/contents/ui/Delay.qml:57
-#: src/contents/ui/Delay.qml:215 src/contents/ui/Equalizer.qml:104
-#: src/contents/ui/EqualizerBandMenu.qml:45 src/contents/ui/Expander.qml:69
+#: src/contents/ui/Delay.qml:215 src/contents/ui/EqualizerBandMenu.qml:45
+#: src/contents/ui/Equalizer.qml:104 src/contents/ui/Expander.qml:69
 #: src/contents/ui/Expander.qml:256 src/contents/ui/Gate.qml:277
 #: src/contents/ui/Limiter.qml:56 src/contents/ui/Loudness.qml:55
 #: src/contents/ui/MultibandCompressor.qml:400
@@ -727,9 +713,50 @@
 msgid "Stereo Split"
 msgstr "Scoilt Steirió"
 
+#: src/contents/ui/ConvolverImpulseSheet.qml:31
+msgid "Imported a New Convolver Impluse File."
+msgstr "Iompórtáladh Comhad Impluse Convolver Nua."
+
+#: src/contents/ui/ConvolverImpulseSheet.qml:33
+msgid "Failed to Import the Convolver Impulse File."
+msgstr "Theip ar an gcomhad Convolver Impulse a iompórtáil."
+
+#: src/contents/ui/ConvolverImpulseSheet.qml:45
+#: src/contents/ui/MenuAddPlugins.qml:142
+#: src/contents/ui/PresetsCommunityPage.qml:40
+#: src/contents/ui/PresetsLocalPage.qml:144
+#: src/contents/ui/MenuAddPlugins.qml:144
+msgid "Search"
+msgstr "Cuardaigh"
+
+#: src/contents/ui/ConvolverImpulseSheet.qml:83
+msgid "Remove Impulse Response"
+msgstr "Bain Freagairt Impulse"
+
+#: src/contents/ui/ConvolverImpulseSheet.qml:84
+msgid "Are you sure you want to remove this impulse response from the list?"
+msgstr ""
+"An bhfuil tú cinnte gur mian leat an freagairt impulse seo a bhaint den "
+"liosta?"
+
+#: src/contents/ui/ConvolverImpulseSheet.qml:88
+msgid "Removed the %1 Convolver Impulse."
+msgstr "Baineadh an %1 Impulse Convolver."
+
+#: src/contents/ui/ConvolverImpulseSheet.qml:90
+msgid "Failed to Remove the %1 Convolver Impulse."
+msgstr "Theip ar an Impulse Convolver %1 a Bhaint."
+
+#: src/contents/ui/ConvolverImpulseSheet.qml:104
+msgid "Delete this Impulse"
+msgstr "Scrios an Impulse seo"
+
+#: src/contents/ui/ConvolverImpulseSheet.qml:124
+msgid "Import Impulse"
+msgstr "Iompórtáil Impulse"
+
 #: src/contents/ui/Convolver.qml:50
-#, fuzzy
-msgid "Loaded the %1 Convolver impulse."
+msgid "Loaded the %1 Convolver Impulse."
 msgstr "Luchtaíodh an %1 Convolver Impulse."
 
 #: src/contents/ui/Convolver.qml:52 src/contents/ui/Convolver.qml:312
@@ -737,13 +764,11 @@
 msgstr "Níl Impulse Convolver Socraithe"
 
 #: src/contents/ui/Convolver.qml:56
-#, fuzzy
-msgid "The Convolver is in passthrough mode."
+msgid "The Convolver is in Passthrough Mode."
 msgstr "Tá an Convolver i Mód Pasáiste."
 
 #: src/contents/ui/Convolver.qml:58
-#, fuzzy
-msgid "Failed to load the %1 impulse. The Convolver is in passthrough mode."
+msgid "Failed to Load the %1 Impulse. The Convolver is in Passthrough Mode."
 msgstr "Theip ar luchtú an %1 Impulse. Tá an Convolver i Mód Passthrough."
 
 #: src/contents/ui/Convolver.qml:122
@@ -792,52 +817,6 @@
 msgid "Autogain"
 msgstr "Uathghnóthachan"
 
-#: src/contents/ui/ConvolverImpulseSheet.qml:31
-#, fuzzy
-msgid "Imported a new Convolver impluse file."
-msgstr "Iompórtáladh Comhad Impluse Convolver Nua."
-
-#: src/contents/ui/ConvolverImpulseSheet.qml:33
-#, fuzzy
-msgid "Failed to import the Convolver impulse file."
-msgstr "Theip ar an gcomhad Convolver Impulse a iompórtáil."
-
-#: src/contents/ui/ConvolverImpulseSheet.qml:45
-#: src/contents/ui/MenuAddPlugins.qml:144
-#: src/contents/ui/PresetsCommunityPage.qml:40
-#: src/contents/ui/PresetsLocalPage.qml:144
-msgid "Search"
-msgstr "Cuardaigh"
-
-#: src/contents/ui/ConvolverImpulseSheet.qml:83
-msgid "Remove Impulse Response"
-msgstr "Bain Freagairt Impulse"
-
-#: src/contents/ui/ConvolverImpulseSheet.qml:84
-msgid "Are you sure you want to remove this impulse response from the list?"
-msgstr ""
-"An bhfuil tú cinnte gur mian leat an freagairt impulse seo a bhaint den "
-"liosta?"
-
-#: src/contents/ui/ConvolverImpulseSheet.qml:88
-#, fuzzy
-msgid "Removed the %1 Convolver impulse."
-msgstr "Baineadh an %1 Impulse Convolver."
-
-#: src/contents/ui/ConvolverImpulseSheet.qml:90
-#, fuzzy
-msgid "Failed to remove the %1 Convolver impulse."
-msgstr "Theip ar an Impulse Convolver %1 a Bhaint."
-
-#: src/contents/ui/ConvolverImpulseSheet.qml:104
-#, fuzzy
-msgid "Delete This Impulse"
-msgstr "Scrios an Impulse seo"
-
-#: src/contents/ui/ConvolverImpulseSheet.qml:124
-msgid "Import Impulse"
-msgstr "Iompórtáil Impulse"
-
 #: src/contents/ui/Crossfeed.qml:65
 msgid "Cutoff"
 msgstr "Gearradh"
@@ -854,14 +833,10 @@
 msgid "Default"
 msgstr "Réamhshocrú"
 
-#: src/contents/ui/Crossfeed.qml:151 src/contents/ui/Reverb.qml:326
-#: src/contents/ui/main.qml:424
+#: src/contents/ui/Crossfeed.qml:151 src/contents/ui/main.qml:424
+#: src/contents/ui/Reverb.qml:326
 msgid "Presets"
 msgstr "Réamhshocruithe"
-
-#: src/contents/ui/Crystalizer.qml:107
-msgid "Adaptive Intensity"
-msgstr "Déine Oiriúnaitheach"
 
 #: src/contents/ui/CrystalizerBand.qml:35
 #: src/contents/ui/EqualizerBandMenu.qml:157
@@ -876,6 +851,10 @@
 #: src/contents/ui/MultibandGate.qml:84
 msgid "Bypass"
 msgstr "Seachbhóthar"
+
+#: src/contents/ui/Crystalizer.qml:107
+msgid "Adaptive Intensity"
+msgstr "Déine Oiriúnaitheach"
 
 #: src/contents/ui/DeepFilterNet.qml:33
 msgid "Attenuation Limit"
@@ -1019,18 +998,17 @@
 msgstr "Rochtain"
 
 #: src/contents/ui/DelegateModulesList.qml:64
+#: src/contents/ui/PresetsAutoloadingPage.qml:154
 #: src/contents/ui/PresetsAutoloadingPage.qml:158
 msgid "Description"
 msgstr "Cur síos"
 
 #: src/contents/ui/DelegatePluginsList.qml:65
-#, fuzzy
-msgid "Toggle This Effect"
+msgid "Enable this Effect"
 msgstr "Cumasaigh an Éifeacht seo"
 
 #: src/contents/ui/DelegatePluginsList.qml:79
-#, fuzzy
-msgid "Remove This Effect"
+msgid "Remove this effect"
 msgstr "Bain an éifeacht seo"
 
 #: src/contents/ui/DelegateStreamsList.qml:76
@@ -1048,11 +1026,6 @@
 msgid "Exclude"
 msgstr "Ná cuir as an áireamh"
 
-#: src/contents/ui/DelegateStreamsList.qml:110
-#, fuzzy
-msgid "Add %1 to excluded applications"
-msgstr "Cuir le hIarratais Eisiata"
-
 #: src/contents/ui/EchoCanceller.qml:43 src/tags_plugin_name.cpp:36
 msgid "Echo Canceller"
 msgstr "Cealaitheoir Macalla"
@@ -1105,103 +1078,10 @@
 msgid "Input and output gain controls with level meters"
 msgstr "Rialuithe gnóthachain ionchuir agus aschuir le méadair leibhéal"
 
-#: src/contents/ui/EeInputOutputGain.qml:95 src/contents/ui/StereoTools.qml:43
-#: src/contents/ui/main.qml:471
+#: src/contents/ui/EeInputOutputGain.qml:95 src/contents/ui/main.qml:471
+#: src/contents/ui/StereoTools.qml:43
 msgid "Input"
 msgstr "Ionchur"
-
-#: src/contents/ui/Equalizer.qml:51
-msgid "APO Presets"
-msgstr "Réamhshocruithe APO"
-
-#: src/contents/ui/Equalizer.qml:54
-#, fuzzy
-msgid "Imported the Equalizer APO preset file."
-msgstr "Iompórtáladh an Comhad Réamhshocraithe Cothromóra APO."
-
-#: src/contents/ui/Equalizer.qml:56
-#, fuzzy
-msgid "Failed to import the Equalizer APO preset file."
-msgstr "Theip ar chomhad réamhshocraithe an chothromóra APO a iompórtáil."
-
-#: src/contents/ui/Equalizer.qml:66
-msgid "GraphicEQ Presets"
-msgstr "Réamhshocruithe GrafachEQ"
-
-#: src/contents/ui/Equalizer.qml:69
-#, fuzzy
-msgid "Imported the GraphicEQ preset file."
-msgstr "Iompórtáladh an Comhad Réamhshocraithe GraphicEQ."
-
-#: src/contents/ui/Equalizer.qml:71
-#, fuzzy
-msgid "Failed to import the GraphicEQ preset file."
-msgstr "Theip ar an gcomhad réamhshocraithe GraphicEQ a iompórtáil."
-
-#: src/contents/ui/Equalizer.qml:81
-msgid "APO Preset"
-msgstr "Réamhshocrú APO"
-
-#: src/contents/ui/Equalizer.qml:84
-#, fuzzy
-msgid "Exported the current Equalizer settings to an external APO preset file."
-msgstr ""
-"Rinneadh na Socruithe Cothromóra Reatha a easpórtáil chuig Comhad "
-"Réamhshocraithe APO Seachtrach."
-
-#: src/contents/ui/Equalizer.qml:87
-#, fuzzy
-msgid ""
-"Failed to export the current Equalizer settings to an external APO preset "
-"file."
-msgstr ""
-"Theip ar Shocruithe Reatha an Chothromóra a Easpórtáil chuig Comhad "
-"Réamhshocraithe APO Seachtrach."
-
-#: src/contents/ui/Equalizer.qml:117
-msgid "Bands"
-msgstr "Bannaí Ceoil"
-
-#: src/contents/ui/Equalizer.qml:133 src/contents/ui/Filter.qml:175
-#: src/contents/ui/StereoTools.qml:66 src/contents/ui/StereoTools.qml:283
-msgid "Balance"
-msgstr "Iarmhéid"
-
-#: src/contents/ui/Equalizer.qml:150
-msgid "Pitch Left"
-msgstr "Páirc Ar Chlé"
-
-#: src/contents/ui/Equalizer.qml:167
-msgid "Pitch Right"
-msgstr "Páirc Ar Dheis"
-
-#: src/contents/ui/Equalizer.qml:296
-msgid "Split Channels"
-msgstr "Cainéil Scoilte"
-
-#: src/contents/ui/Equalizer.qml:306
-msgid "Flat Response"
-msgstr "Freagra Maol"
-
-#: src/contents/ui/Equalizer.qml:313
-msgid "Calculate Frequencies"
-msgstr "Ríomh minicíochtaí"
-
-#: src/contents/ui/Equalizer.qml:320
-msgid "Sort Bands"
-msgstr "Bandaí Sórtála"
-
-#: src/contents/ui/Equalizer.qml:327
-msgid "Import APO"
-msgstr "Iompórtáil APO"
-
-#: src/contents/ui/Equalizer.qml:334
-msgid "Import APO (GraphicEQ)"
-msgstr "Iompórtáil APO (GraphicEQ)"
-
-#: src/contents/ui/Equalizer.qml:341
-msgid "Export APO"
-msgstr "Easpórtáil APO"
 
 #: src/contents/ui/EqualizerBandMenu.qml:25
 #: src/contents/ui/MultibandCompressor.qml:635
@@ -1285,6 +1165,93 @@
 msgid "Solo"
 msgstr "Níl ann ach"
 
+#: src/contents/ui/Equalizer.qml:51
+msgid "APO Presets"
+msgstr "Réamhshocruithe APO"
+
+#: src/contents/ui/Equalizer.qml:54
+msgid "Imported the Equalizer APO Preset File."
+msgstr "Iompórtáladh an Comhad Réamhshocraithe Cothromóra APO."
+
+#: src/contents/ui/Equalizer.qml:56
+msgid "Failed to Import the Equalizer APO Preset File."
+msgstr "Theip ar chomhad réamhshocraithe an chothromóra APO a iompórtáil."
+
+#: src/contents/ui/Equalizer.qml:66
+msgid "GraphicEQ Presets"
+msgstr "Réamhshocruithe GrafachEQ"
+
+#: src/contents/ui/Equalizer.qml:69
+msgid "Imported the GraphicEQ Preset File."
+msgstr "Iompórtáladh an Comhad Réamhshocraithe GraphicEQ."
+
+#: src/contents/ui/Equalizer.qml:71
+msgid "Failed to Import the GraphicEQ Preset File."
+msgstr "Theip ar an gcomhad réamhshocraithe GraphicEQ a iompórtáil."
+
+#: src/contents/ui/Equalizer.qml:81
+msgid "APO Preset"
+msgstr "Réamhshocrú APO"
+
+#: src/contents/ui/Equalizer.qml:84
+msgid "Exported the Current Equalizer Settings to an External APO Preset File."
+msgstr ""
+"Rinneadh na Socruithe Cothromóra Reatha a easpórtáil chuig Comhad "
+"Réamhshocraithe APO Seachtrach."
+
+#: src/contents/ui/Equalizer.qml:87
+msgid ""
+"Failed to Export the Current Equalizer Settings to an External APO Preset "
+"File."
+msgstr ""
+"Theip ar Shocruithe Reatha an Chothromóra a Easpórtáil chuig Comhad "
+"Réamhshocraithe APO Seachtrach."
+
+#: src/contents/ui/Equalizer.qml:117
+msgid "Bands"
+msgstr "Bannaí Ceoil"
+
+#: src/contents/ui/Equalizer.qml:133 src/contents/ui/Filter.qml:175
+#: src/contents/ui/StereoTools.qml:66 src/contents/ui/StereoTools.qml:283
+msgid "Balance"
+msgstr "Iarmhéid"
+
+#: src/contents/ui/Equalizer.qml:150
+msgid "Pitch Left"
+msgstr "Páirc Ar Chlé"
+
+#: src/contents/ui/Equalizer.qml:167
+msgid "Pitch Right"
+msgstr "Páirc Ar Dheis"
+
+#: src/contents/ui/Equalizer.qml:296
+msgid "Split Channels"
+msgstr "Cainéil Scoilte"
+
+#: src/contents/ui/Equalizer.qml:306
+msgid "Flat Response"
+msgstr "Freagra Maol"
+
+#: src/contents/ui/Equalizer.qml:313
+msgid "Calculate Frequencies"
+msgstr "Ríomh minicíochtaí"
+
+#: src/contents/ui/Equalizer.qml:320
+msgid "Sort Bands"
+msgstr "Bandaí Sórtála"
+
+#: src/contents/ui/Equalizer.qml:327
+msgid "Import APO"
+msgstr "Iompórtáil APO"
+
+#: src/contents/ui/Equalizer.qml:334
+msgid "Import APO (GraphicEQ)"
+msgstr "Iompórtáil APO (GraphicEQ)"
+
+#: src/contents/ui/Equalizer.qml:341
+msgid "Export APO"
+msgstr "Easpórtáil APO"
+
 #: src/contents/ui/Exciter.qml:144
 msgid "Ceil Active"
 msgstr "Uasteorainn Ghníomhach"
@@ -1600,13 +1567,64 @@
 msgid "Clipping"
 msgstr "Bearradh"
 
-#: src/contents/ui/MenuAddPlugins.qml:62
-msgid "Add %1"
-msgstr ""
-
-#: src/contents/ui/MenuAddPlugins.qml:133
-#, fuzzy
-msgid "Added a new effect to the pipeline: %1"
+#: src/contents/ui/main.qml:207
+msgid "Reset Settings?"
+msgstr "Athshocraigh Socruithe?"
+
+#: src/contents/ui/main.qml:208
+msgid "Are you sure you want to reset all Easy Effects settings?"
+msgstr "An bhfuil tú cinnte gur mian leat gach socrú Easy Effects a athshocrú?"
+
+#: src/contents/ui/main.qml:277 src/contents/ui/main.qml:293
+msgid "Preset Loaded"
+msgstr "Réamhshocrú Luchtaithe"
+
+#: src/contents/ui/main.qml:304 src/contents/ui/main.qml:316
+msgid "Clear List"
+msgstr "Glan an Liosta"
+
+#: src/contents/ui/main.qml:305 src/contents/ui/main.qml:317
+msgid "Are you sure you want to clear this list?"
+msgstr "An bhfuil tú cinnte gur mian leat an liosta seo a ghlanadh?"
+
+#: src/contents/ui/main.qml:372
+msgid "Active"
+msgstr "Gníomhach"
+
+#: src/contents/ui/main.qml:383 src/contents/ui/main.qml:506
+#: src/contents/ui/ShortcutsSheet.qml:348
+msgid "Shortcuts"
+msgstr "Aicearraí"
+
+#: src/contents/ui/main.qml:392 src/contents/ui/main.qml:514
+msgid "Manual"
+msgstr "Lámhleabhar"
+
+#: src/contents/ui/main.qml:402 src/contents/ui/main.qml:546
+msgid "Quit"
+msgstr "Scoir"
+
+#: src/contents/ui/main.qml:432
+msgid "Turn Effects On/Off"
+msgstr "Cas Éifeachtaí Air/Múch"
+
+#: src/contents/ui/main.qml:482
+msgid "PipeWire"
+msgstr "PipeWire"
+
+#: src/contents/ui/main.qml:498 src/contents/ui/PreferencesSheet.qml:14
+#: src/contents/ui/PreferencesSheet.qml:22
+#: src/contents/ui/PreferencesSheet.qml:547
+#: src/contents/ui/PreferencesSheet.qml:560
+msgid "Preferences"
+msgstr "Roghanna"
+
+#: src/contents/ui/main.qml:538
+msgid "About Easy Effects"
+msgstr "Maidir le hÉifeachtaí Éasca"
+
+#: src/contents/ui/MenuAddPlugins.qml:131
+msgid "Added a New Effect to the Pipeline: %1"
 msgstr "Cuireadh Éifeacht Nua leis an bPíblíne: %1"
 
 #: src/contents/ui/MultibandCompressor.qml:103
@@ -1687,6 +1705,17 @@
 msgid "Reaction"
 msgstr "Imoibriú"
 
+#: src/contents/ui/PageStreamsEffects.qml:79
+#: src/contents/ui/PresetsAutoloadingPage.qml:96
+#: src/contents/ui/BlocklistSheet.qml:97
+#: src/contents/ui/ConvolverImpulseSheet.qml:65
+#: src/contents/ui/MenuAddPlugins.qml:33
+#: src/contents/ui/PresetsAutoloadingPage.qml:98
+#: src/contents/ui/PresetsCommunityPage.qml:64
+#: src/contents/ui/PresetsLocalPage.qml:169 src/contents/ui/RNNoise.qml:212
+msgid "Empty List"
+msgstr "Liosta Folamh"
+
 #: src/contents/ui/PageStreamsEffects.qml:80
 msgid "No Audio Application Available"
 msgstr "Níl feidhmchlár fuaime ar fáil"
@@ -1696,11 +1725,13 @@
 msgstr "Cuir Maisíocht Leis"
 
 #: src/contents/ui/PageStreamsEffects.qml:321
+#: src/contents/ui/PageStreamsEffects.qml:570
 #: src/contents/ui/PageStreamsEffects.qml:572
 msgid "Players"
 msgstr "Imreoirí"
 
 #: src/contents/ui/PageStreamsEffects.qml:338
+#: src/contents/ui/PageStreamsEffects.qml:570
 #: src/contents/ui/PageStreamsEffects.qml:572
 msgid "Recorders"
 msgstr "Taifeadáin"
@@ -1709,31 +1740,26 @@
 msgid "Close"
 msgstr "Dún"
 
-#: src/contents/ui/PageStreamsEffects.qml:353
-msgid "Expand the list of effects pipeline"
-msgstr ""
-
-#: src/contents/ui/PageStreamsEffects.qml:353
-msgid "Reduce the list of effects pipeline"
-msgstr ""
-
+#: src/contents/ui/PageStreamsEffects.qml:375
 #: src/contents/ui/PageStreamsEffects.qml:377
 msgid "No Effects"
 msgstr "Gan Éifeachtaí"
 
+#: src/contents/ui/PageStreamsEffects.qml:376
 #: src/contents/ui/PageStreamsEffects.qml:378
 msgid "Audio Stream Not Modified"
 msgstr "Sruth fuaime gan athrú"
 
+#: src/contents/ui/PageStreamsEffects.qml:580
 #: src/contents/ui/PageStreamsEffects.qml:582
 msgid "Effects"
 msgstr "Éifeachtaí"
 
-#: src/contents/ui/PageStreamsEffects.qml:599
-#, fuzzy
-msgid "Input monitoring"
+#: src/contents/ui/PageStreamsEffects.qml:597
+msgid "Input Monitoring"
 msgstr "Monatóireacht Ionchuir"
 
+#: src/contents/ui/PageStreamsEffects.qml:610
 #: src/contents/ui/PageStreamsEffects.qml:612
 msgid "Excluded Apps"
 msgstr "Feidhmchláir Eisiata"
@@ -1892,55 +1918,1006 @@
 msgid "Anti-aliasing"
 msgstr "Frithailiasáil"
 
-#: src/contents/ui/PreferencesSheet.qml:14
-#: src/contents/ui/PreferencesSheet.qml:22
-#: src/contents/ui/PreferencesSheet.qml:547
-#: src/contents/ui/PreferencesSheet.qml:560 src/contents/ui/main.qml:498
-msgid "Preferences"
-msgstr "Roghanna"
-
 #: src/contents/ui/PreferencesSheet.qml:34
 msgid "Enable Service Mode"
 msgstr "Cumasaigh Mód Seirbhíse"
 
 #: src/contents/ui/PreferencesSheet.qml:35
+msgid "Easy Effects is Active in Background When the Window is Closed"
+msgstr ""
+"Bíonn Easy Effects Gníomhach sa Chúlra Nuair a bhíonn an Fhuinneog Dúnta"
+
+#: src/contents/ui/PreferencesSheet.qml:47
+msgid "Autostart on Login"
+msgstr "Tosaigh go huathoibríoch ar logáil isteach"
+
+#: src/contents/ui/PreferencesSheet.qml:48
+msgid "Easy Effects is Launched at User Session Startup"
+msgstr "Seoltar Éifeachtaí Éasca ag Tosaithe Seisiúin Úsáideora"
+
+#: src/contents/ui/PreferencesSheet.qml:61
+msgid "Show the Tray Icon"
+msgstr "Taispeáin Deilbhín an Tráidire"
+
+#: src/contents/ui/PreferencesSheet.qml:81
+msgid "Process All Output Streams"
+msgstr "Próiseas Gach Sruth Aschurtha"
+
+#: src/contents/ui/PreferencesSheet.qml:92
+msgid "Process All Input Streams"
+msgstr "Próiseáil Gach Sruth Ionchurtha"
+
+#: src/contents/ui/PreferencesSheet.qml:103
+msgid "Ignore Streams from Monitor of Devices"
+msgstr "Déan neamhaird de Shruthanna ó Mhonatóireacht ar Ghléasanna"
+
+#: src/contents/ui/PreferencesSheet.qml:114
+msgid "Use Cubic Volume"
+msgstr "Úsáid Imleabhar Ciúbach"
+
+#: src/contents/ui/PreferencesSheet.qml:125
+msgid "Ignore System Notifications"
+msgstr "Déan neamhaird de Fhógraí Córais"
+
+#: src/contents/ui/PreferencesSheet.qml:126
+msgid ""
+"Processing System Notifications May Cause Crackling Sound, so It Would be "
+"Better to Ignore Them, but For Some Presets It May be Recommended Since They "
+"Could Sound Too Loud"
+msgstr ""
+"D’fhéadfadh fógraí córais phróiseála fuaim bhréige a chur faoi deara, mar "
+"sin bheadh sé níos fearr neamhaird a dhéanamh orthu, ach i gcás roinnt "
+"réamhshocruithe, d’fhéadfaí é a mholadh toisc go bhféadfadh siad a bheith ró-"
+"ard"
+
+#: src/contents/ui/PreferencesSheet.qml:137
+msgid "Enable/Disable Input Monitoring"
+msgstr "Cumasaigh/Díchumasaigh Monatóireacht Ionchuir"
+
+#: src/contents/ui/PreferencesSheet.qml:148
+msgid "Mic Monitor Plays to Output Effects Pipeline"
+msgstr "Seinneann Monatóir Micreafóin chuig Píblíne Éifeachtaí Aschuir"
+
+#: src/contents/ui/PreferencesSheet.qml:159
+msgid "Enable the Inactivity Timeout"
+msgstr "Cumasaigh an t-Am Scoir Neamhghníomhaíochta"
+
+#: src/contents/ui/PreferencesSheet.qml:160
+msgid ""
+"When all Streams are Inactive, Easy Effects Pipeline Remains Loaded for an "
+"Extra Amount of Time"
+msgstr ""
+"Nuair a bhíonn na sruthanna uile neamhghníomhach, fanann an Easy Effects "
+"Pipeline luchtaithe ar feadh tamaill bhreise"
+
+#: src/contents/ui/PreferencesSheet.qml:172
+msgid "Inactivity Timeout"
+msgstr "Teorainn Ama Neamhghníomhaíochta"
+
+#: src/contents/ui/PreferencesSheet.qml:186
+msgid "Level Meters Label"
+msgstr "Lipéad Méadair Leibhéil"
+
+#: src/contents/ui/PreferencesSheet.qml:187
+msgid ""
+"The Time it Takes for the Level Meter Labels to be Updated When the Current "
+"Level is Below the Last Highest One"
+msgstr ""
+"An t-am a thógann sé chun lipéid an Mhéadair Leibhéil a nuashonrú nuair a "
+"bhíonn an Leibhéal Reatha faoi bhun an Leibhéil is Airde Deiridh"
+
+#: src/contents/ui/PreferencesSheet.qml:227
+msgid "Audio Delay Compensation"
+msgstr "Cúiteamh ar Mhoill Fuaime"
+
+#: src/contents/ui/PreferencesSheet.qml:241
+msgid "Style"
+msgstr "Stíl"
+
+#: src/contents/ui/PreferencesSheet.qml:248
+msgid "Color Scheme"
+msgstr "Scéim Dathanna"
+
+#: src/contents/ui/PreferencesSheet.qml:252
+msgid "Automatic"
+msgstr "Uathoibríoch"
+
+#: src/contents/ui/PreferencesSheet.qml:252
+msgid "Light"
+msgstr "Solas"
+
+#: src/contents/ui/PreferencesSheet.qml:252
+msgid "Dark"
+msgstr "Dorcha"
+
+#: src/contents/ui/PreferencesSheet.qml:262
+msgid "Color Theme"
+msgstr "Téama Dathanna"
+
+#: src/contents/ui/PreferencesSheet.qml:266
+msgid "Green"
+msgstr "Glas"
+
+#: src/contents/ui/PreferencesSheet.qml:266
+msgid "Green Neon"
+msgstr "Neon Glas"
+
+#: src/contents/ui/PreferencesSheet.qml:266
+msgid "Mix"
+msgstr "Measc"
+
+#: src/contents/ui/PreferencesSheet.qml:266
+msgid "Orange"
+msgstr "Oráiste"
+
+#: src/contents/ui/PreferencesSheet.qml:266
+msgid "Yellow"
+msgstr "Buí"
+
+#: src/contents/ui/PreferencesSheet.qml:266
+msgid "Blue"
+msgstr "Gorm"
+
+#: src/contents/ui/PreferencesSheet.qml:266
+msgid "Purple"
+msgstr "Corcra"
+
+#: src/contents/ui/PreferencesSheet.qml:266
+msgid "Grey"
+msgstr "Liath"
+
+#: src/contents/ui/PreferencesSheet.qml:276
+msgid "Shape"
+msgstr "Cruth"
+
+#: src/contents/ui/PreferencesSheet.qml:280
+msgid "Bars"
+msgstr "Barraí"
+
+#: src/contents/ui/PreferencesSheet.qml:280
+msgid "Lines"
+msgstr "Línte"
+
+#: src/contents/ui/PreferencesSheet.qml:280
+msgid "Dots"
+msgstr "Poncanna"
+
+#: src/contents/ui/PreferencesSheet.qml:280
+msgid "Area"
+msgstr "Limistéar"
+
+#: src/contents/ui/PreferencesSheet.qml:290
+msgid "Dynamic Scale"
+msgstr "Scála Dinimiciúil"
+
+#: src/contents/ui/PreferencesSheet.qml:301
+msgid "Logarithmic Frequency Axis"
+msgstr "Ais Minicíochta Logartamach"
+
+#: src/contents/ui/PreferencesSheet.qml:312
+msgid "Points"
+msgstr "Pointí"
+
+#: src/contents/ui/PreferencesSheet.qml:326
+msgid "Height"
+msgstr "Airde"
+
+#: src/contents/ui/PreferencesSheet.qml:340
+msgid "Frequency Range"
+msgstr "Raon Minicíochta"
+
+#: src/contents/ui/PreferencesSheet.qml:347
+msgid "Minimum"
+msgstr "Íosmhéid"
+
+#: src/contents/ui/PreferencesSheet.qml:362
+msgid "Maximum"
+msgstr "Uasmhéid"
+
+#: src/contents/ui/PreferencesSheet.qml:383
+msgid "Database Autosave Interval"
+msgstr "Eatramh Uathshábháilte Bunachar Sonraí"
+
+#: src/contents/ui/PreferencesSheet.qml:396
+msgid "Most Used Presets"
+msgstr "Réamhshocruithe is Mó a Úsáidtear"
+
+#: src/contents/ui/PreferencesSheet.qml:418
+#: src/contents/ui/ShortcutsSheet.qml:248
+msgid "Global Shortcuts"
+msgstr "Aicearraí Domhanda"
+
+#: src/contents/ui/PreferencesSheet.qml:419
+msgid "Enables Support for XDG Global Shortcuts"
+msgstr "Cumasaíonn sé tacaíocht do Aicearraí Domhanda XDG"
+
+#: src/contents/ui/PreferencesSheet.qml:431
+msgid "Native Window of Effects"
+msgstr "Fuinneog Dúchasach Éifeachtaí"
+
+#: src/contents/ui/PreferencesSheet.qml:432
+msgid "Allows the Native User Interface of Effects to be Shown/Hidden"
+msgstr ""
+"Ceadaíonn sé seo Comhéadan Úsáideora Dúchasach na nÉifeachtaí a Thaispeáint/"
+"a Fholach"
+
+#: src/contents/ui/PreferencesSheet.qml:444
+msgid "Update Frequency"
+msgstr "Nuashonraigh Minicíocht"
+
+#: src/contents/ui/PreferencesSheet.qml:445
+msgid "Related to LV2 Plugins"
+msgstr "A bhaineann le Breiseáin LV2"
+
+#: src/contents/ui/PreferencesSheet.qml:474
+msgid "Background Service"
+msgstr "Seirbhís Cúlra"
+
+#: src/contents/ui/PreferencesSheet.qml:487
+msgid "Audio"
+msgstr "Fuaim"
+
+#: src/contents/ui/PreferencesSheet.qml:500
+msgid "Spectrum Analyzer"
+msgstr "Anailíseoir Speictrim"
+
+#: src/contents/ui/PreferencesSheet.qml:513
+msgid "Database"
+msgstr "Bunachar Sonraí"
+
+#: src/contents/ui/PreferencesSheet.qml:526
+msgid "Experimental Features"
+msgstr "Gnéithe Turgnamhacha"
+
+#: src/contents/ui/PresetsAutoloadingPage.qml:33
+#: src/contents/ui/PresetsAutoloadingPage.qml:128
+#: src/contents/ui/PresetsAutoloadingPage.qml:130
+msgid "Device"
+msgstr "Gléas"
+
+#: src/contents/ui/PresetsAutoloadingPage.qml:39
+#: src/contents/ui/PresetsAutoloadingPage.qml:168
+#: src/contents/ui/PresetsAutoloadingPage.qml:172
+msgid "Hardware Profile"
+msgstr "Próifíl Crua-earraí"
+
+#: src/contents/ui/PresetsAutoloadingPage.qml:53
+#: src/contents/ui/PresetsAutoloadingPage.qml:181
+#: src/contents/ui/PresetsAutoloadingPage.qml:185
+msgid "Local Preset"
+msgstr "Réamhshocrú Áitiúil"
+
+#: src/contents/ui/PresetsAutoloadingPage.qml:63
+msgid "Create"
+msgstr "Cruthaigh"
+
+#: src/contents/ui/PresetsCommunityPage.qml:93
+msgid "Copy to the Local List"
+msgstr "Cóipeáil chuig an Liosta Áitiúil"
+
+#: src/contents/ui/PresetsCommunityPage.qml:98
+msgid "Imported the %1 Community Preset to the List of Local Presets."
+msgstr ""
+"Iompórtáladh an Réamhshocrú Pobail %1 chuig an Liosta Réamhshocruithe "
+"Áitiúla."
+
+#: src/contents/ui/PresetsCommunityPage.qml:100
+msgid "Failed to Import the %1 Community Preset to the List of Local Presets."
+msgstr ""
+"Theip ar réamhshocrú pobail %1 a iompórtáil chuig an liosta réamhshocruithe "
+"áitiúla."
+
+#: src/contents/ui/PresetsCommunityPage.qml:120
+msgid "Refresh"
+msgstr "Athnuaigh"
+
+#: src/contents/ui/PresetsLocalPage.qml:35
+msgid "Imported a New Local Preset from an External File."
+msgstr "Iompórtáladh Réamhshocrú Áitiúil Nua ó Chomhad Seachtrach."
+
+#: src/contents/ui/PresetsLocalPage.qml:37
+msgid "Failed to Import a New Local Preset from an External File."
+msgstr "Theip ar réamhshocrú áitiúil nua a iompórtáil ó chomhad seachtrach."
+
+#: src/contents/ui/PresetsLocalPage.qml:46
+#: src/contents/ui/PresetsLocalPage.qml:131
+msgid "Export Presets"
+msgstr "Réamhshocruithe Easpórtála"
+
+#: src/contents/ui/PresetsLocalPage.qml:49
+msgid "Exported all Presets to an External Folder."
+msgstr "Onnmhairíodh na réamhshocruithe go léir chuig fillteán seachtrach."
+
+#: src/contents/ui/PresetsLocalPage.qml:51
+msgid "Failed to Export All Presets to an External Folder."
+msgstr "Theip ar gach réamhshocrú a easpórtáil chuig fillteán seachtrach."
+
+#: src/contents/ui/PresetsLocalPage.qml:63
+msgid "New Preset Name"
+msgstr "Ainm réamhshocraithe nua"
+
+#: src/contents/ui/PresetsLocalPage.qml:79
+msgid "Import Preset File"
+msgstr "Iompórtáil Comhad Réamhshocraithe"
+
+#: src/contents/ui/PresetsLocalPage.qml:88
+msgid "Create Preset"
+msgstr "Cruthaigh Réamhshocrú"
+
+#: src/contents/ui/PresetsLocalPage.qml:98
+msgid "Created a New Local Preset: %1"
+msgstr "Réamhshocrú Áitiúil Nua Cruthaithe: %1"
+
+#: src/contents/ui/PresetsLocalPage.qml:102
+msgid "Failed to Create a New Local Preset: %1"
+msgstr "Theip ar Réamhshocrú Áitiúil Nua a Chruthú: %1"
+
+#: src/contents/ui/PresetsLocalPage.qml:186
+msgid "Save Preset"
+msgstr "Sábháil Réamhshocrú"
+
+#: src/contents/ui/PresetsLocalPage.qml:187
+msgid ""
+"Save current settings to the preset:\n"
+"%1"
+msgstr ""
+"Sábháil na socruithe reatha chuig an réamhshocrú:\n"
+"%1"
+
+#: src/contents/ui/PresetsLocalPage.qml:191
+msgid "Saved the Current Settings to %1 Local Preset."
+msgstr "Sábháladh na Socruithe Reatha go %1 Réamhshocrú Áitiúil."
+
+#: src/contents/ui/PresetsLocalPage.qml:193
+msgid "Failed to Save the Current Settings to %1 Local Preset."
+msgstr "Theip ar na Socruithe Reatha a Shábháil chuig %1 Réamhshocrú Áitiúil."
+
+#: src/contents/ui/PresetsLocalPage.qml:201
+msgid "Remove Preset"
+msgstr "Bain Réamhshocrú"
+
+#: src/contents/ui/PresetsLocalPage.qml:202
+msgid ""
+"Are you sure you want to remove the preset\n"
+"%1\n"
+"from the list?"
+msgstr ""
+"An bhfuil tú cinnte gur mian leat an réamhshocrú\n"
+"%1\n"
+"a bhaint den liosta?"
+
+#: src/contents/ui/PresetsLocalPage.qml:206
+msgid "Removed the %1 Local Preset."
+msgstr "Baineadh an réamhshocrú áitiúil %1."
+
+#: src/contents/ui/PresetsLocalPage.qml:208
+msgid "Failed to Remove the %1 Local Preset."
+msgstr "Theip ar an réamhshocrú áitiúil %1 a bhaint."
+
+#: src/contents/ui/PresetsLocalPage.qml:216
+msgid "Rename Preset"
+msgstr "Athainmnigh Réamhshocrú"
+
+#: src/contents/ui/PresetsLocalPage.qml:221
+msgid "Rename"
+msgstr "Athainmnigh"
+
+#: src/contents/ui/PresetsLocalPage.qml:230
+msgid "Renamed the %1 Local Preset to %2"
+msgstr "Athainmníodh an Réamhshocrú Áitiúil %1 go %2"
+
+#: src/contents/ui/PresetsLocalPage.qml:233
+msgid "Failed to Rename the %1 Local Preset to %2"
+msgstr "Theip ar athainmniú an réamhshocraithe áitiúil %1 go %2"
+
+#: src/contents/ui/PresetsLocalPage.qml:241
+msgid "Cancel"
+msgstr "Cealaigh"
+
+#: src/contents/ui/PresetsLocalPage.qml:277
+msgid "Save Settings to this Preset"
+msgstr "Sábháil Socruithe chuig an Réamhshocrú seo"
+
+#: src/contents/ui/PresetsLocalPage.qml:285
+msgid "Rename this Preset"
+msgstr "Athainmnigh an Réamhshocrú seo"
+
+#: src/contents/ui/PresetsLocalPage.qml:293
+msgid "Delete this Preset"
+msgstr "Scrios an Réamhshocrú seo"
+
+#: src/contents/ui/PresetsSheet.qml:68 src/contents/ui/PresetsSheet.qml:104
+msgid "Local"
+msgstr "Áitiúil"
+
+#: src/contents/ui/PresetsSheet.qml:76 src/contents/ui/PresetsSheet.qml:104
+msgid "Community"
+msgstr "Pobal"
+
+#: src/contents/ui/PresetsSheet.qml:84
+msgid "Autoloading"
+msgstr "Uathlódáil"
+
+#: src/contents/ui/PresetsSheet.qml:102
+msgid "No Preset Loaded"
+msgstr "Níor luchtaíodh aon réamhshocrú"
+
+#: src/contents/ui/PresetsSheet.qml:118
+msgid "Fallback Preset"
+msgstr "Réamhshocrú Cúltaca"
+
+#: src/contents/ui/Reverb.qml:53
+msgid "Room Size"
+msgstr "Méid an tseomra"
+
+#: src/contents/ui/Reverb.qml:57
+msgid "Small"
+msgstr "Beag"
+
+#: src/contents/ui/Reverb.qml:57
+msgid "Medium"
+msgstr "Meánach"
+
+#: src/contents/ui/Reverb.qml:57
+msgid "Large"
+msgstr "Mór"
+
+#: src/contents/ui/Reverb.qml:57
+msgid "Tunnel-like"
+msgstr "Cosúil le tollán"
+
+#: src/contents/ui/Reverb.qml:57
+msgid "Large/smooth"
+msgstr "Mór / réidh"
+
+#: src/contents/ui/Reverb.qml:57
+msgid "Experimental"
+msgstr "Turgnamhach"
+
+#: src/contents/ui/Reverb.qml:66
+msgid "Decay Time"
+msgstr "Am Lobhadh"
+
+#: src/contents/ui/Reverb.qml:82
+msgid "Pre Delay"
+msgstr "Réamh-Mhoill"
+
+#: src/contents/ui/Reverb.qml:98
+msgid "Diffusion"
+msgstr "Idirleathadh"
+
+#: src/contents/ui/Reverb.qml:130
+msgid "High Frequency Damping"
+msgstr "Damping Ardmhinicíochta"
+
+#: src/contents/ui/Reverb.qml:147
+msgid "Bass Cut"
+msgstr "Gearr Dord"
+
+#: src/contents/ui/Reverb.qml:164
+msgid "Treble Cut"
+msgstr "Gearr trí oiread"
+
+#: src/contents/ui/Reverb.qml:222
+msgid "Reverberation Presets"
+msgstr "Réamhshocruithe Athshondais"
+
+#: src/contents/ui/Reverb.qml:226
+msgid "Ambience"
+msgstr "Débhríocht"
+
+#: src/contents/ui/Reverb.qml:241
+msgid "Empty Walls"
+msgstr "Ballaí Folmha"
+
+#: src/contents/ui/Reverb.qml:256
+msgid "Room"
+msgstr "Seomra"
+
+#: src/contents/ui/Reverb.qml:271
+msgid "Large Empty Hall"
+msgstr "Halla Mór Folamh"
+
+#: src/contents/ui/Reverb.qml:281
+msgid "Disco"
+msgstr "Diosca"
+
+#: src/contents/ui/Reverb.qml:291
+msgid "Large Occupied Hall"
+msgstr "Halla Mór faoi Fhorghabháil"
+
+#: src/contents/ui/RNNoise.qml:44
+msgid "Imported a New RNNoise Model File."
+msgstr "Iompórtáladh Comhad Múnla RNNoise Nua."
+
+#: src/contents/ui/RNNoise.qml:46
+msgid "Failed to Import the RNNoise Model File."
+msgstr "Theip ar iompórtáil an chomhaid mhúnla RNNoise."
+
+#: src/contents/ui/RNNoise.qml:57 src/contents/ui/RNNoise.qml:68
+#: src/contents/ui/RNNoise.qml:278 src/contents/ui/RNNoise.qml:280
+msgid "Standard RNNoise Model"
+msgstr "Múnla Caighdeánach RNNoise"
+
+#: src/contents/ui/RNNoise.qml:59
+msgid "Standard RNNoise Model Loaded."
+msgstr "Luchtaithe Samhail Chaighdeánach RNNoise."
+
+#: src/contents/ui/RNNoise.qml:64 src/contents/ui/RNNoise.qml:282
+msgid "Using %1 Model"
+msgstr "Ag baint úsáide as Múnla %1"
+
+#: src/contents/ui/RNNoise.qml:66
+msgid "Loaded the %1 RNNoise Model."
+msgstr "Luchtaíodh an tSamhail %1 RNNoise."
+
+#: src/contents/ui/RNNoise.qml:70
+msgid "Failed to Load the %1 Model. Fallback to Standard RNNoise Model."
+msgstr ""
+"Theip ar an tSamhail %1 a luchtú. Úsáid Samhail Torainn Chaighdeánach "
+"RNNoise mar mhalairt air."
+
+#: src/contents/ui/RNNoise.qml:89 src/contents/ui/Speex.qml:109
+msgid "Voice Detection"
+msgstr "Brath Gutha"
+
+#: src/contents/ui/RNNoise.qml:126
+msgid "Wet Level"
+msgstr "Leibhéal Fliuch"
+
+#: src/contents/ui/RNNoise.qml:166
+msgid "Use the Standard Model"
+msgstr "Úsáid an tSamhail Chaighdeánach"
+
+#: src/contents/ui/RNNoise.qml:177
+msgid "User Models"
+msgstr "Samhlacha Úsáideora"
+
+#: src/contents/ui/RNNoise.qml:239
+msgid "Delete this Model"
+msgstr "Scrios an tSamhail seo"
+
+#: src/contents/ui/RNNoise.qml:244
+msgid "Removed the %1 RNNoise Model."
+msgstr "Baineadh an tSamhail %1 RNNoise."
+
+#: src/contents/ui/RNNoise.qml:246
+msgid "Failed to Remove the %1 RNNoise Model."
+msgstr "Theip ar an tSamhail RNNoise %1 a Bhaint."
+
+#: src/contents/ui/RNNoise.qml:314
+msgid "Import Model"
+msgstr "Iompórtáil Samhail"
+
+#: src/contents/ui/ShortcutsSheet.qml:34
+msgid "Show Help"
+msgstr "Taispeáin Cabhair"
+
+#: src/contents/ui/ShortcutsSheet.qml:47
+msgid "Toggle Fullscreen"
+msgstr "Lánscáileán a Athsholáthar"
+
+#: src/contents/ui/ShortcutsSheet.qml:75 src/contents/ui/ShortcutsSheet.qml:294
+msgid "Toggle Global Bypass"
+msgstr "Seachbhóthar Domhanda a Athrú"
+
+#: src/contents/ui/ShortcutsSheet.qml:103
+msgid "Close the Window"
+msgstr "Dún an Fhuinneog"
+
+#: src/contents/ui/ShortcutsSheet.qml:131
+msgid "Terminate Easy Effects Service"
+msgstr "Deireadh a chur le Seirbhís Éifeachtaí Éasca"
+
+#: src/contents/ui/ShortcutsSheet.qml:171
+msgid "Toggle Process All Inputs"
+msgstr "Próiseas Gach Ionchur a Athrú"
+
+#: src/contents/ui/ShortcutsSheet.qml:211
+msgid "Toggle Process All Outputs"
+msgstr "Athraigh Próiseas na nAschur go léir"
+
+#: src/contents/ui/ShortcutsSheet.qml:224
+#: src/contents/ui/ShortcutsSheet.qml:237
+msgid "Can Be Used on Numeric Controls"
+msgstr "Is féidir é a úsáid ar rialuithe uimhriúla"
+
+#: src/contents/ui/ShortcutsSheet.qml:334
+msgid "Toggle Microphone Monitoring"
+msgstr "Monatóireacht Micreafóin a Athsholáthar"
+
+#: src/contents/ui/Speex.qml:49
+msgid "Denoise"
+msgstr "DenoiseName"
+
+#: src/contents/ui/Speex.qml:71
+msgid "Dereverberation"
+msgstr "Díbhriathartha"
+
+#: src/contents/ui/Speex.qml:101
+msgid "Voice Activity Probability"
+msgstr "Dóchúlacht Gníomhaíochta Gutha"
+
+#: src/contents/ui/Speex.qml:140
+msgid "Continue"
+msgstr "Lean ar aghaidh"
+
+#: src/contents/ui/StereoTools.qml:54
+msgid "Softclip"
+msgstr "SoftclipName"
+
+#: src/contents/ui/StereoTools.qml:83
+msgid "S/C Level"
+msgstr "Leibhéal S/C"
+
+#: src/contents/ui/StereoTools.qml:102
+msgid "Stereo Matrix"
+msgstr "Maitrís Steirió"
+
+#: src/contents/ui/StereoTools.qml:122
+msgid "LR > LR (Stereo Default)"
+msgstr "LR > LR (Réamhshocrú Steirió)"
+
+#: src/contents/ui/StereoTools.qml:122
+msgid "LR > MS (Stereo to Mid-Side)"
+msgstr "LR > MS (Steirió go dtí an Taobh Láir)"
+
+#: src/contents/ui/StereoTools.qml:122
+msgid "MS > LR (Mid-Side to Stereo)"
+msgstr "MS > LR (Taobh Láir le Steirió)"
+
+#: src/contents/ui/StereoTools.qml:122
+msgid "LR > LL (Mono Left Channel)"
+msgstr "LR > LL (Cainéal ar Chlé Mona)"
+
+#: src/contents/ui/StereoTools.qml:122
+msgid "LR > RR (Mono Right Channel)"
+msgstr "LR > RR (Cainéal Mona ar Dheis)"
+
+#: src/contents/ui/StereoTools.qml:122
+msgid "LR > L+R (Mono Sum L+R)"
+msgstr "Ó chlé > L+R (Suim Mona L+R)"
+
+#: src/contents/ui/StereoTools.qml:122
+msgid "LR > RL (Stereo Flip Channels)"
+msgstr "LR > RL (Cainéil Smeach Steirió)"
+
+#: src/contents/ui/StereoTools.qml:131
+msgid "Side Level"
+msgstr "Leibhéal Taoibh"
+
+#: src/contents/ui/StereoTools.qml:149
+msgid "Side Balance"
+msgstr "Iarmhéid Taobh"
+
+#: src/contents/ui/StereoTools.qml:165
+msgid "Middle Level"
+msgstr "Meánleibhéal"
+
+#: src/contents/ui/StereoTools.qml:183
+msgid "Middle Panorama"
+msgstr "Lánléargas Láir"
+
+#: src/contents/ui/StereoTools.qml:225 src/contents/ui/StereoTools.qml:255
+msgid "Invert Phase"
+msgstr "Céim Inbhéartaithe"
+
+#: src/contents/ui/StereoTools.qml:299 src/tags_plugin_name.cpp:35
+msgid "Delay"
+msgstr "Moill"
+
+#: src/contents/ui/StereoTools.qml:316
+msgid "Stereo Base"
+msgstr "Bonn Steirió"
+
+#: src/contents/ui/StereoTools.qml:332
+msgid "Stereo Phase"
+msgstr "Céim Steirió"
+
+#: src/plugin_base.cpp:272
+msgid "(Mic)"
+msgstr "(Micreafón)"
+
+#: src/plugin_base.cpp:275
+msgid "(Speakers)"
+msgstr "(Cainteoirí)"
+
+#: src/plugin_base.cpp:282
+msgid "Output Level Meter"
+msgstr "Méadar Leibhéal Aschurtha"
+
+#: src/presets_manager.cpp:758 src/presets_manager.cpp:765
+#: src/presets_manager.cpp:775 src/presets_manager.cpp:782
+#: src/presets_manager.cpp:792 src/presets_manager.cpp:801
+msgid "Preset Not Loaded Correctly"
+msgstr "Réamhshocrú Gan luchtú i gceart"
+
+#: src/presets_manager.cpp:758
+msgid "Wrong Format in Excluded Apps List"
+msgstr "Formáid mhícheart sa liosta feidhmchlár eisiata"
+
+#: src/presets_manager.cpp:766
+msgid "Generic Error While Loading Excluded Apps List"
+msgstr "Earráid chineálach agus liosta feidhmchlár eisiata á luchtú"
+
+#: src/presets_manager.cpp:775
+msgid "Wrong Format in Effects List"
+msgstr "Formáid Mhícheart sa Liosta Éifeachtaí"
+
+#: src/presets_manager.cpp:782
+msgid "Generic Error While Loading Effects List"
+msgstr "Earráid chineálach agus liosta na n-éifeachtaí á luchtú"
+
+#: src/presets_manager.cpp:793
+msgid "One or More Parameters Have a Wrong Format"
+msgstr "Tá formáid mhícheart ag paraiméadar amháin nó níos mó"
+
+#: src/presets_manager.cpp:802
+msgid "Generic Error While Loading The Effect"
+msgstr "Earráid chineálach agus an éifeacht á luchtú"
+
+#: src/pw_model_nodes.cpp:488
+msgid "Running"
+msgstr "Ag rith"
+
+#: src/pw_model_nodes.cpp:490
+msgid "Suspended"
+msgstr "Ar fionraí"
+
+#: src/pw_model_nodes.cpp:492
+msgid "Idle"
+msgstr "Díomhaoin"
+
+#: src/pw_model_nodes.cpp:494
+msgid "Creating"
+msgstr "Cruthú"
+
+#: src/pw_model_nodes.cpp:496
+msgid "Error"
+msgstr "Earráid"
+
+#: src/pw_model_nodes.cpp:498
+msgid "Unknown"
+msgstr "Neamhaithnid"
+
+#: src/tags_plugin_name.cpp:27
+msgid "Bass Enhancer"
+msgstr "Feabhsaitheoir Dord"
+
+#: src/tags_plugin_name.cpp:28
+msgid "Bass Loudness"
+msgstr "Treise Dord"
+
+#: src/tags_plugin_name.cpp:30
+msgid "Convolver"
+msgstr "Convolver (freagairtí iomadúla impulse)"
+
+#: src/tags_plugin_name.cpp:31
+msgid "Crossfeed"
+msgstr "Crosaire"
+
+#: src/tags_plugin_name.cpp:32
+msgid "Crystalizer"
+msgstr "CrystalizerName"
+
+#: src/tags_plugin_name.cpp:33
+msgid "Deep Noise Remover"
+msgstr "Remover Torann Domhain"
+
+#: src/tags_plugin_name.cpp:37
+msgid "Equalizer"
+msgstr "Cothromóir"
+
+#: src/tags_plugin_name.cpp:38
+msgid "Exciter"
+msgstr "Spreagfaidh sé"
+
+#: src/tags_plugin_name.cpp:42
+msgid "Level Meter"
+msgstr "Méadar Leibhéal"
+
+#: src/tags_plugin_name.cpp:45
+msgid "Maximizer"
+msgstr "Uasmhéadaitheoir"
+
+#: src/tags_plugin_name.cpp:46
+msgid "Multiband Compressor"
+msgstr "Comhbhrúiteoir Ilbhanda"
+
+#: src/tags_plugin_name.cpp:47
+msgid "Multiband Gate"
+msgstr "Geata Ilbhanda"
+
+#: src/tags_plugin_name.cpp:49
+msgid "Reverberation"
+msgstr "Aisfhuaimniú"
+
+#: src/tags_plugin_name.cpp:50
+msgid "Noise Reduction"
+msgstr "Laghdú Torainn"
+
+#: src/tags_plugin_name.cpp:51
+msgid "Speech Processor"
+msgstr "Próiseálaí Urlabhra"
+
+#: src/tags_plugin_name.cpp:52
+msgid "Stereo Tools"
+msgstr "Uirlisí Steirió"
+
+#: com.github.wwmm.easyeffects.desktop.template.h:2
+msgid "Easy Effects"
+msgstr "EasyEffects"
+
+#: com.github.wwmm.easyeffects.desktop.template.h:3
+msgid "Equalizer, Compressor and Other Audio Effects"
+msgstr "Cothromóir, Comhbhrúiteoir agus Éifeachtaí Fuaime Eile"
+
+#: com.github.wwmm.easyeffects.desktop.template.h:4
+msgid "Audio Effects for PipeWire Applications"
+msgstr "Éifeachtaí Fuaime d'Iarratais PipeWire"
+
+#: src/contents/ui/PresetsLocalPage.qml:187
+msgid ""
+"Save Current Settings to the Preset:\n"
+"%1"
+msgstr ""
+"Sábháil Socruithe Reatha chuig an Réamhshocrú:\n"
+"%1"
+
+#: src/contents/ui/PresetsLocalPage.qml:202
+msgid ""
+"Are You Sure You Want to Remove the Preset\n"
+"%1\n"
+"From the List?"
+msgstr ""
+"An Bhfuil Tú Cinnte Gur Mian Leat An Réamhshocrú\n"
+"%1\n"
+"A Bhaint Den Liosta?"
+
+#: src/contents/ui/Autogain.qml:250
+#, fuzzy
+msgid "Force silence when the level is below the silence threshold"
+msgstr ""
+"Cuir Tost i bhFeidhm nuair a bhíonn an Leibhéal faoi bhun Thairseach na Tost"
+
+#: src/contents/ui/BlocklistSheet.qml:150
+#, fuzzy
+msgid "Remove This App"
+msgstr "Bain an éifeacht seo"
+
+#: src/contents/ui/BlocklistSheet.qml:177
+#, fuzzy
+msgid "Show Excluded Apps"
+msgstr "Feidhmchláir Eisiata"
+
+#: src/contents/ui/BlocklistSheet.qml:178
+#, fuzzy
+msgid "Show excluded applications in the list of players/recorders"
+msgstr "Taispeáin Feidhmchláir Eisiata sa Rannán Sruthanna"
+
+#: src/contents/ui/Convolver.qml:50
+#, fuzzy
+msgid "Loaded the %1 Convolver impulse."
+msgstr "Luchtaíodh an %1 Convolver Impulse."
+
+#: src/contents/ui/Convolver.qml:56
+#, fuzzy
+msgid "The Convolver is in passthrough mode."
+msgstr "Tá an Convolver i Mód Pasáiste."
+
+#: src/contents/ui/Convolver.qml:58
+#, fuzzy
+msgid "Failed to load the %1 impulse. The Convolver is in passthrough mode."
+msgstr "Theip ar luchtú an %1 Impulse. Tá an Convolver i Mód Passthrough."
+
+#: src/contents/ui/ConvolverImpulseSheet.qml:31
+#, fuzzy
+msgid "Imported a new Convolver impluse file."
+msgstr "Iompórtáladh Comhad Impluse Convolver Nua."
+
+#: src/contents/ui/ConvolverImpulseSheet.qml:33
+#, fuzzy
+msgid "Failed to import the Convolver impulse file."
+msgstr "Theip ar an gcomhad Convolver Impulse a iompórtáil."
+
+#: src/contents/ui/ConvolverImpulseSheet.qml:88
+#, fuzzy
+msgid "Removed the %1 Convolver impulse."
+msgstr "Baineadh an %1 Impulse Convolver."
+
+#: src/contents/ui/ConvolverImpulseSheet.qml:90
+#, fuzzy
+msgid "Failed to remove the %1 Convolver impulse."
+msgstr "Theip ar an Impulse Convolver %1 a Bhaint."
+
+#: src/contents/ui/ConvolverImpulseSheet.qml:104
+#, fuzzy
+msgid "Delete This Impulse"
+msgstr "Scrios an Impulse seo"
+
+#: src/contents/ui/DelegatePluginsList.qml:65
+#, fuzzy
+msgid "Toggle This Effect"
+msgstr "Cumasaigh an Éifeacht seo"
+
+#: src/contents/ui/DelegatePluginsList.qml:79
+#, fuzzy
+msgid "Remove This Effect"
+msgstr "Bain an éifeacht seo"
+
+#: src/contents/ui/DelegateStreamsList.qml:110
+#, fuzzy
+msgid "Add %1 to excluded applications"
+msgstr "Cuir le hIarratais Eisiata"
+
+#: src/contents/ui/Equalizer.qml:54
+#, fuzzy
+msgid "Imported the Equalizer APO preset file."
+msgstr "Iompórtáladh an Comhad Réamhshocraithe Cothromóra APO."
+
+#: src/contents/ui/Equalizer.qml:56
+#, fuzzy
+msgid "Failed to import the Equalizer APO preset file."
+msgstr "Theip ar chomhad réamhshocraithe an chothromóra APO a iompórtáil."
+
+#: src/contents/ui/Equalizer.qml:69
+#, fuzzy
+msgid "Imported the GraphicEQ preset file."
+msgstr "Iompórtáladh an Comhad Réamhshocraithe GraphicEQ."
+
+#: src/contents/ui/Equalizer.qml:71
+#, fuzzy
+msgid "Failed to import the GraphicEQ preset file."
+msgstr "Theip ar an gcomhad réamhshocraithe GraphicEQ a iompórtáil."
+
+#: src/contents/ui/Equalizer.qml:84
+#, fuzzy
+msgid "Exported the current Equalizer settings to an external APO preset file."
+msgstr ""
+"Rinneadh na Socruithe Cothromóra Reatha a easpórtáil chuig Comhad "
+"Réamhshocraithe APO Seachtrach."
+
+#: src/contents/ui/Equalizer.qml:87
+#, fuzzy
+msgid ""
+"Failed to export the current Equalizer settings to an external APO preset "
+"file."
+msgstr ""
+"Theip ar Shocruithe Reatha an Chothromóra a Easpórtáil chuig Comhad "
+"Réamhshocraithe APO Seachtrach."
+
+#: src/contents/ui/MenuAddPlugins.qml:62
+msgid "Add %1"
+msgstr ""
+
+#: src/contents/ui/MenuAddPlugins.qml:133
+#, fuzzy
+msgid "Added a new effect to the pipeline: %1"
+msgstr "Cuireadh Éifeacht Nua leis an bPíblíne: %1"
+
+#: src/contents/ui/PageStreamsEffects.qml:353
+msgid "Expand the list of effects pipeline"
+msgstr ""
+
+#: src/contents/ui/PageStreamsEffects.qml:353
+msgid "Reduce the list of effects pipeline"
+msgstr ""
+
+#: src/contents/ui/PageStreamsEffects.qml:599
+#, fuzzy
+msgid "Input monitoring"
+msgstr "Monatóireacht Ionchuir"
+
+#: src/contents/ui/PreferencesSheet.qml:35
 #, fuzzy
 msgid "Easy Effects is active in background when the window is closed."
 msgstr ""
 "Bíonn Easy Effects Gníomhach sa Chúlra Nuair a bhíonn an Fhuinneog Dúnta"
 
-#: src/contents/ui/PreferencesSheet.qml:47
-msgid "Autostart on Login"
-msgstr "Tosaigh go huathoibríoch ar logáil isteach"
-
 #: src/contents/ui/PreferencesSheet.qml:48
 #, fuzzy
 msgid "Easy Effects is launched at user session startup."
 msgstr "Seoltar Éifeachtaí Éasca ag Tosaithe Seisiúin Úsáideora"
-
-#: src/contents/ui/PreferencesSheet.qml:61
-msgid "Show the Tray Icon"
-msgstr "Taispeáin Deilbhín an Tráidire"
-
-#: src/contents/ui/PreferencesSheet.qml:81
-msgid "Process All Output Streams"
-msgstr "Próiseas Gach Sruth Aschurtha"
-
-#: src/contents/ui/PreferencesSheet.qml:92
-msgid "Process All Input Streams"
-msgstr "Próiseáil Gach Sruth Ionchurtha"
-
-#: src/contents/ui/PreferencesSheet.qml:103
-msgid "Ignore Streams from Monitor of Devices"
-msgstr "Déan neamhaird de Shruthanna ó Mhonatóireacht ar Ghléasanna"
-
-#: src/contents/ui/PreferencesSheet.qml:114
-msgid "Use Cubic Volume"
-msgstr "Úsáid Imleabhar Ciúbach"
-
-#: src/contents/ui/PreferencesSheet.qml:125
-msgid "Ignore System Notifications"
-msgstr "Déan neamhaird de Fhógraí Córais"
 
 #: src/contents/ui/PreferencesSheet.qml:126
 #, fuzzy
@@ -1954,18 +2931,6 @@
 "réamhshocruithe, d’fhéadfaí é a mholadh toisc go bhféadfadh siad a bheith ró-"
 "ard"
 
-#: src/contents/ui/PreferencesSheet.qml:137
-msgid "Enable/Disable Input Monitoring"
-msgstr "Cumasaigh/Díchumasaigh Monatóireacht Ionchuir"
-
-#: src/contents/ui/PreferencesSheet.qml:148
-msgid "Mic Monitor Plays to Output Effects Pipeline"
-msgstr "Seinneann Monatóir Micreafóin chuig Píblíne Éifeachtaí Aschuir"
-
-#: src/contents/ui/PreferencesSheet.qml:159
-msgid "Enable the Inactivity Timeout"
-msgstr "Cumasaigh an t-Am Scoir Neamhghníomhaíochta"
-
 #: src/contents/ui/PreferencesSheet.qml:160
 #, fuzzy
 msgid ""
@@ -1975,14 +2940,6 @@
 "Nuair a bhíonn na sruthanna uile neamhghníomhach, fanann an Easy Effects "
 "Pipeline luchtaithe ar feadh tamaill bhreise"
 
-#: src/contents/ui/PreferencesSheet.qml:172
-msgid "Inactivity Timeout"
-msgstr "Teorainn Ama Neamhghníomhaíochta"
-
-#: src/contents/ui/PreferencesSheet.qml:186
-msgid "Level Meters Label"
-msgstr "Lipéad Méadair Leibhéil"
-
 #: src/contents/ui/PreferencesSheet.qml:187
 #, fuzzy
 msgid ""
@@ -1992,134 +2949,10 @@
 "An t-am a thógann sé chun lipéid an Mhéadair Leibhéil a nuashonrú nuair a "
 "bhíonn an Leibhéal Reatha faoi bhun an Leibhéil is Airde Deiridh"
 
-#: src/contents/ui/PreferencesSheet.qml:227
-msgid "Audio Delay Compensation"
-msgstr "Cúiteamh ar Mhoill Fuaime"
-
-#: src/contents/ui/PreferencesSheet.qml:241
-msgid "Style"
-msgstr "Stíl"
-
-#: src/contents/ui/PreferencesSheet.qml:248
-msgid "Color Scheme"
-msgstr "Scéim Dathanna"
-
-#: src/contents/ui/PreferencesSheet.qml:252
-msgid "Automatic"
-msgstr "Uathoibríoch"
-
-#: src/contents/ui/PreferencesSheet.qml:252
-msgid "Light"
-msgstr "Solas"
-
-#: src/contents/ui/PreferencesSheet.qml:252
-msgid "Dark"
-msgstr "Dorcha"
-
-#: src/contents/ui/PreferencesSheet.qml:262
-msgid "Color Theme"
-msgstr "Téama Dathanna"
-
-#: src/contents/ui/PreferencesSheet.qml:266
-msgid "Green"
-msgstr "Glas"
-
-#: src/contents/ui/PreferencesSheet.qml:266
-msgid "Green Neon"
-msgstr "Neon Glas"
-
-#: src/contents/ui/PreferencesSheet.qml:266
-msgid "Mix"
-msgstr "Measc"
-
-#: src/contents/ui/PreferencesSheet.qml:266
-msgid "Orange"
-msgstr "Oráiste"
-
-#: src/contents/ui/PreferencesSheet.qml:266
-msgid "Yellow"
-msgstr "Buí"
-
-#: src/contents/ui/PreferencesSheet.qml:266
-msgid "Blue"
-msgstr "Gorm"
-
-#: src/contents/ui/PreferencesSheet.qml:266
-msgid "Purple"
-msgstr "Corcra"
-
-#: src/contents/ui/PreferencesSheet.qml:266
-msgid "Grey"
-msgstr "Liath"
-
-#: src/contents/ui/PreferencesSheet.qml:276
-msgid "Shape"
-msgstr "Cruth"
-
-#: src/contents/ui/PreferencesSheet.qml:280
-msgid "Bars"
-msgstr "Barraí"
-
-#: src/contents/ui/PreferencesSheet.qml:280
-msgid "Lines"
-msgstr "Línte"
-
-#: src/contents/ui/PreferencesSheet.qml:280
-msgid "Dots"
-msgstr "Poncanna"
-
-#: src/contents/ui/PreferencesSheet.qml:280
-msgid "Area"
-msgstr "Limistéar"
-
-#: src/contents/ui/PreferencesSheet.qml:290
-msgid "Dynamic Scale"
-msgstr "Scála Dinimiciúil"
-
-#: src/contents/ui/PreferencesSheet.qml:301
-msgid "Logarithmic Frequency Axis"
-msgstr "Ais Minicíochta Logartamach"
-
-#: src/contents/ui/PreferencesSheet.qml:312
-msgid "Points"
-msgstr "Pointí"
-
-#: src/contents/ui/PreferencesSheet.qml:326
-msgid "Height"
-msgstr "Airde"
-
-#: src/contents/ui/PreferencesSheet.qml:340
-msgid "Frequency Range"
-msgstr "Raon Minicíochta"
-
-#: src/contents/ui/PreferencesSheet.qml:347
-msgid "Minimum"
-msgstr "Íosmhéid"
-
-#: src/contents/ui/PreferencesSheet.qml:362
-msgid "Maximum"
-msgstr "Uasmhéid"
-
-#: src/contents/ui/PreferencesSheet.qml:383
-msgid "Database Autosave Interval"
-msgstr "Eatramh Uathshábháilte Bunachar Sonraí"
-
-#: src/contents/ui/PreferencesSheet.qml:396
-msgid "Most Used Presets"
-msgstr "Réamhshocruithe is Mó a Úsáidtear"
-
-#: src/contents/ui/PreferencesSheet.qml:418
-msgid "Global Shortcuts"
-msgstr "Aicearraí Domhanda"
-
 #: src/contents/ui/PreferencesSheet.qml:419
 #, fuzzy
 msgid "Enables support for XDG global shortcuts."
 msgstr "Cumasaíonn sé tacaíocht do Aicearraí Domhanda XDG"
-
-#: src/contents/ui/PreferencesSheet.qml:431
-msgid "Native Window of Effects"
-msgstr "Fuinneog Dúchasach Éifeachtaí"
 
 #: src/contents/ui/PreferencesSheet.qml:432
 #, fuzzy
@@ -2128,53 +2961,10 @@
 "Ceadaíonn sé seo Comhéadan Úsáideora Dúchasach na nÉifeachtaí a Thaispeáint/"
 "a Fholach"
 
-#: src/contents/ui/PreferencesSheet.qml:444
-msgid "Update Frequency"
-msgstr "Nuashonraigh Minicíocht"
-
 #: src/contents/ui/PreferencesSheet.qml:445
 #, fuzzy
 msgid "Related to LV2 plugins."
 msgstr "A bhaineann le Breiseáin LV2"
-
-#: src/contents/ui/PreferencesSheet.qml:474
-msgid "Background Service"
-msgstr "Seirbhís Cúlra"
-
-#: src/contents/ui/PreferencesSheet.qml:487
-msgid "Audio"
-msgstr "Fuaim"
-
-#: src/contents/ui/PreferencesSheet.qml:500
-msgid "Spectrum Analyzer"
-msgstr "Anailíseoir Speictrim"
-
-#: src/contents/ui/PreferencesSheet.qml:513
-msgid "Database"
-msgstr "Bunachar Sonraí"
-
-#: src/contents/ui/PreferencesSheet.qml:526
-msgid "Experimental Features"
-msgstr "Gnéithe Turgnamhacha"
-
-#: src/contents/ui/PresetsAutoloadingPage.qml:33
-#: src/contents/ui/PresetsAutoloadingPage.qml:130
-msgid "Device"
-msgstr "Gléas"
-
-#: src/contents/ui/PresetsAutoloadingPage.qml:39
-#: src/contents/ui/PresetsAutoloadingPage.qml:172
-msgid "Hardware Profile"
-msgstr "Próifíl Crua-earraí"
-
-#: src/contents/ui/PresetsAutoloadingPage.qml:53
-#: src/contents/ui/PresetsAutoloadingPage.qml:185
-msgid "Local Preset"
-msgstr "Réamhshocrú Áitiúil"
-
-#: src/contents/ui/PresetsAutoloadingPage.qml:63
-msgid "Create"
-msgstr "Cruthaigh"
 
 #: src/contents/ui/PresetsAutoloadingPage.qml:65
 #, fuzzy
@@ -2205,10 +2995,6 @@
 "Theip ar réamhshocrú pobail %1 a iompórtáil chuig an liosta réamhshocruithe "
 "áitiúla."
 
-#: src/contents/ui/PresetsCommunityPage.qml:120
-msgid "Refresh"
-msgstr "Athnuaigh"
-
 #: src/contents/ui/PresetsLocalPage.qml:35
 #, fuzzy
 msgid "Imported a new local preset from an external file."
@@ -2219,11 +3005,6 @@
 msgid "Failed to import a new local preset from an external file."
 msgstr "Theip ar réamhshocrú áitiúil nua a iompórtáil ó chomhad seachtrach."
 
-#: src/contents/ui/PresetsLocalPage.qml:46
-#: src/contents/ui/PresetsLocalPage.qml:131
-msgid "Export Presets"
-msgstr "Réamhshocruithe Easpórtála"
-
 #: src/contents/ui/PresetsLocalPage.qml:49
 #, fuzzy
 msgid "Exported all presets to an external folder."
@@ -2234,14 +3015,6 @@
 msgid "Failed to export all presets to an external folder."
 msgstr "Theip ar gach réamhshocrú a easpórtáil chuig fillteán seachtrach."
 
-#: src/contents/ui/PresetsLocalPage.qml:63
-msgid "New Preset Name"
-msgstr "Ainm réamhshocraithe nua"
-
-#: src/contents/ui/PresetsLocalPage.qml:79
-msgid "Import Preset File"
-msgstr "Iompórtáil Comhad Réamhshocraithe"
-
 #: src/contents/ui/PresetsLocalPage.qml:88
 #, fuzzy
 msgid "Create New Preset"
@@ -2257,18 +3030,6 @@
 msgid "Failed to create a new local preset: %1"
 msgstr "Theip ar Réamhshocrú Áitiúil Nua a Chruthú: %1"
 
-#: src/contents/ui/PresetsLocalPage.qml:186
-msgid "Save Preset"
-msgstr "Sábháil Réamhshocrú"
-
-#: src/contents/ui/PresetsLocalPage.qml:187
-msgid ""
-"Save current settings to the preset:\n"
-"%1"
-msgstr ""
-"Sábháil na socruithe reatha chuig an réamhshocrú:\n"
-"%1"
-
 #: src/contents/ui/PresetsLocalPage.qml:191
 #, fuzzy
 msgid "Saved the current settings to %1 local preset."
@@ -2279,20 +3040,6 @@
 msgid "Failed to save the current settings to %1 local preset."
 msgstr "Theip ar na Socruithe Reatha a Shábháil chuig %1 Réamhshocrú Áitiúil."
 
-#: src/contents/ui/PresetsLocalPage.qml:201
-msgid "Remove Preset"
-msgstr "Bain Réamhshocrú"
-
-#: src/contents/ui/PresetsLocalPage.qml:202
-msgid ""
-"Are you sure you want to remove the preset\n"
-"%1\n"
-"from the list?"
-msgstr ""
-"An bhfuil tú cinnte gur mian leat an réamhshocrú\n"
-"%1\n"
-"a bhaint den liosta?"
-
 #: src/contents/ui/PresetsLocalPage.qml:206
 #, fuzzy
 msgid "Removed the %1 local preset."
@@ -2303,14 +3050,6 @@
 msgid "Failed to remove the %1 local preset."
 msgstr "Theip ar an réamhshocrú áitiúil %1 a bhaint."
 
-#: src/contents/ui/PresetsLocalPage.qml:216
-msgid "Rename Preset"
-msgstr "Athainmnigh Réamhshocrú"
-
-#: src/contents/ui/PresetsLocalPage.qml:221
-msgid "Rename"
-msgstr "Athainmnigh"
-
 #: src/contents/ui/PresetsLocalPage.qml:230
 #, fuzzy
 msgid "Renamed the %1 local preset to %2"
@@ -2321,10 +3060,6 @@
 msgid "Failed to rename the %1 local preset to %2"
 msgstr "Theip ar athainmniú an réamhshocraithe áitiúil %1 go %2"
 
-#: src/contents/ui/PresetsLocalPage.qml:241
-msgid "Cancel"
-msgstr "Cealaigh"
-
 #: src/contents/ui/PresetsLocalPage.qml:277
 #, fuzzy
 msgid "Save Settings to This Preset"
@@ -2340,26 +3075,6 @@
 msgid "Delete This Preset"
 msgstr "Scrios an Réamhshocrú seo"
 
-#: src/contents/ui/PresetsSheet.qml:68 src/contents/ui/PresetsSheet.qml:104
-msgid "Local"
-msgstr "Áitiúil"
-
-#: src/contents/ui/PresetsSheet.qml:76 src/contents/ui/PresetsSheet.qml:104
-msgid "Community"
-msgstr "Pobal"
-
-#: src/contents/ui/PresetsSheet.qml:84
-msgid "Autoloading"
-msgstr "Uathlódáil"
-
-#: src/contents/ui/PresetsSheet.qml:102
-msgid "No Preset Loaded"
-msgstr "Níor luchtaíodh aon réamhshocrú"
-
-#: src/contents/ui/PresetsSheet.qml:118
-msgid "Fallback Preset"
-msgstr "Réamhshocrú Cúltaca"
-
 #: src/contents/ui/RNNoise.qml:44
 #, fuzzy
 msgid "Imported a new RNNoise model file."
@@ -2370,19 +3085,10 @@
 msgid "Failed to import the RNNoise model file."
 msgstr "Theip ar iompórtáil an chomhaid mhúnla RNNoise."
 
-#: src/contents/ui/RNNoise.qml:57 src/contents/ui/RNNoise.qml:68
-#: src/contents/ui/RNNoise.qml:278 src/contents/ui/RNNoise.qml:280
-msgid "Standard RNNoise Model"
-msgstr "Múnla Caighdeánach RNNoise"
-
 #: src/contents/ui/RNNoise.qml:59
 #, fuzzy
 msgid "Standard RNNoise model loaded."
 msgstr "Luchtaithe Samhail Chaighdeánach RNNoise."
-
-#: src/contents/ui/RNNoise.qml:64 src/contents/ui/RNNoise.qml:282
-msgid "Using %1 Model"
-msgstr "Ag baint úsáide as Múnla %1"
 
 #: src/contents/ui/RNNoise.qml:66
 #, fuzzy
@@ -2396,22 +3102,6 @@
 "Theip ar an tSamhail %1 a luchtú. Úsáid Samhail Torainn Chaighdeánach "
 "RNNoise mar mhalairt air."
 
-#: src/contents/ui/RNNoise.qml:89 src/contents/ui/Speex.qml:109
-msgid "Voice Detection"
-msgstr "Brath Gutha"
-
-#: src/contents/ui/RNNoise.qml:126
-msgid "Wet Level"
-msgstr "Leibhéal Fliuch"
-
-#: src/contents/ui/RNNoise.qml:166
-msgid "Use the Standard Model"
-msgstr "Úsáid an tSamhail Chaighdeánach"
-
-#: src/contents/ui/RNNoise.qml:177
-msgid "User Models"
-msgstr "Samhlacha Úsáideora"
-
 #: src/contents/ui/RNNoise.qml:239
 #, fuzzy
 msgid "Delete This Model"
@@ -2427,90 +3117,6 @@
 msgid "Failed to remove the %1 RNNoise model."
 msgstr "Theip ar an tSamhail RNNoise %1 a Bhaint."
 
-#: src/contents/ui/RNNoise.qml:314
-msgid "Import Model"
-msgstr "Iompórtáil Samhail"
-
-#: src/contents/ui/Reverb.qml:53
-msgid "Room Size"
-msgstr "Méid an tseomra"
-
-#: src/contents/ui/Reverb.qml:57
-msgid "Small"
-msgstr "Beag"
-
-#: src/contents/ui/Reverb.qml:57
-msgid "Medium"
-msgstr "Meánach"
-
-#: src/contents/ui/Reverb.qml:57
-msgid "Large"
-msgstr "Mór"
-
-#: src/contents/ui/Reverb.qml:57
-msgid "Tunnel-like"
-msgstr "Cosúil le tollán"
-
-#: src/contents/ui/Reverb.qml:57
-msgid "Large/smooth"
-msgstr "Mór / réidh"
-
-#: src/contents/ui/Reverb.qml:57
-msgid "Experimental"
-msgstr "Turgnamhach"
-
-#: src/contents/ui/Reverb.qml:66
-msgid "Decay Time"
-msgstr "Am Lobhadh"
-
-#: src/contents/ui/Reverb.qml:82
-msgid "Pre Delay"
-msgstr "Réamh-Mhoill"
-
-#: src/contents/ui/Reverb.qml:98
-msgid "Diffusion"
-msgstr "Idirleathadh"
-
-#: src/contents/ui/Reverb.qml:130
-msgid "High Frequency Damping"
-msgstr "Damping Ardmhinicíochta"
-
-#: src/contents/ui/Reverb.qml:147
-msgid "Bass Cut"
-msgstr "Gearr Dord"
-
-#: src/contents/ui/Reverb.qml:164
-msgid "Treble Cut"
-msgstr "Gearr trí oiread"
-
-#: src/contents/ui/Reverb.qml:222
-msgid "Reverberation Presets"
-msgstr "Réamhshocruithe Athshondais"
-
-#: src/contents/ui/Reverb.qml:226
-msgid "Ambience"
-msgstr "Débhríocht"
-
-#: src/contents/ui/Reverb.qml:241
-msgid "Empty Walls"
-msgstr "Ballaí Folmha"
-
-#: src/contents/ui/Reverb.qml:256
-msgid "Room"
-msgstr "Seomra"
-
-#: src/contents/ui/Reverb.qml:271
-msgid "Large Empty Hall"
-msgstr "Halla Mór Folamh"
-
-#: src/contents/ui/Reverb.qml:281
-msgid "Disco"
-msgstr "Diosca"
-
-#: src/contents/ui/Reverb.qml:291
-msgid "Large Occupied Hall"
-msgstr "Halla Mór faoi Fhorghabháil"
-
 #: src/contents/ui/ShortcutsSheet.qml:34
 #, fuzzy
 msgid "Show help"
@@ -2561,155 +3167,6 @@
 #, fuzzy
 msgid "Toggle microphone monitoring"
 msgstr "Monatóireacht Micreafóin a Athsholáthar"
-
-#: src/contents/ui/ShortcutsSheet.qml:348 src/contents/ui/main.qml:383
-#: src/contents/ui/main.qml:506
-msgid "Shortcuts"
-msgstr "Aicearraí"
-
-#: src/contents/ui/Speex.qml:49
-msgid "Denoise"
-msgstr "DenoiseName"
-
-#: src/contents/ui/Speex.qml:71
-msgid "Dereverberation"
-msgstr "Díbhriathartha"
-
-#: src/contents/ui/Speex.qml:101
-msgid "Voice Activity Probability"
-msgstr "Dóchúlacht Gníomhaíochta Gutha"
-
-#: src/contents/ui/Speex.qml:140
-msgid "Continue"
-msgstr "Lean ar aghaidh"
-
-#: src/contents/ui/StereoTools.qml:54
-msgid "Softclip"
-msgstr "SoftclipName"
-
-#: src/contents/ui/StereoTools.qml:83
-msgid "S/C Level"
-msgstr "Leibhéal S/C"
-
-#: src/contents/ui/StereoTools.qml:102
-msgid "Stereo Matrix"
-msgstr "Maitrís Steirió"
-
-#: src/contents/ui/StereoTools.qml:122
-msgid "LR > LR (Stereo Default)"
-msgstr "LR > LR (Réamhshocrú Steirió)"
-
-#: src/contents/ui/StereoTools.qml:122
-msgid "LR > MS (Stereo to Mid-Side)"
-msgstr "LR > MS (Steirió go dtí an Taobh Láir)"
-
-#: src/contents/ui/StereoTools.qml:122
-msgid "MS > LR (Mid-Side to Stereo)"
-msgstr "MS > LR (Taobh Láir le Steirió)"
-
-#: src/contents/ui/StereoTools.qml:122
-msgid "LR > LL (Mono Left Channel)"
-msgstr "LR > LL (Cainéal ar Chlé Mona)"
-
-#: src/contents/ui/StereoTools.qml:122
-msgid "LR > RR (Mono Right Channel)"
-msgstr "LR > RR (Cainéal Mona ar Dheis)"
-
-#: src/contents/ui/StereoTools.qml:122
-msgid "LR > L+R (Mono Sum L+R)"
-msgstr "Ó chlé > L+R (Suim Mona L+R)"
-
-#: src/contents/ui/StereoTools.qml:122
-msgid "LR > RL (Stereo Flip Channels)"
-msgstr "LR > RL (Cainéil Smeach Steirió)"
-
-#: src/contents/ui/StereoTools.qml:131
-msgid "Side Level"
-msgstr "Leibhéal Taoibh"
-
-#: src/contents/ui/StereoTools.qml:149
-msgid "Side Balance"
-msgstr "Iarmhéid Taobh"
-
-#: src/contents/ui/StereoTools.qml:165
-msgid "Middle Level"
-msgstr "Meánleibhéal"
-
-#: src/contents/ui/StereoTools.qml:183
-msgid "Middle Panorama"
-msgstr "Lánléargas Láir"
-
-#: src/contents/ui/StereoTools.qml:225 src/contents/ui/StereoTools.qml:255
-msgid "Invert Phase"
-msgstr "Céim Inbhéartaithe"
-
-#: src/contents/ui/StereoTools.qml:299 src/tags_plugin_name.cpp:35
-msgid "Delay"
-msgstr "Moill"
-
-#: src/contents/ui/StereoTools.qml:316
-msgid "Stereo Base"
-msgstr "Bonn Steirió"
-
-#: src/contents/ui/StereoTools.qml:332
-msgid "Stereo Phase"
-msgstr "Céim Steirió"
-
-#: src/contents/ui/main.qml:207
-msgid "Reset Settings?"
-msgstr "Athshocraigh Socruithe?"
-
-#: src/contents/ui/main.qml:208
-msgid "Are you sure you want to reset all Easy Effects settings?"
-msgstr "An bhfuil tú cinnte gur mian leat gach socrú Easy Effects a athshocrú?"
-
-#: src/contents/ui/main.qml:277 src/contents/ui/main.qml:293
-msgid "Preset Loaded"
-msgstr "Réamhshocrú Luchtaithe"
-
-#: src/contents/ui/main.qml:304 src/contents/ui/main.qml:316
-msgid "Clear List"
-msgstr "Glan an Liosta"
-
-#: src/contents/ui/main.qml:305 src/contents/ui/main.qml:317
-msgid "Are you sure you want to clear this list?"
-msgstr "An bhfuil tú cinnte gur mian leat an liosta seo a ghlanadh?"
-
-#: src/contents/ui/main.qml:372
-msgid "Active"
-msgstr "Gníomhach"
-
-#: src/contents/ui/main.qml:392 src/contents/ui/main.qml:514
-msgid "Manual"
-msgstr "Lámhleabhar"
-
-#: src/contents/ui/main.qml:402 src/contents/ui/main.qml:546
-msgid "Quit"
-msgstr "Scoir"
-
-#: src/contents/ui/main.qml:432
-msgid "Turn Effects On/Off"
-msgstr "Cas Éifeachtaí Air/Múch"
-
-#: src/contents/ui/main.qml:482
-msgid "PipeWire"
-msgstr "PipeWire"
-
-#: src/contents/ui/main.qml:538
-msgid "About Easy Effects"
-msgstr "Maidir le hÉifeachtaí Éasca"
-
-#: src/plugin_base.cpp:272
-msgid "(Mic)"
-msgstr "(Micreafón)"
-
-#: src/plugin_base.cpp:275
-msgid "(Speakers)"
-msgstr "(Cainteoirí)"
-
-#: src/plugin_base.cpp:282
-msgid "Output Level Meter"
-msgstr "Méadar Leibhéal Aschurtha"
 
 #: src/presets_manager.cpp:758 src/presets_manager.cpp:765
 #: src/presets_manager.cpp:775 src/presets_manager.cpp:782
@@ -2748,146 +3205,6 @@
 msgid "Generic error while loading the effect"
 msgstr "Earráid chineálach agus an éifeacht á luchtú"
 
-#: src/pw_model_nodes.cpp:488
-msgid "Running"
-msgstr "Ag rith"
-
-#: src/pw_model_nodes.cpp:490
-msgid "Suspended"
-msgstr "Ar fionraí"
-
-#: src/pw_model_nodes.cpp:492
-msgid "Idle"
-msgstr "Díomhaoin"
-
-#: src/pw_model_nodes.cpp:494
-msgid "Creating"
-msgstr "Cruthú"
-
-#: src/pw_model_nodes.cpp:496
-msgid "Error"
-msgstr "Earráid"
-
-#: src/pw_model_nodes.cpp:498
-msgid "Unknown"
-msgstr "Neamhaithnid"
-
-#: src/tags_plugin_name.cpp:27
-msgid "Bass Enhancer"
-msgstr "Feabhsaitheoir Dord"
-
-#: src/tags_plugin_name.cpp:28
-msgid "Bass Loudness"
-msgstr "Treise Dord"
-
-#: src/tags_plugin_name.cpp:30
-msgid "Convolver"
-msgstr "Convolver (freagairtí iomadúla impulse)"
-
-#: src/tags_plugin_name.cpp:31
-msgid "Crossfeed"
-msgstr "Crosaire"
-
-#: src/tags_plugin_name.cpp:32
-msgid "Crystalizer"
-msgstr "CrystalizerName"
-
-#: src/tags_plugin_name.cpp:33
-msgid "Deep Noise Remover"
-msgstr "Remover Torann Domhain"
-
-#: src/tags_plugin_name.cpp:37
-msgid "Equalizer"
-msgstr "Cothromóir"
-
-#: src/tags_plugin_name.cpp:38
-msgid "Exciter"
-msgstr "Spreagfaidh sé"
-
-#: src/tags_plugin_name.cpp:42
-msgid "Level Meter"
-msgstr "Méadar Leibhéal"
-
-#: src/tags_plugin_name.cpp:45
-msgid "Maximizer"
-msgstr "Uasmhéadaitheoir"
-
-#: src/tags_plugin_name.cpp:46
-msgid "Multiband Compressor"
-msgstr "Comhbhrúiteoir Ilbhanda"
-
-#: src/tags_plugin_name.cpp:47
-msgid "Multiband Gate"
-msgstr "Geata Ilbhanda"
-
-#: src/tags_plugin_name.cpp:49
-msgid "Reverberation"
-msgstr "Aisfhuaimniú"
-
-#: src/tags_plugin_name.cpp:50
-msgid "Noise Reduction"
-msgstr "Laghdú Torainn"
-
-#: src/tags_plugin_name.cpp:51
-msgid "Speech Processor"
-msgstr "Próiseálaí Urlabhra"
-
-#: src/tags_plugin_name.cpp:52
-msgid "Stereo Tools"
-msgstr "Uirlisí Steirió"
-
-#: com.github.wwmm.easyeffects.desktop.template.h:2
-msgid "Easy Effects"
-msgstr "EasyEffects"
-
-#: com.github.wwmm.easyeffects.desktop.template.h:3
-msgid "Equalizer, Compressor and Other Audio Effects"
-msgstr "Cothromóir, Comhbhrúiteoir agus Éifeachtaí Fuaime Eile"
-
-#: com.github.wwmm.easyeffects.desktop.template.h:4
-msgid "Audio Effects for PipeWire Applications"
-msgstr "Éifeachtaí Fuaime d'Iarratais PipeWire"
-
-<<<<<<< HEAD
-#: src/contents/ui/PresetsLocalPage.qml:187
-msgid ""
-"Save Current Settings to the Preset:\n"
-"%1"
-msgstr ""
-"Sábháil Socruithe Reatha chuig an Réamhshocrú:\n"
-"%1"
-
-#: src/contents/ui/PresetsLocalPage.qml:202
-msgid ""
-"Are You Sure You Want to Remove the Preset\n"
-"%1\n"
-"From the List?"
-msgstr ""
-"An Bhfuil Tú Cinnte Gur Mian Leat An Réamhshocrú\n"
-"%1\n"
-"A Bhaint Den Liosta?"
-=======
-#~ msgid "Empty"
-#~ msgstr "Folamh"
-
-#~ msgid "Delete this App"
-#~ msgstr "Scrios an Aip seo"
-
-#, fuzzy
-#~ msgid ""
-#~ "Save Current Settings to the Preset:\n"
-#~ "%1"
-#~ msgstr "Sábháil Socruithe chuig an Réamhshocrú seo"
-
-#, fuzzy
-#~ msgid ""
-#~ "Are You Sure You Want to Remove the Preset\n"
-#~ "%1\n"
-#~ "From the List?"
-#~ msgstr ""
-#~ "An bhfuil tú cinnte gur mian leat an réamhshocrú seo a bhaint den liosta?"
->>>>>>> 564ab930
-
 #~ msgid "Impluse File Imported."
 #~ msgstr "Comhad Impulse Iompórtáilte."
 
@@ -2985,21 +3302,21 @@
 #~ msgstr "Múnla Luchtaithe: %1"
 
 #~ msgid ""
-#~ "Set plugin property. Format: "
-#~ "pipeline:plugin_name:instance_id:property:value"
+#~ "Set plugin property. Format: pipeline:plugin_name:instance_id:property:"
+#~ "value"
 #~ msgstr ""
-#~ "Socraigh airí breiseáin. Formáid: "
-#~ "pipeline:plugin_name:instance_id:property:value"
+#~ "Socraigh airí breiseáin. Formáid: pipeline:plugin_name:instance_id:"
+#~ "property:value"
 
 #~ msgid "property-string"
 #~ msgstr "teaghrán-airíonna"
 
 #~ msgid ""
-#~ "Invalid property format. Expected: "
-#~ "pipeline:plugin_name:instance_id:property:value"
+#~ "Invalid property format. Expected: pipeline:plugin_name:instance_id:"
+#~ "property:value"
 #~ msgstr ""
-#~ "Formáid maoine neamhbhailí. Bhíothas ag súil leis: "
-#~ "pipeline:plugin_name:instance_id:property:value"
+#~ "Formáid maoine neamhbhailí. Bhíothas ag súil leis: pipeline:plugin_name:"
+#~ "instance_id:property:value"
 
 #~ msgid "Invalid pipeline type. Must be 'input' or 'output'"
 #~ msgstr "Cineál píblíne neamhbhailí. Ní mór é a bheith 'ionchur' nó 'aschur'"
@@ -3085,6 +3402,9 @@
 
 #~ msgid "Preset"
 #~ msgstr "Réamhshocraithe"
+
+#~ msgid "Remove this autoload preset"
+#~ msgstr "Bain an réamhshocrú uathluchtaithe seo"
 
 #~ msgid "Excluded Applications List"
 #~ msgstr "Liosta Iarratas Eisiata"
@@ -3567,6 +3887,9 @@
 #~ msgstr ""
 #~ "Níor luchtaíodh réamhshocrú GraphicEQ. Ní féidir tacú le formáid comhaid. "
 #~ "Seiceáil an t-ábhar atá ann."
+
+#~ msgid "Remove Autoloading Preset"
+#~ msgstr "Bain Réamhshocrú Uathluchtaithe"
 
 #~ msgid "Remove"
 #~ msgstr "Bain"
