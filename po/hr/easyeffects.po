--- conflicted
+++ resolved
@@ -8,13 +8,8 @@
 msgstr ""
 "Project-Id-Version: EasyEffects\n"
 "Report-Msgid-Bugs-To: https://github.com/wwmm/easyeffects/issues\n"
-<<<<<<< HEAD
 "POT-Creation-Date: 2025-11-18 14:59+0000\n"
 "PO-Revision-Date: 2025-11-19 22:04+0000\n"
-=======
-"POT-Creation-Date: 2025-11-19 22:03+0000\n"
-"PO-Revision-Date: 2025-11-10 22:39+0000\n"
->>>>>>> b48debb8
 "Last-Translator: Milo Ivir <mail@milotype.de>\n"
 "Language-Team: Croatian <https://hosted.weblate.org/projects/easyeffects/"
 "main/hr/>\n"
@@ -22,9 +17,8 @@
 "MIME-Version: 1.0\n"
 "Content-Type: text/plain; charset=UTF-8\n"
 "Content-Transfer-Encoding: 8bit\n"
-"Plural-Forms: nplurals=3; plural="
-"(n%10==1 && n%100!=11 ? 0 : n%10>=2 && n%10<=4 && (n%100<10 || n%100>=20) ? "
-"1 : 2);\n"
+"Plural-Forms: nplurals=3; plural=(n%10==1 && n%100!=11 ? 0 : n%10>=2 && "
+"n%10<=4 && (n%100<10 || n%100>=20) ? 1 : 2);\n"
 "X-Generator: Weblate 5.15-dev\n"
 
 #: src/autostart.cpp:89
@@ -43,8 +37,7 @@
 msgstr "Resetiraj Easy Effects."
 
 #: src/command_line_parser.cpp:44
-#, fuzzy
-msgid "Hide the window."
+msgid "Hide the Window."
 msgstr "Sakrij prozor."
 
 #: src/command_line_parser.cpp:45
@@ -98,33 +91,14 @@
 msgid "Must specify preset type: input/output."
 msgstr ""
 
-#: src/command_line_parser.cpp:166
-#, fuzzy
-msgid "Output presets"
+#: src/command_line_parser.cpp:164 src/contents/ui/Main.qml:350
+msgid "Output Presets"
 msgstr "Unaprijed postavljene postavke ispisa"
 
-#: src/command_line_parser.cpp:168
-#, fuzzy
-msgid "No output presets."
-msgstr "Unaprijed postavljene postavke ispisa"
-
-#: src/command_line_parser.cpp:179
-#, fuzzy
-msgid "Input presets"
+#: src/command_line_parser.cpp:172 src/contents/ui/Main.qml:335
+#, fuzzy
+msgid "Input Presets"
 msgstr "Učitaj predloške"
-
-#: src/command_line_parser.cpp:181
-#, fuzzy
-msgid "No input presets."
-msgstr "Učitaj predloške"
-
-#: src/command_line_parser.cpp:211
-msgid "Specified preset does not exist."
-msgstr ""
-
-#: src/command_line_parser.cpp:229
-msgid "Provided an invalid bypass state."
-msgstr ""
 
 #: src/contents/ui/AboutPage.qml:4
 msgctxt "@action:button"
@@ -1950,15 +1924,6 @@
 msgid "Are you sure you want to clear this list?"
 msgstr "Jeste li sigurni da želite isprazniti ovaj popis?"
 
-#: src/contents/ui/Main.qml:335
-#, fuzzy
-msgid "Input Presets"
-msgstr "Učitaj predloške"
-
-#: src/contents/ui/Main.qml:350
-msgid "Output Presets"
-msgstr "Unaprijed postavljene postavke ispisa"
-
 #: src/contents/ui/Main.qml:381
 msgid "Active"
 msgstr "Aktivni"
@@ -2607,7 +2572,8 @@
 
 #: src/contents/ui/PreferencesSheet.qml:540
 msgid "Allows the native user interface of effects to be shown/hidden."
-msgstr "Dozvoljava prikazivanje/skrivanje izvornog korisničkog sučelja efekata."
+msgstr ""
+"Dozvoljava prikazivanje/skrivanje izvornog korisničkog sučelja efekata."
 
 #: src/contents/ui/PreferencesSheet.qml:552
 #, fuzzy
@@ -3317,6 +3283,39 @@
 
 #: com.github.wwmm.easyeffects.desktop.in.template.h:2
 msgid "Simple audio effects"
+msgstr ""
+
+#: src/command_line_parser.cpp:44
+#, fuzzy
+msgid "Hide the window."
+msgstr "Sakrij prozor."
+
+#: src/command_line_parser.cpp:166
+#, fuzzy
+msgid "Output presets"
+msgstr "Unaprijed postavljene postavke ispisa"
+
+#: src/command_line_parser.cpp:168
+#, fuzzy
+msgid "No output presets."
+msgstr "Unaprijed postavljene postavke ispisa"
+
+#: src/command_line_parser.cpp:179
+#, fuzzy
+msgid "Input presets"
+msgstr "Učitaj predloške"
+
+#: src/command_line_parser.cpp:181
+#, fuzzy
+msgid "No input presets."
+msgstr "Učitaj predloške"
+
+#: src/command_line_parser.cpp:211
+msgid "Specified preset does not exist."
+msgstr ""
+
+#: src/command_line_parser.cpp:229
+msgid "Provided an invalid bypass state."
 msgstr ""
 
 #, fuzzy
