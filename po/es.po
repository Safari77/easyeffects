# SOME DESCRIPTIVE TITLE.
# Copyright (C) YEAR THE PACKAGE'S COPYRIGHT HOLDER
# This file is distributed under the same license as the easyeffects package.
# FIRST AUTHOR <EMAIL@ADDRESS>, YEAR.
#
msgid ""
msgstr ""
"Project-Id-Version: easyeffects\n"
"Report-Msgid-Bugs-To: \n"
"POT-Creation-Date: 2023-11-06 00:15+0000\n"
<<<<<<< HEAD
"PO-Revision-Date: 2023-11-07 16:18+0000\n"
"Last-Translator: Giusy Digital <kurmikon@yahoo.com>\n"
=======
"PO-Revision-Date: 2023-11-07 03:35+0000\n"
"Last-Translator: gallegonovato <fran-carro@hotmail.es>\n"
>>>>>>> 926cc071
"Language-Team: Spanish <https://hosted.weblate.org/projects/easyeffects/main/"
"es/>\n"
"Language: es\n"
"MIME-Version: 1.0\n"
"Content-Type: text/plain; charset=UTF-8\n"
"Content-Transfer-Encoding: 8bit\n"
"Plural-Forms: nplurals=2; plural=n != 1;\n"
"X-Generator: Weblate 5.2-dev\n"

#. Translators: This is a variable for the application name, don't translate!
#: data/com.github.wwmm.easyeffects.desktop.in:4
msgid "@APP_NAME@"
msgstr "@APP_NAME@"

#: data/com.github.wwmm.easyeffects.desktop.in:5
msgid "Equalizer, Compressor and Other Audio Effects"
msgstr "Ecualizador, compresor y otros efectos de sonido"

#: data/com.github.wwmm.easyeffects.desktop.in:6
msgid "Audio Effects for PipeWire Applications"
msgstr "Efectos de sonido para las aplicaciones PipeWire"

#: data/com.github.wwmm.easyeffects.desktop.in:7
msgid "limiter;compressor;reverberation;equalizer;autovolume;"
msgstr "limitador;compresor;reverberación;ecualizador;autovolumen;"

#: data/schemas/com.github.wwmm.easyeffects.gschema.xml:14
#: data/schemas/com.github.wwmm.easyeffects.gschema.xml:17
msgid "\"Presets\""
msgstr "\"Perfiles\""

#: data/ui/app_info.ui:212
msgid "Enable/disable this application"
msgstr "Activar/desactivar esta aplicación"

#: data/ui/app_info.ui:213 data/ui/rnnoise.ui:52
msgid "Enable"
msgstr "Activar"

#: data/ui/app_info.ui:225
msgid "Excluded App List: Add/remove this application"
msgstr "Lista de aplicaciones excluidas: Añadir/quitar esta aplicación"

#: data/ui/app_info.ui:226
msgid "Exclude"
msgstr "Excluir"

#: data/ui/app_info.ui:247 data/ui/app_info.ui:249
msgid "Mute Application"
msgstr "Silenciar la aplicación"

#: data/ui/app_info.ui:270
msgid "Change the volume of this application"
msgstr "Cambiar el volumen de esta aplicación"

#: data/ui/app_info.ui:272
msgid "Application Volume"
msgstr "Volumen de aplicación"

#: data/ui/application_window.ui:6
msgid "_Help"
msgstr "_Ayuda"

#: data/ui/application_window.ui:12
msgid "_Reset Settings"
msgstr "_Restablecer ajustes"

#: data/ui/application_window.ui:18
msgid "_Preferences"
msgstr "_Preferencias"

#: data/ui/application_window.ui:22
msgid "_Shortcuts"
msgstr "_Atajos de teclado"

#: data/ui/application_window.ui:26
msgid "_About Easy Effects"
msgstr "_Acerca de Easy Effects"

#: data/ui/application_window.ui:53 data/ui/crossfeed.ui:27
#: data/ui/reverb.ui:25 src/presets_menu.cpp:103 src/presets_menu.cpp:390
#: src/presets_menu.cpp:401 src/presets_menu.cpp:429 src/presets_menu.cpp:440
msgid "Presets"
msgstr "Perfiles"

#: data/ui/application_window.ui:55
msgid "Presets Menu"
msgstr "Menú de perfiles"

#: data/ui/application_window.ui:62
msgid "Enable/disable the global bypass"
msgstr "Activar/desactivar la derivación global"

#: data/ui/application_window.ui:67
msgid "Global Bypass"
msgstr "Bypass global"

#: data/ui/application_window.ui:77
msgid "Primary Menu"
msgstr "Menú principal"

#: data/ui/application_window.ui:93
msgid "Easy Effects Window"
msgstr "Ventana de Easy Effects"

#: data/ui/apps_box.ui:17
msgid "Applications List"
msgstr "Lista de aplicaciones"

#: data/ui/apps_box.ui:27
msgid "Empty List"
msgstr "Lista vacía"

#: data/ui/apps_box.ui:28
msgid "No Audio Application Available"
msgstr "Ninguna aplicación de audio disponible"

#: data/ui/autogain.ui:25 data/ui/level_meter.ui:25
msgid "Reset History"
msgstr "Restablecer el historial"

#: data/ui/autogain.ui:39
msgid "Controls"
msgstr "Mandos"

#: data/ui/autogain.ui:43
msgid "Target"
msgstr "Objetivo"

#: data/ui/autogain.ui:67
msgid "Silence"
msgstr "Silencio"

#: data/ui/autogain.ui:92
msgid "Maximum History"
msgstr "Historial máximo"

#: data/ui/autogain.ui:116
msgid "Reference"
msgstr "Referencia"

#: data/ui/autogain.ui:122 data/ui/autogain.ui:159 data/ui/level_meter.ui:83
msgid "Momentary"
msgstr "Momentánea"

#: data/ui/autogain.ui:123 data/ui/autogain.ui:196 data/ui/level_meter.ui:120
msgid "Short-Term"
msgstr "Corto plazo"

#: data/ui/autogain.ui:124 data/ui/autogain.ui:232 data/ui/level_meter.ui:156
msgid "Integrated"
msgstr "Integral"

#: data/ui/autogain.ui:125
msgid "Geometric Mean (MSI)"
msgstr "Media geométrica (MSI)"

#: data/ui/autogain.ui:126
msgid "Geometric Mean (MS)"
msgstr "Media geométrica (MS)"

#: data/ui/autogain.ui:127
msgid "Geometric Mean (MI)"
msgstr "Media geométrica (MI)"

#: data/ui/autogain.ui:128
msgid "Geometric Mean (SI)"
msgstr "Media geométrica (SI)"

#: data/ui/autogain.ui:145 data/ui/autogain.ui:342 data/ui/bass_loudness.ui:27
#: data/ui/level_meter.ui:69 src/tags_plugin_name.cpp:49
msgid "Loudness"
msgstr "Sonoridad"

#: data/ui/autogain.ui:268 data/ui/level_meter.ui:192
msgid "Relative"
msgstr "Relativa"

#: data/ui/autogain.ui:304 data/ui/level_meter.ui:228
msgid "Range"
msgstr "Rango"

#: data/ui/autogain.ui:378
msgid "Output Gain"
msgstr "Ganancia de salida"

#: data/ui/autogain.ui:423 data/ui/bass_enhancer.ui:262
#: data/ui/bass_loudness.ui:110 data/ui/compressor.ui:661
#: data/ui/compressor.ui:1155 data/ui/convolver.ui:226 data/ui/crossfeed.ui:119
#: data/ui/crystalizer.ui:46 data/ui/deesser.ui:424 data/ui/delay.ui:231
#: data/ui/deepfilternet.ui:211 data/ui/echo_canceller.ui:112
#: data/ui/equalizer.ui:382 data/ui/exciter.ui:262 data/ui/expander.ui:580
#: data/ui/expander.ui:1073 data/ui/filter.ui:294 data/ui/gate.ui:794
#: data/ui/gate.ui:1287 data/ui/level_meter.ui:274 data/ui/limiter.ui:750
#: data/ui/loudness.ui:150 data/ui/maximizer.ui:109
#: data/ui/multiband_compressor.ui:495 data/ui/multiband_gate.ui:495
#: data/ui/pipe_manager_box.ui:306 data/ui/pitch.ui:225 data/ui/reverb.ui:366
#: data/ui/rnnoise.ui:274 data/ui/speex.ui:190 data/ui/stereo_tools.ui:40
#: data/ui/stereo_tools.ui:629
msgid "Input"
msgstr "Entrada"

#: data/ui/autogain.ui:442 data/ui/bass_enhancer.ui:281
#: data/ui/bass_loudness.ui:129 data/ui/compressor.ui:1174
#: data/ui/convolver.ui:245 data/ui/crossfeed.ui:138 data/ui/crystalizer.ui:65
#: data/ui/deesser.ui:443 data/ui/delay.ui:250 data/ui/deepfilternet.ui:230
#: data/ui/echo_canceller.ui:131 data/ui/equalizer.ui:401
#: data/ui/exciter.ui:281 data/ui/expander.ui:1092 data/ui/filter.ui:313
#: data/ui/gate.ui:1306 data/ui/limiter.ui:769 data/ui/loudness.ui:169
#: data/ui/maximizer.ui:128 data/ui/multiband_compressor.ui:514
#: data/ui/multiband_gate.ui:514 data/ui/pitch.ui:244 data/ui/reverb.ui:385
#: data/ui/rnnoise.ui:293 data/ui/speex.ui:209 data/ui/stereo_tools.ui:648
msgid "Plugin Input Gain"
msgstr "Ganancia de entrada del plugin"

#: data/ui/autogain.ui:507 data/ui/bass_enhancer.ui:346
#: data/ui/bass_loudness.ui:49 data/ui/bass_loudness.ui:194
#: data/ui/compressor.ui:1239 data/ui/convolver.ui:310 data/ui/crossfeed.ui:203
#: data/ui/crystalizer.ui:130 data/ui/deesser.ui:508 data/ui/delay.ui:315
#: data/ui/deepfilternet.ui:295 data/ui/echo_canceller.ui:196
#: data/ui/equalizer.ui:466 data/ui/exciter.ui:346 data/ui/expander.ui:1157
#: data/ui/filter.ui:378 data/ui/gate.ui:1371 data/ui/limiter.ui:834
#: data/ui/loudness.ui:234 data/ui/maximizer.ui:193
#: data/ui/multiband_compressor.ui:579 data/ui/multiband_gate.ui:579
#: data/ui/pipe_manager_box.ui:209 data/ui/pitch.ui:309 data/ui/reverb.ui:450
#: data/ui/rnnoise.ui:358 data/ui/speex.ui:274 data/ui/stereo_tools.ui:385
#: data/ui/stereo_tools.ui:713
msgid "Output"
msgstr "Salida"

#: data/ui/autogain.ui:526 data/ui/bass_enhancer.ui:365
#: data/ui/bass_loudness.ui:213 data/ui/compressor.ui:1258
#: data/ui/convolver.ui:329 data/ui/crossfeed.ui:222 data/ui/crystalizer.ui:149
#: data/ui/deesser.ui:527 data/ui/delay.ui:334 data/ui/deepfilternet.ui:314
#: data/ui/echo_canceller.ui:215 data/ui/equalizer.ui:485
#: data/ui/exciter.ui:365 data/ui/expander.ui:1176 data/ui/filter.ui:397
#: data/ui/gate.ui:1390 data/ui/limiter.ui:853 data/ui/loudness.ui:253
#: data/ui/maximizer.ui:212 data/ui/multiband_compressor.ui:598
#: data/ui/multiband_gate.ui:598 data/ui/pitch.ui:328 data/ui/reverb.ui:469
#: data/ui/rnnoise.ui:377 data/ui/speex.ui:293 data/ui/stereo_tools.ui:732
msgid "Plugin Output Gain"
msgstr "Ganancia de salida del plugin"

#: data/ui/autogain.ui:591 data/ui/bass_enhancer.ui:462
#: data/ui/bass_loudness.ui:279 data/ui/compressor.ui:1323
#: data/ui/convolver.ui:395 data/ui/crossfeed.ui:288 data/ui/crystalizer.ui:204
#: data/ui/deesser.ui:653 data/ui/delay.ui:399 data/ui/deepfilternet.ui:379
#: data/ui/echo_canceller.ui:281 data/ui/equalizer.ui:550
#: data/ui/exciter.ui:461 data/ui/expander.ui:1241 data/ui/filter.ui:462
#: data/ui/gate.ui:1455 data/ui/limiter.ui:918 data/ui/loudness.ui:318
#: data/ui/maximizer.ui:310 data/ui/multiband_compressor.ui:663
#: data/ui/multiband_gate.ui:663 data/ui/pitch.ui:393 data/ui/reverb.ui:535
#: data/ui/rnnoise.ui:442 data/ui/speex.ui:359 data/ui/stereo_tools.ui:798
msgid "Reset"
msgstr "Restablecer"

#: data/ui/autoload_row.ui:16 data/ui/compressor.ui:684 data/ui/expander.ui:603
#: data/ui/gate.ui:817
msgid "Device"
msgstr "Dispositivo"

#: data/ui/autoload_row.ui:40 data/ui/factory_clients_listview.ui:44
#: data/ui/factory_modules_listview.ui:44 data/ui/pipe_manager_box.ui:53
#: data/ui/pipe_manager_box.ui:89 data/ui/presets_menu.ui:26
msgid "Name"
msgstr "Nombre"

#: data/ui/autoload_row.ui:64
msgid "Profile"
msgstr "Perfil"

#: data/ui/autoload_row.ui:89
msgid "Preset"
msgstr "Preestablecido"

#: data/ui/autoload_row.ui:114
msgid "Remove this autoload preset"
msgstr "Eliminar este preajuste de carga automática"

#: data/ui/bass_enhancer.ui:23 data/ui/compressor.ui:638 data/ui/deesser.ui:24
#: data/ui/exciter.ui:23 data/ui/expander.ui:557 data/ui/gate.ui:771
msgid "Listen"
msgstr "Escuchar"

#: data/ui/bass_enhancer.ui:34 data/ui/exciter.ui:34
msgid "Blend Harmonics"
msgstr "Mezclar armónicos"

#: data/ui/bass_enhancer.ui:46 data/ui/exciter.ui:46
msgid "3rd"
msgstr "3ª"

#: data/ui/bass_enhancer.ui:89 data/ui/exciter.ui:89
msgid "2nd"
msgstr "2ª"

#: data/ui/bass_enhancer.ui:108 data/ui/exciter.ui:108
msgid "Amount"
msgstr "Cantidad"

#: data/ui/bass_enhancer.ui:142 data/ui/bass_enhancer.ui:424
#: data/ui/exciter.ui:142 data/ui/exciter.ui:424
msgid "Harmonics"
msgstr "Harmónicos"

#: data/ui/bass_enhancer.ui:177 data/ui/exciter.ui:177
msgid "Scope"
msgstr "Alcance"

#: data/ui/bass_enhancer.ui:211
msgid "Floor"
msgstr "Límite inferior"

#: data/ui/bass_enhancer.ui:240
msgid "Floor Value"
msgstr "Valor del límite inferior"

#: data/ui/bass_loudness.ui:71
msgid "Link"
msgstr "Enlace"

#: data/ui/blocklist_menu.ui:23 data/ui/blocklist_menu.ui:26
msgid "Application Name"
msgstr "Nombre de la aplicación"

#: data/ui/blocklist_menu.ui:42
msgid "Add to Excluded Applications"
msgstr "Añadir a las aplicaciones excluidas"

#: data/ui/blocklist_menu.ui:86
msgid "Excluded Applications List"
msgstr "Lista de aplicaciones excluidas"

#: data/ui/blocklist_menu.ui:99
msgid "Show Excluded Applications"
msgstr "Mostrar aplicaciones excluidas"

#: data/ui/compressor.ui:25 data/ui/delay.ui:25 data/ui/equalizer.ui:283
#: data/ui/expander.ui:25 data/ui/filter.ui:25 data/ui/gate.ui:25
#: data/ui/limiter.ui:25 data/ui/loudness.ui:25
#: data/ui/multiband_compressor.ui:105 data/ui/multiband_gate.ui:105
msgid "Show Native Window"
msgstr "Mostrar la ventana nativa"

#: data/ui/compressor.ui:51 src/tags_plugin_name.cpp:34
msgid "Compressor"
msgstr "Compresor"

#: data/ui/compressor.ui:63 data/ui/compressor.ui:606 data/ui/compressor.ui:885
#: data/ui/deesser.ui:68 data/ui/equalizer.ui:62 data/ui/equalizer_band.ui:122
#: data/ui/expander.ui:63 data/ui/expander.ui:525 data/ui/expander.ui:803
#: data/ui/filter.ui:68 data/ui/gate.ui:739 data/ui/gate.ui:1017
#: data/ui/limiter.ui:56 data/ui/multiband_compressor_band.ui:544
#: data/ui/multiband_gate_band.ui:603
msgid "Mode"
msgstr "Modo"

#: data/ui/compressor.ui:76 data/ui/expander.ui:76
#: data/ui/multiband_compressor_band.ui:101
msgid "Downward"
msgstr "Descendente"

#: data/ui/compressor.ui:77 data/ui/expander.ui:77
#: data/ui/multiband_compressor_band.ui:102
msgid "Upward"
msgstr "Ascendente"

#: data/ui/compressor.ui:78 data/ui/multiband_compressor_band.ui:103
msgid "Boosting"
msgstr "Impulsar"

#: data/ui/compressor.ui:87 data/ui/multiband_compressor_band.ui:88
msgid "Compression Mode"
msgstr "Modo de compresión"

#: data/ui/compressor.ui:94 data/ui/multiband_compressor_band.ui:821
msgid "Boost Threshold"
msgstr "Umbral de refuerzo"

#: data/ui/compressor.ui:134 data/ui/multiband_compressor_band.ui:777
msgid "Boost Amount"
msgstr "Cantidad de refuerzo"

#: data/ui/compressor.ui:181 data/ui/expander.ui:100 data/ui/gate.ui:70
#: data/ui/limiter.ui:284 data/ui/limiter.ui:507
#: data/ui/multiband_compressor_band.ui:190 data/ui/multiband_gate_band.ui:144
msgid "Attack"
msgstr "Ataque"

#: data/ui/compressor.ui:192 data/ui/expander.ui:111
#: data/ui/multiband_compressor_band.ui:170
msgid "Time"
msgstr "Tiempo"

#: data/ui/compressor.ui:202 data/ui/deesser.ui:307 data/ui/expander.ui:121
#: data/ui/gate.ui:163 data/ui/gate.ui:257 data/ui/limiter.ui:368
#: data/ui/maximizer.ui:50 data/ui/multiband_compressor_band.ui:181
#: data/ui/multiband_gate_band.ui:237 data/ui/multiband_gate_band.ui:331
#: data/ui/rnnoise.ui:65
msgid "Threshold"
msgstr "Umbral"

#: data/ui/compressor.ui:228 data/ui/expander.ui:147
#: data/ui/multiband_compressor_band.ui:226
msgid "Attack Time"
msgstr "Tiempo de ataque"

#: data/ui/compressor.ui:250 data/ui/expander.ui:169 data/ui/gate.ui:547
#: data/ui/multiband_compressor_band.ui:251
msgid "Attack Threshold"
msgstr "Umbral de ataque"

#: data/ui/compressor.ui:257 data/ui/expander.ui:176 data/ui/gate.ui:76
#: data/ui/limiter.ui:326 data/ui/limiter.ui:544 data/ui/maximizer.ui:27
#: data/ui/multiband_compressor_band.ui:199 data/ui/multiband_gate_band.ui:150
#: data/ui/rnnoise.ui:119
msgid "Release"
msgstr "Decaimiento"

#: data/ui/compressor.ui:283 data/ui/expander.ui:202
#: data/ui/multiband_compressor_band.ui:278
msgid "Release Time"
msgstr "Tiempo de decaimiento"

#: data/ui/compressor.ui:307 data/ui/expander.ui:226 data/ui/gate.ui:601
#: data/ui/multiband_compressor_band.ui:306
msgid "Release Threshold"
msgstr "Umbral de decaimiento"

#: data/ui/compressor.ui:314 data/ui/deesser.ui:341 data/ui/expander.ui:233
#: data/ui/multiband_compressor_band.ui:313
msgid "Ratio"
msgstr "Ratio (n:1)"

#: data/ui/compressor.ui:351 data/ui/expander.ui:270 data/ui/limiter.ui:580
#: data/ui/multiband_compressor_band.ui:351
msgid "Knee"
msgstr "Rótula"

#: data/ui/compressor.ui:386 data/ui/deesser.ui:376 data/ui/expander.ui:305
#: data/ui/gate.ui:438 data/ui/multiband_compressor_band.ui:389
#: data/ui/multiband_gate_band.ui:418
msgid "Makeup"
msgstr "Ganancia de compensación"

#: data/ui/compressor.ui:421 data/ui/delay.ui:63 data/ui/delay.ui:153
#: data/ui/expander.ui:340 data/ui/gate.ui:352
#: data/ui/multiband_compressor.ui:174 data/ui/multiband_gate.ui:174
#: data/ui/reverb.ui:212 data/ui/stereo_tools.ui:538
msgid "Dry Level"
msgstr "Nivel"

#: data/ui/compressor.ui:456 data/ui/delay.ui:87 data/ui/delay.ui:177
#: data/ui/expander.ui:375 data/ui/gate.ui:357
#: data/ui/multiband_compressor.ui:208 data/ui/multiband_gate.ui:208
#: data/ui/reverb.ui:246 data/ui/rnnoise.ui:92 data/ui/stereo_tools.ui:574
msgid "Wet Level"
msgstr "Nivelado"

#: data/ui/compressor.ui:498 data/ui/compressor.ui:519
#: data/ui/compressor.ui:1091 data/ui/expander.ui:417 data/ui/expander.ui:438
#: data/ui/expander.ui:1009 data/ui/gate.ui:631 data/ui/gate.ui:652
#: data/ui/gate.ui:1223 data/ui/multiband_compressor_band.ui:474
#: data/ui/multiband_gate_band.ui:533
msgid "Sidechain"
msgstr "Cadena lateral"

#: data/ui/compressor.ui:530 data/ui/compressor.ui:536 data/ui/expander.ui:449
#: data/ui/expander.ui:455 data/ui/gate.ui:663 data/ui/gate.ui:669
#: data/ui/multiband_compressor.ui:121 data/ui/multiband_compressor.ui:128
#: data/ui/multiband_gate.ui:121 data/ui/multiband_gate.ui:128
msgid "Stereo Split Mode"
msgstr "Modo Split para el estéreo"

#: data/ui/compressor.ui:543 data/ui/expander.ui:462 data/ui/gate.ui:676
#: data/ui/multiband_compressor_band.ui:463 data/ui/multiband_gate_band.ui:522
msgid "Source"
msgstr "Fuente"

#: data/ui/compressor.ui:555 data/ui/expander.ui:474 data/ui/gate.ui:688
#: data/ui/multiband_compressor_band.ui:486 data/ui/multiband_gate_band.ui:545
msgid "Middle"
msgstr "Medio"

#: data/ui/compressor.ui:556 data/ui/expander.ui:475 data/ui/gate.ui:689
#: data/ui/multiband_compressor_band.ui:487 data/ui/multiband_gate_band.ui:546
msgid "Side"
msgstr "Lateral"

#: data/ui/compressor.ui:557 data/ui/delay.ui:38 data/ui/equalizer.ui:219
#: data/ui/expander.ui:476 data/ui/gate.ui:690 data/ui/level_meter.ui:43
#: data/ui/multiband_compressor_band.ui:488 data/ui/multiband_gate_band.ui:547
#: data/ui/pipe_manager_box.ui:504 data/ui/stereo_tools.ui:165
msgid "Left"
msgstr "Izquierdo"

#: data/ui/compressor.ui:558 data/ui/delay.ui:128 data/ui/equalizer.ui:246
#: data/ui/expander.ui:477 data/ui/gate.ui:691 data/ui/level_meter.ui:53
#: data/ui/multiband_compressor_band.ui:489 data/ui/multiband_gate_band.ui:548
#: data/ui/pipe_manager_box.ui:515 data/ui/stereo_tools.ui:220
msgid "Right"
msgstr "Derecho"

#: data/ui/compressor.ui:559 data/ui/compressor.ui:582 data/ui/expander.ui:478
#: data/ui/expander.ui:501 data/ui/gate.ui:692 data/ui/gate.ui:715
#: data/ui/multiband_compressor_band.ui:490
#: data/ui/multiband_compressor_band.ui:525 data/ui/multiband_gate_band.ui:549
#: data/ui/multiband_gate_band.ui:584
msgid "Min"
msgstr "Mínimo"

#: data/ui/compressor.ui:560 data/ui/compressor.ui:583 data/ui/expander.ui:479
#: data/ui/expander.ui:502 data/ui/gate.ui:693 data/ui/gate.ui:716
#: data/ui/multiband_compressor_band.ui:491
#: data/ui/multiband_compressor_band.ui:526 data/ui/multiband_gate_band.ui:550
#: data/ui/multiband_gate_band.ui:585
msgid "Max"
msgstr "Máximo"

#: data/ui/compressor.ui:569 data/ui/expander.ui:488 data/ui/gate.ui:702
#: data/ui/multiband_compressor.ui:77 data/ui/multiband_compressor_band.ui:500
#: data/ui/multiband_gate.ui:77 data/ui/multiband_gate_band.ui:559
msgid "Sidechain Source"
msgstr "Fuente de la cadena lateral"

#: data/ui/compressor.ui:578 data/ui/expander.ui:497 data/ui/gate.ui:711
#: data/ui/multiband_compressor_band.ui:521 data/ui/multiband_gate_band.ui:580
msgid "Left/Right"
msgstr "Izquierda/Derecha"

#: data/ui/compressor.ui:579 data/ui/expander.ui:498 data/ui/gate.ui:712
#: data/ui/multiband_compressor_band.ui:522 data/ui/multiband_gate_band.ui:581
msgid "Right/Left"
msgstr "Derecha/Izquierda"

#: data/ui/compressor.ui:580 data/ui/expander.ui:499 data/ui/gate.ui:713
#: data/ui/multiband_compressor_band.ui:523 data/ui/multiband_gate_band.ui:582
msgid "Mid/Side"
msgstr "Medio/Lateral"

#: data/ui/compressor.ui:581 data/ui/expander.ui:500 data/ui/gate.ui:714
#: data/ui/multiband_compressor_band.ui:524 data/ui/multiband_gate_band.ui:583
msgid "Side/Mid"
msgstr "Lateral/Media"

#: data/ui/compressor.ui:592 data/ui/expander.ui:511 data/ui/gate.ui:725
#: data/ui/multiband_compressor_band.ui:535 data/ui/multiband_gate_band.ui:594
msgid "Stereo Split Source"
msgstr "Fuente Split para el estéreo"

#: data/ui/compressor.ui:618 data/ui/deesser.ui:50 data/ui/expander.ui:537
#: data/ui/gate.ui:751 data/ui/multiband_compressor_band.ui:559
#: data/ui/multiband_gate_band.ui:618
msgid "Peak"
msgstr "Pico"

#: data/ui/compressor.ui:619 data/ui/deesser.ui:49 data/ui/expander.ui:538
#: data/ui/gate.ui:752 data/ui/multiband_compressor_band.ui:560
#: data/ui/multiband_gate_band.ui:619
msgid "RMS"
msgstr "RMS (media cuadrática)"

#: data/ui/compressor.ui:620 data/ui/expander.ui:539 data/ui/gate.ui:753
#: data/ui/multiband_compressor_band.ui:561 data/ui/multiband_gate_band.ui:620
msgid "Low-Pass Filter"
msgstr "Filtro de paso bajo"

#: data/ui/compressor.ui:621 data/ui/expander.ui:540 data/ui/gate.ui:754
#: data/ui/multiband_compressor_band.ui:562 data/ui/multiband_gate_band.ui:621
msgid "Simple Moving Average"
msgstr "Promedio móvil simple"

#: data/ui/compressor.ui:630 data/ui/expander.ui:549 data/ui/gate.ui:763
#: data/ui/multiband_compressor_band.ui:571 data/ui/multiband_gate_band.ui:630
msgid "Sidechain Mode"
msgstr "Modo cadena lateral"

#: data/ui/compressor.ui:644 data/ui/expander.ui:563 data/ui/gate.ui:777
msgid "Listen Sidechain"
msgstr "Escuchar el Sidechain"

#: data/ui/compressor.ui:673 data/ui/equalizer_band.ui:96
#: data/ui/expander.ui:592 data/ui/filter.ui:37 data/ui/gate.ui:806
msgid "Type"
msgstr "Tipo"

#: data/ui/compressor.ui:699
msgid "Feed-forward"
msgstr "Retroalimentación"

#: data/ui/compressor.ui:700
msgid "Feed-back"
msgstr "Avance hacia atrás"

#: data/ui/compressor.ui:701 data/ui/expander.ui:619 data/ui/gate.ui:833
msgid "External"
msgstr "Externa"

#: data/ui/compressor.ui:710 data/ui/expander.ui:628 data/ui/gate.ui:842
msgid "Sidechain Type"
msgstr "Tipo de cadena lateral"

#: data/ui/compressor.ui:738 data/ui/expander.ui:656 data/ui/gate.ui:870
#: src/plugins_box.cpp:689
msgid "Input Device"
msgstr "Dispositivo de entrada"

#: data/ui/compressor.ui:745 data/ui/expander.ui:663 data/ui/gate.ui:877
msgid "PreAmplification"
msgstr "Preamplificación"

#: data/ui/compressor.ui:782 data/ui/expander.ui:700 data/ui/gate.ui:914
#: data/ui/multiband_compressor_band.ui:710 data/ui/multiband_gate_band.ui:768
msgid "Reactivity"
msgstr "Reactividad"

#: data/ui/compressor.ui:819 data/ui/expander.ui:737 data/ui/gate.ui:951
#: data/ui/limiter.ui:242 data/ui/multiband_compressor_band.ui:744
#: data/ui/multiband_gate_band.ui:801
msgid "Lookahead"
msgstr "Anticipación"

#: data/ui/compressor.ui:862 data/ui/expander.ui:780 data/ui/gate.ui:994
msgid "Sidechain Filters"
msgstr "Filtros de cadena lateral"

#: data/ui/compressor.ui:872 data/ui/expander.ui:790 data/ui/filter.ui:45
#: data/ui/gate.ui:1004
msgid "High-Pass"
msgstr "Paso alto"

#: data/ui/compressor.ui:898 data/ui/equalizer_band.ui:192
#: data/ui/expander.ui:816 data/ui/filter.ui:147 data/ui/gate.ui:1030
#: data/ui/pipe_manager_box.ui:561
msgid "Frequency"
msgstr "Frecuencia"

#: data/ui/compressor.ui:913 data/ui/compressor.ui:973 data/ui/expander.ui:831
#: data/ui/expander.ui:891 data/ui/gate.ui:1045 data/ui/gate.ui:1105
msgid "Off"
msgstr "Desactivado"

#: data/ui/compressor.ui:914 data/ui/compressor.ui:974 data/ui/expander.ui:832
#: data/ui/expander.ui:892 data/ui/gate.ui:1046 data/ui/gate.ui:1106
msgid "12 dB/oct"
msgstr "12 dB/oct"

#: data/ui/compressor.ui:915 data/ui/compressor.ui:975 data/ui/expander.ui:833
#: data/ui/expander.ui:893 data/ui/gate.ui:1047 data/ui/gate.ui:1107
msgid "24 dB/oct"
msgstr "24 dB/oct"

#: data/ui/compressor.ui:916 data/ui/compressor.ui:976 data/ui/expander.ui:834
#: data/ui/expander.ui:894 data/ui/gate.ui:1048 data/ui/gate.ui:1108
msgid "36 dB/oct"
msgstr "36 dB/oct"

#: data/ui/compressor.ui:925 data/ui/expander.ui:843 data/ui/gate.ui:1057
msgid "High-Pass Filter Mode"
msgstr "Modo filtro de paso alto"

#: data/ui/compressor.ui:951 data/ui/compressor.ui:1011 data/ui/expander.ui:869
#: data/ui/expander.ui:929 data/ui/gate.ui:1083 data/ui/gate.ui:1143
msgid "High-Pass Filter Frequency"
msgstr "Frecuencia del filtro de paso alto"

#: data/ui/compressor.ui:958 data/ui/expander.ui:876 data/ui/filter.ui:44
#: data/ui/gate.ui:1090
msgid "Low-Pass"
msgstr "Paso bajo"

#: data/ui/compressor.ui:985 data/ui/expander.ui:903 data/ui/gate.ui:1117
msgid "Low-Pass Filter Mode"
msgstr "Modo filtro de paso bajo"

#: data/ui/compressor.ui:1037 data/ui/equalizer_band.ui:224
#: data/ui/expander.ui:955 data/ui/filter.ui:199
msgid "Gain"
msgstr "Ganancia"

#: data/ui/compressor.ui:1064 data/ui/expander.ui:982 data/ui/gate.ui:1196
msgid "Envelope"
msgstr "Envolvente"

#: data/ui/compressor.ui:1118 data/ui/expander.ui:1036 data/ui/gate.ui:147
#: data/ui/gate.ui:1250 data/ui/multiband_gate_band.ui:221
msgid "Curve"
msgstr "Curva"

#: data/ui/convolver.ui:40
msgid "L"
msgstr "L"

#: data/ui/convolver.ui:43 data/ui/pipe_manager_box.ui:507
msgid "Left Channel"
msgstr "Canal izquierdo"

#: data/ui/convolver.ui:53
msgid "R"
msgstr "R"

#: data/ui/convolver.ui:56 data/ui/pipe_manager_box.ui:518
msgid "Right Channel"
msgstr "Canal derecho"

#: data/ui/convolver.ui:71
msgid "Impulses"
msgstr "Respuestas a impulsos"

#: data/ui/convolver.ui:79 data/ui/convolver_menu_combine.ui:113
#: data/ui/convolver_menu_combine.ui:116
msgid "Combine"
msgstr "Combinar"

#: data/ui/convolver.ui:86
msgid "Stereo Width"
msgstr "Amplitud estéreo"

#: data/ui/convolver.ui:114 src/plugin_base.cpp:199
msgid "Spectrum"
msgstr "Espectro"

#: data/ui/convolver.ui:122
msgid "Log Scale"
msgstr "Escala logarítmica"

#: data/ui/convolver.ui:132 src/tags_plugin_name.cpp:31
msgid "Autogain"
msgstr "Ganancia automática"

#: data/ui/convolver.ui:148
msgid "Rate"
msgstr "Tasa"

#: data/ui/convolver.ui:169
msgid "Samples"
msgstr "Muestras"

#: data/ui/convolver.ui:190
msgid "Duration"
msgstr "Duración"

#: data/ui/convolver_menu_combine.ui:15
msgid "Combine Impulse Responses"
msgstr "Combinar las respuestas a impulsos"

#: data/ui/convolver_menu_combine.ui:48
msgid "First Kernel"
msgstr "Primer núcleo"

#: data/ui/convolver_menu_combine.ui:82
msgid "Second Kernel"
msgstr "Segundo núcleo"

#: data/ui/convolver_menu_combine.ui:91
msgid "Output File Name"
msgstr "Nombre del archivo de salida"

#: data/ui/convolver_menu_combine.ui:95
msgid "Combined Kernel Name"
msgstr "Nombre del núcleo combinado"

#: data/ui/convolver_menu_impulses.ui:16
msgid "Import Impulse"
msgstr "Impulso de la importación"

#: data/ui/convolver_menu_impulses.ui:25 data/ui/plugins_menu.ui:17
#: data/ui/presets_menu.ui:66
msgid "Search"
msgstr "Buscar"

#: data/ui/convolver_menu_impulses.ui:27
msgid "Search Impulse File"
msgstr "Buscar archivo de respuesta a impulsos"

#: data/ui/convolver_menu_impulses.ui:47
msgid "Impulse Files List"
msgstr "Lista de archivos de respuesta a impulsos"

#: data/ui/crossfeed.ui:39
msgid "Default"
msgstr "Predeterminado"

#: data/ui/crossfeed.ui:56
msgid "Cutoff"
msgstr "Corte"

#: data/ui/crossfeed.ui:79
msgid "Feed"
msgstr "Alimentación"

#: data/ui/crystalizer_band.ui:11
msgid "Bypass"
msgstr "Derivación"

#: data/ui/crystalizer_band.ui:17 data/ui/equalizer_band.ui:174
#: data/ui/multiband_compressor_band.ui:140 data/ui/multiband_gate_band.ui:109
#: data/ui/stereo_tools.ui:175 data/ui/stereo_tools.ui:200
msgid "Mute"
msgstr "Silenciar"

#: data/ui/deesser.ui:40
msgid "Detection"
msgstr "Detección"

#: data/ui/deesser.ui:77
msgid "Wide"
msgstr "Banda ancha"

#: data/ui/deesser.ui:78
msgid "Split"
msgstr "Banda dividida"

#: data/ui/deesser.ui:96
msgid "F1 Split"
msgstr "División F1"

#: data/ui/deesser.ui:116
msgid "Frequency 1 Split"
msgstr "División de la frecuencia 1"

#: data/ui/deesser.ui:129
msgid "F2 Peak"
msgstr "Pico F2"

#: data/ui/deesser.ui:149
msgid "Frequency 2 Peak"
msgstr "Pico de la frecuencia 2"

#: data/ui/deesser.ui:167
msgid "F1 Gain"
msgstr "Ganancia F1"

#: data/ui/deesser.ui:195
msgid "Frequency 1 Gain"
msgstr "Ganancia de la frecuencia 1"

#: data/ui/deesser.ui:202
msgid "F2 Level"
msgstr "Nivel F2"

#: data/ui/deesser.ui:230
msgid "Frequency 2 Level"
msgstr "Nivel de la frecuencia 2"

#: data/ui/deesser.ui:237
msgid "F2 Peak Q"
msgstr "Pico Q F2"

#: data/ui/deesser.ui:265
msgid "Frequency 2 Peak Q"
msgstr "Pico Q de la frecuencia 2"

#: data/ui/deesser.ui:272
msgid "Laxity"
msgstr "Laxitud"

#: data/ui/deesser.ui:586
msgid "Detected"
msgstr "Detectado"

#: data/ui/deesser.ui:616 data/ui/gate.ui:433 data/ui/gate.ui:1169
#: data/ui/maximizer.ui:271 data/ui/multiband_gate_band.ui:413
msgid "Reduction"
msgstr "Reducción"

#: data/ui/delay.ui:41 data/ui/delay.ui:131 src/tags_plugin_name.cpp:40
msgid "Delay"
msgstr "Retraso"

#: data/ui/delay.ui:110 data/ui/delay.ui:200 data/ui/stereo_tools.ui:184
#: data/ui/stereo_tools.ui:209
msgid "Invert Phase"
msgstr "Invertir la fase"

#: data/ui/deepfilternet.ui:31
msgid "Attenuation Limit"
msgstr "Límite de atenuación"

#: data/ui/deepfilternet.ui:60
msgid "Minimum Processing Threshold"
msgstr "Umbral mínimo de procesamiento"

#: data/ui/deepfilternet.ui:87
msgid "Maximum ERB Processing threshold"
msgstr "Umbral máximo de procesamiento de ERB"

#: data/ui/deepfilternet.ui:114
msgid "Maximum DF Processing Threshold"
msgstr "Umbral máximo de procesamiento de DF"

#: data/ui/deepfilternet.ui:141
msgid "Minimum Processing Buffer"
msgstr "Buffer mínimo para el procesamiento"

#: data/ui/deepfilternet.ui:167
#, fuzzy
msgid "Post Filter Beta"
msgstr "Longitud del filtro"

#: data/ui/echo_canceller.ui:27
msgid "Filter Length"
msgstr "Longitud del filtro"

#: data/ui/echo_canceller.ui:50
msgid "Residual Echo Suppression"
msgstr "Suprimir el eco residual"

#: data/ui/echo_canceller.ui:72
msgid "Near End Echo Suppression"
msgstr "Supresión del eco en el extremo cercano"

#: data/ui/effects_box.ui:114
msgid "Excluded Apps"
msgstr "Aplicaciones excluidas"

#: data/ui/equalizer.ui:29
msgid "Bands"
msgstr "Bandas"

#: data/ui/equalizer.ui:94 data/ui/filter.ui:251 data/ui/stereo_tools.ui:52
#: data/ui/stereo_tools.ui:397
msgid "Balance"
msgstr "Balance"

#: data/ui/equalizer.ui:127
msgid "Pitch Left"
msgstr "Pitch izquierdo"

#: data/ui/equalizer.ui:160
msgid "Pitch Right"
msgstr "Pitch derecho"

#: data/ui/equalizer.ui:292
msgid "Split Channels"
msgstr "Dividir canales"

#: data/ui/equalizer.ui:298
msgid "Flat Response"
msgstr "Respuesta plana"

#: data/ui/equalizer.ui:306
msgid "Calculate Frequencies"
msgstr "Calcular frecuencias"

#: data/ui/equalizer.ui:314
msgid "Sort Bands"
msgstr "Ordenar las bandas"

#: data/ui/equalizer.ui:329 src/presets_menu.cpp:89
msgid "Import Preset"
msgstr "Importar perfil"

#: data/ui/equalizer_band.ui:143 data/ui/filter.ui:119
msgid "Slope"
msgstr "Pendiente"

#: data/ui/equalizer_band.ui:161 data/ui/multiband_compressor_band.ui:150
#: data/ui/multiband_gate_band.ui:119
msgid "Solo"
msgstr "Solista"

#: data/ui/equalizer_band.ui:260 data/ui/filter.ui:225 data/ui/pitch.ui:28
msgid "Quality"
msgstr "Calidad"

#: data/ui/equalizer_band.ui:291 data/ui/filter.ui:173
msgid "Width"
msgstr "Anchura"

#: data/ui/exciter.ui:211
msgid "Ceil"
msgstr "Límite superior"

#: data/ui/exciter.ui:240
msgid "Ceil Value"
msgstr "Valor del límite superior"

#: data/ui/expander.ui:51 src/tags_plugin_name.cpp:44
msgid "Expander"
msgstr "Expansor"

#: data/ui/expander.ui:86
msgid "Expander Mode"
msgstr "Modo Expansor"

#: data/ui/expander.ui:618 data/ui/gate.ui:832
msgid "Internal"
msgstr "Interna"

#: data/ui/factory_clients_listview.ui:72
msgid "API"
msgstr "API"

#: data/ui/factory_clients_listview.ui:100
msgid "Access"
msgstr "Acceder"

#: data/ui/factory_modules_listview.ui:72
msgid "Description"
msgstr "Descripción"

#: data/ui/factory_rnnoise_listview.ui:24
msgid "Remove this model file"
msgstr "Borrar este perfil"

#: data/ui/filter.ui:46
msgid "Low-Shelf"
msgstr "Low Shelf"

#: data/ui/filter.ui:47
msgid "High-Shelf"
msgstr "High Shelf"

#: data/ui/filter.ui:48
msgid "Bell"
msgstr "Campana"

#: data/ui/filter.ui:49
#, fuzzy
msgid "Band-Pass"
msgstr "Filtro de paso de banda (Band Pass)"

#: data/ui/filter.ui:50
msgid "Notch"
msgstr "Rechazo de banda"

#: data/ui/filter.ui:51
msgid "Resonance"
msgstr "Resonancia"

#: data/ui/filter.ui:52
msgid "Ladder-Pass"
msgstr "Filtro Ladder-Pass"

#: data/ui/filter.ui:53
msgid "Ladder-Rejection"
msgstr "Reducción de banda"

#: data/ui/filter.ui:54
msgid "All-Pass"
msgstr "Filtro All pass"

#: data/ui/filter.ui:95
msgid "Equalizer Mode"
msgstr "Modo Ecualizador"

#: data/ui/gate.ui:51 src/tags_plugin_name.cpp:46
msgid "Gate"
msgstr "Puerta de ruido"

#: data/ui/gate.ui:169 data/ui/gate.ui:262 data/ui/multiband_gate_band.ui:243
#: data/ui/multiband_gate_band.ui:336
msgid "Zone"
msgstr "Zona"

#: data/ui/gate.ui:241 data/ui/multiband_gate_band.ui:315
msgid "Hysteresis"
msgstr "Histéresis"

#: data/ui/gate.ui:336
msgid "Mix"
msgstr "Mezcla"

#: data/ui/gate.ui:520
msgid "Attack Zone Start"
msgstr "Inicio de la zona de ataque"

#: data/ui/gate.ui:574
msgid "Release Zone Start"
msgstr "Inicio de la zona de decaimiento"

#: data/ui/level_meter.ui:39
msgid "True Peak"
msgstr "Pico real"

#: data/ui/limiter.ui:68
msgid "Oversampling"
msgstr "Sobremuestreo"

#: data/ui/limiter.ui:80
msgid "Dither"
msgstr "Distorsión (Dither)"

#: data/ui/limiter.ui:94
msgid "Herm Thin"
msgstr "Herm delgado"

#: data/ui/limiter.ui:95
msgid "Herm Wide"
msgstr "Hermite Amplia (Función cúbica de interpolación de Hermite)"

#: data/ui/limiter.ui:96
msgid "Herm Tail"
msgstr "Herm cola"

#: data/ui/limiter.ui:97
msgid "Herm Duck"
msgstr "Herm Pato"

#: data/ui/limiter.ui:98
msgid "Exp Thin"
msgstr "Exp Delgada"

#: data/ui/limiter.ui:99
msgid "Exp Wide"
msgstr "Exp amplia"

#: data/ui/limiter.ui:100
msgid "Exp Tail"
msgstr "Exp cola"

#: data/ui/limiter.ui:101
msgid "Exp Duck"
msgstr "Exp Pato"

#: data/ui/limiter.ui:102
msgid "Line Thin"
msgstr "línea fina"

#: data/ui/limiter.ui:103
msgid "Line Wide"
msgstr "Ancho de línea"

#: data/ui/limiter.ui:104
msgid "Line Tail"
msgstr "Cola de línea"

#: data/ui/limiter.ui:105
msgid "Line Duck"
msgstr "Pato de línea"

#: data/ui/limiter.ui:125 data/ui/multiband_compressor.ui:56
#: data/ui/multiband_gate.ui:56
msgid "None"
msgstr "Ninguno"

#: data/ui/limiter.ui:126
msgid "Half x2(2L)"
msgstr "Parcial x2(2L)"

#: data/ui/limiter.ui:127
msgid "Half x2(3L)"
msgstr "Parcial x2(3L)"

#: data/ui/limiter.ui:128
msgid "Half x3(2L)"
msgstr "Parcial x3(2L)"

#: data/ui/limiter.ui:129
msgid "Half x3(3L)"
msgstr "Parcial x3(3L)"

#: data/ui/limiter.ui:130
msgid "Half x4(2L)"
msgstr "Parcial x4(2L)"

#: data/ui/limiter.ui:131
msgid "Half x4(3L)"
msgstr "Parcial x4(3L)"

#: data/ui/limiter.ui:132
msgid "Half x6(2L)"
msgstr "Parcial x6(2L)"

#: data/ui/limiter.ui:133
msgid "Half x6(3L)"
msgstr "Parcial x6(3L)"

#: data/ui/limiter.ui:134
msgid "Half x8(2L)"
msgstr "Parcial x8(2L)"

#: data/ui/limiter.ui:135
msgid "Half x8(3L)"
msgstr "Parcial x8(3L)"

#: data/ui/limiter.ui:136
msgid "Full x2(2L)"
msgstr "Completo x2(2L)"

#: data/ui/limiter.ui:137
msgid "Full x2(3L)"
msgstr "Completo x2(3L)"

#: data/ui/limiter.ui:138
msgid "Full x3(2L)"
msgstr "Completo x3(2L)"

#: data/ui/limiter.ui:139
msgid "Full x3(3L)"
msgstr "Completo x3(3L)"

#: data/ui/limiter.ui:140
msgid "Full x4(2L)"
msgstr "Completo x4(2L)"

#: data/ui/limiter.ui:141
msgid "Full x4(3L)"
msgstr "Completo x4(3L)"

#: data/ui/limiter.ui:142
msgid "Full x6(2L)"
msgstr "Completo x6(2L)"

#: data/ui/limiter.ui:143
msgid "Full x6(3L)"
msgstr "Completo x6(3L)"

#: data/ui/limiter.ui:144
msgid "Full x8(2L)"
msgstr "Completo x8(2L)"

#: data/ui/limiter.ui:145
msgid "Full x8(3L)"
msgstr "Completo x8(3L)"

#: data/ui/limiter.ui:201
msgid "SC PreAmp"
msgstr "SC PreAmp (Preamplificador)"

#: data/ui/limiter.ui:230 data/ui/multiband_compressor_band.ui:703
#: data/ui/multiband_gate_band.ui:761
msgid "Sidechain PreAmplification"
msgstr "Preamplificaión de la cadena lateral"

#: data/ui/limiter.ui:405
msgid "Boost"
msgstr "Refuerzo"

#: data/ui/limiter.ui:420
msgid "Stereo Link"
msgstr "Enlace estéreo"

#: data/ui/limiter.ui:465 data/ui/multiband_compressor_band.ui:120
#: data/ui/multiband_gate_band.ui:89
msgid "External Sidechain"
msgstr "Cadena lateral externa"

#: data/ui/limiter.ui:478 data/ui/multiband_compressor.ui:97
#: data/ui/multiband_gate.ui:97
msgid "External Sidechain Source"
msgstr "Fuente de la cadena lateral externa"

#: data/ui/limiter.ui:497
msgid "Auto Leveling"
msgstr "Nivelación automática"

#: data/ui/limiter.ui:537
msgid "Auto Leveling Attack"
msgstr "Ataque de nivelación automática"

#: data/ui/limiter.ui:573
msgid "Auto Leveling Release"
msgstr "Decaimiento de nivelación automática"

#: data/ui/limiter.ui:608
msgid "Auto Leveling Knee"
msgstr "Rótula (transición) de nivelación automática"

#: data/ui/limiter.ui:633
msgid "Gain Left"
msgstr "Ganancia izquierda"

#: data/ui/limiter.ui:660
msgid "Gain Right"
msgstr "Ganancia derecha"

#: data/ui/limiter.ui:687
msgid "Sidechain Left"
msgstr "Cadena lateral izquierda"

#: data/ui/limiter.ui:714
msgid "Sidechain Right"
msgstr "Cadena lateral derecha"

#: data/ui/loudness.ui:37
msgid "Standard"
msgstr "Estándar"

#: data/ui/loudness.ui:44
msgid "Flat"
msgstr "Plano"

#: data/ui/loudness.ui:58
msgid "FFT Size"
msgstr "Tamaño de la FFT"

#: data/ui/loudness.ui:82
msgid "Output Volume"
msgstr "Volumen de salida"

#: data/ui/loudness.ui:104
msgid "Clipping"
msgstr "Recorte"

#: data/ui/maximizer.ui:71
msgid "Ceiling"
msgstr "Límite superior"

#: data/ui/multiband_compressor.ui:43 data/ui/multiband_gate.ui:42
msgid "Sidechain Boost"
msgstr "Refuerzo de la cadena lateral"

#: data/ui/multiband_compressor.ui:57 data/ui/multiband_gate.ui:57
msgid "Pink BT"
msgstr "Rosa BT"

#: data/ui/multiband_compressor.ui:58 data/ui/multiband_gate.ui:58
msgid "Pink MT"
msgstr "Rosa MT"

#: data/ui/multiband_compressor.ui:59 data/ui/multiband_gate.ui:59
msgid "Brown BT"
msgstr "Marrón BT"

#: data/ui/multiband_compressor.ui:60 data/ui/multiband_gate.ui:60
msgid "Brown MT"
msgstr "Marrón MT"

#: data/ui/multiband_compressor.ui:114 data/ui/multiband_gate.ui:114
msgid "Show Native User Interface"
msgstr "Mostrar la interfaz de usuario nativa"

#: data/ui/multiband_compressor.ui:143 data/ui/multiband_gate.ui:143
msgid "Operating Mode"
msgstr "Modo de funcionamiento"

#: data/ui/multiband_compressor.ui:156 data/ui/multiband_gate.ui:156
msgid "Classic"
msgstr "Clásico"

#: data/ui/multiband_compressor.ui:157 data/ui/multiband_gate.ui:157
msgid "Modern"
msgstr "Moderno"

#: data/ui/multiband_compressor.ui:158 data/ui/multiband_gate.ui:158
msgid "Linear Phase"
msgstr "Fase lineal"

#: data/ui/multiband_compressor.ui:268 data/ui/multiband_gate.ui:268
msgid "Bands List"
msgstr "Lista de bandas"

#: data/ui/multiband_compressor.ui:277 data/ui/multiband_gate.ui:277
msgid "Band 1"
msgstr "Banda 1"

#: data/ui/multiband_compressor.ui:294 data/ui/multiband_gate.ui:294
msgid "Band 2"
msgstr "Banda 2"

#: data/ui/multiband_compressor.ui:320 data/ui/multiband_gate.ui:320
msgid "Band 3"
msgstr "Banda 3"

#: data/ui/multiband_compressor.ui:346 data/ui/multiband_gate.ui:346
msgid "Band 4"
msgstr "Banda 4"

#: data/ui/multiband_compressor.ui:372 data/ui/multiband_gate.ui:372
msgid "Band 5"
msgstr "Banda 5"

#: data/ui/multiband_compressor.ui:398 data/ui/multiband_gate.ui:398
msgid "Band 6"
msgstr "Banda 6"

#: data/ui/multiband_compressor.ui:424 data/ui/multiband_gate.ui:424
msgid "Band 7"
msgstr "Banda 7"

#: data/ui/multiband_compressor.ui:450 data/ui/multiband_gate.ui:450
msgid "Band 8"
msgstr "Banda 8"

#: data/ui/multiband_compressor_band.ui:18 data/ui/multiband_gate_band.ui:18
msgid "Band Start"
msgstr "Inicio de la banda"

#: data/ui/multiband_compressor_band.ui:57 data/ui/multiband_gate_band.ui:57
msgid "Band End"
msgstr "Fin de la banda"

#: data/ui/multiband_compressor_band.ui:112
msgid "Band Compression Mode"
msgstr "Modo de compresión de banda"

#: data/ui/multiband_compressor_band.ui:130 data/ui/multiband_gate_band.ui:99
msgid "Band Bypass"
msgstr "Bypass de banda"

#: data/ui/multiband_compressor_band.ui:435 data/ui/multiband_gate_band.ui:494
msgid "Band Sidechain Options"
msgstr "Opciones de la cadena lateral de la banda"

#: data/ui/multiband_compressor_band.ui:508 data/ui/multiband_gate_band.ui:567
msgid "Stereo Split"
msgstr "Split estéreo"

#: data/ui/multiband_compressor_band.ui:578 data/ui/multiband_gate_band.ui:637
#: src/tags_plugin_name.cpp:45
msgid "Filter"
msgstr "Filtro"

#: data/ui/multiband_compressor_band.ui:590 data/ui/multiband_gate_band.ui:649
msgid "Low-Cut"
msgstr "Atenuación de las frecuencias bajas"

#: data/ui/multiband_compressor_band.ui:618 data/ui/multiband_gate_band.ui:677
msgid "Low-Cut Filter Frequency"
msgstr "Frecuencia del filtro paso alto"

#: data/ui/multiband_compressor_band.ui:628 data/ui/multiband_gate_band.ui:687
msgid "High-Cut"
msgstr "Atenuación de las frecuencias altas"

#: data/ui/multiband_compressor_band.ui:657 data/ui/multiband_gate_band.ui:716
msgid "High-Cut Filter Frequency"
msgstr "Frecuencia del filtro paso bajo"

#: data/ui/multiband_compressor_band.ui:676 data/ui/multiband_gate_band.ui:735
msgid "PreAmp"
msgstr "PreAmp (subir el nivel de ganancia de manera limpia)"

#: data/ui/multiband_compressor_band.ui:882
msgid "Band Gain"
msgstr "Ganancia de banda"

#: data/ui/multiband_compressor_band.ui:907 data/ui/multiband_gate_band.ui:875
msgid "Band Envelope"
msgstr "Envolvente de banda"

#: data/ui/multiband_compressor_band.ui:932 data/ui/multiband_gate_band.ui:900
msgid "Band Curve"
msgstr "Curva de la banda"

#: data/ui/multiband_gate_band.ui:850
msgid "Band Reduction"
msgstr "Reducción de banda"

#: data/ui/pipe_manager_box.ui:27
msgid "General"
msgstr "General"

#: data/ui/pipe_manager_box.ui:34
msgid "Device Management"
msgstr "Gestión de dispositivos"

#: data/ui/pipe_manager_box.ui:35
msgid ""
"It's recommended to NOT set Easy Effects Sink/Source as Default Device in "
"external applications (e.g. Gnome Settings and Plasma System Settings)."
msgstr ""
"Se recomienda NO establecer Easy Effects Sink/Source como dispositivo por "
"defecto en aplicaciones externas (por ejemplo, Gnome Settings y Plasma "
"System Settings)."

#: data/ui/pipe_manager_box.ui:38 data/ui/pipe_manager_box.ui:44
msgid "Use Default Input"
msgstr "Usar entrada predeterminada"

#: data/ui/pipe_manager_box.ui:65
msgid "Custom Input Device"
msgstr "Dispositivo de entrada personalizado"

#: data/ui/pipe_manager_box.ui:74 data/ui/pipe_manager_box.ui:80
msgid "Use Default Output"
msgstr "Usar salida predeterminada"

#: data/ui/pipe_manager_box.ui:101
msgid "Custom Output Device"
msgstr "Dispositivo de salida personalizado"

#: data/ui/pipe_manager_box.ui:112
msgid "Server Information"
msgstr "Información del servidor"

#: data/ui/pipe_manager_box.ui:116
msgid "Header Version"
msgstr "Versión principal"

#: data/ui/pipe_manager_box.ui:127
msgid "Library Version"
msgstr "Versión de la biblioteca"

#: data/ui/pipe_manager_box.ui:138
msgid "Sampling Rate"
msgstr "Tasa de muestreo"

#: data/ui/pipe_manager_box.ui:149
msgid "Minimum Quantum"
msgstr "Quantum mínimo"

#: data/ui/pipe_manager_box.ui:160
msgid "Maximum Quantum"
msgstr "Quantum máximo"

#: data/ui/pipe_manager_box.ui:171
msgid "Default Quantum"
msgstr "Quantum por defecto"

#: data/ui/pipe_manager_box.ui:191
msgid "Presets Autoloading"
msgstr "Carga automática de perfiles"

#: data/ui/pipe_manager_box.ui:232
msgid "Output Devices"
msgstr "Dispositivos de salida"

#: data/ui/pipe_manager_box.ui:249 src/application.cpp:263
msgid "Output Presets"
msgstr "Perfiles de salida"

#: data/ui/pipe_manager_box.ui:256 data/ui/pipe_manager_box.ui:348
msgid "Create Association"
msgstr "Crear asociación"

#: data/ui/pipe_manager_box.ui:270
msgid "Add Autoloading Output Preset"
msgstr "Agregar un perfil de salida de carga automática"

#: data/ui/pipe_manager_box.ui:290
msgid "Output Autoloading Presets List"
msgstr "Lista de perfiles de salida de carga automática"

#: data/ui/pipe_manager_box.ui:329
msgid "Input Devices"
msgstr "Dispositivos de entrada"

#: data/ui/pipe_manager_box.ui:341 src/application.cpp:271
msgid "Input Presets"
msgstr "Perfiles de entrada"

#: data/ui/pipe_manager_box.ui:362
msgid "Add Autoloading Input Preset"
msgstr "Agregar un perfil de entrada de carga automática"

#: data/ui/pipe_manager_box.ui:381
msgid "Input Autoloading Presets List"
msgstr "Lista de perfiles de entrada de carga automática"

#: data/ui/pipe_manager_box.ui:411
msgid "Modules"
msgstr "Módulos"

#: data/ui/pipe_manager_box.ui:429
msgid "Modules List"
msgstr "Lista de los módulos"

#: data/ui/pipe_manager_box.ui:443
msgid "Clients"
msgstr "Clientes"

#: data/ui/pipe_manager_box.ui:461
msgid "Clients List"
msgstr "Lista de los clientes"

#: data/ui/pipe_manager_box.ui:475
msgid "Test Signal"
msgstr "Señal de prueba"

#: data/ui/pipe_manager_box.ui:480 data/ui/preferences_spectrum.ui:9
#: data/ui/speex.ui:29
msgid "State"
msgstr "Estado"

#: data/ui/pipe_manager_box.ui:483 data/ui/preferences_spectrum.ui:12
msgid "Enabled"
msgstr "Habilitado"

#: data/ui/pipe_manager_box.ui:498
msgid "Properties"
msgstr "Propiedades"

#: data/ui/pipe_manager_box.ui:501
msgid "Channels"
msgstr "Canales"

#: data/ui/pipe_manager_box.ui:526
msgid "Both"
msgstr "Ambos"

#: data/ui/pipe_manager_box.ui:530
msgid "Both Channels"
msgstr "Ambos canales"

#: data/ui/pipe_manager_box.ui:539
msgid "Waveform"
msgstr "Forma de onda"

#: data/ui/pipe_manager_box.ui:543
msgid "Sine Wave"
msgstr "Onda sinusoidal"

#: data/ui/pipe_manager_box.ui:552
msgid "White Noise"
msgstr "Ruido blanco"

#: data/ui/pitch.ui:32
msgid "Quick Seek"
msgstr "Búsqueda rápida"

#: data/ui/pitch.ui:45
msgid "Anti-aliasing"
msgstr "Suavizado"

#: data/ui/pitch.ui:58
msgid "Sequence Length"
msgstr "Duración de la secuencia"

#: data/ui/pitch.ui:81
msgid "Seek Window"
msgstr "Ventana de búsqueda"

#: data/ui/pitch.ui:104
msgid "Overlap Length"
msgstr "Longitud de la superposición"

#: data/ui/pitch.ui:133 src/tags_plugin_name.cpp:53
msgid "Pitch"
msgstr "Tono"

#: data/ui/pitch.ui:137
msgid "Semitones"
msgstr "Semitonos"

#: data/ui/pitch.ui:160
msgid "Tempo Difference"
msgstr "Diferencia del tiempo"

#: data/ui/pitch.ui:183
msgid "Rate Difference"
msgstr "Diferencia del flujo"

#: data/ui/plugin_row.ui:39
msgid "Remove this effect"
msgstr "Quitar este efecto"

#: data/ui/plugin_row.ui:51
msgid "Enable/disable this effect"
msgstr "Activar/desactivar este efecto"

#: data/ui/plugin_row.ui:63
msgid "Change the position of this effect"
msgstr "Cambiar la posición de este efecto"

#: data/ui/plugins_box.ui:19
msgid "Add Effect"
msgstr "Agregar efecto"

#: data/ui/plugins_box.ui:68
msgid "Used Plugins List"
msgstr "Lista de plugins utilizados"

#: data/ui/plugins_box.ui:129
msgid "No Effects"
msgstr "Sin efectos"

#: data/ui/plugins_box.ui:130
msgid "Audio Stream Not Modified"
msgstr "Flujo de audio no modificado"

#: data/ui/plugins_menu.ui:19
msgid "Search Plugin"
msgstr "Buscar plugin"

#: data/ui/plugins_menu.ui:74
msgid "Plugins List"
msgstr "Lista de plugins"

#: data/ui/preferences_general.ui:5
msgid "_General"
msgstr "_General"

#: data/ui/preferences_general.ui:10
msgid "Service"
msgstr "Servicio"

#: data/ui/preferences_general.ui:13
msgid "Launch Service at System Startup"
msgstr "Lanzar el servicio al iniciar el sistema"

#: data/ui/preferences_general.ui:25
msgid "Shutdown on Window Closing"
msgstr "Apagado al cerrar la ventana"

#: data/ui/preferences_general.ui:39
msgid "Audio"
msgstr "Audio"

#: data/ui/preferences_general.ui:42
msgid "Process All Output Streams"
msgstr "Procesar todos los flujos de salida"

#: data/ui/preferences_general.ui:54
msgid "Process All Input Streams"
msgstr "Procesar todos los flujos de entrada"

#: data/ui/preferences_general.ui:66
msgid "Ignore Streams from Monitor of Devices"
msgstr "Ignorar los flujos del monitor de dispositivos"

#: data/ui/preferences_general.ui:78
msgid "Use Cubic Volume"
msgstr "Usar volumen cúbico"

#: data/ui/preferences_general.ui:90
msgid "Inactivity Timeout"
msgstr "Tiempo de inactividad"

#: data/ui/preferences_general.ui:113
msgid "Update Interval (Level Meters and Spectrum)"
msgstr "Intervalo de actualización (medidores de nivel y espectro)"

#: data/ui/preferences_general.ui:136
msgid "Update Frequency (LV2 Plugins)"
msgstr "Frecuencia de la actualización (Complementos LV2)"

#: data/ui/preferences_general.ui:161 data/ui/preferences_spectrum.ui:26
msgid "Style"
msgstr "Estilo"

#: data/ui/preferences_general.ui:164
msgid "Use Dark Theme"
msgstr "Usar tema oscuro"

#: data/ui/preferences_general.ui:176
msgid "Hide Menus on Outside Clicks"
msgstr "Ocultar los menús al hacer click fuera"

#: data/ui/preferences_general.ui:190
msgid "Experimental Features"
msgstr "Funciones experimentales"

#: data/ui/preferences_general.ui:193
msgid "Native Plugin Window"
msgstr "Ventana de los complementos nativos"

#: data/ui/preferences_general.ui:194
msgid "Allows The Native Plugin Window to be Shown/Hidden"
msgstr "Permite mostrar/ocultar la ventana nativa del plugin"

#: data/ui/preferences_spectrum.ui:5
msgid "_Spectrum"
msgstr "_Espectro"

#: data/ui/preferences_spectrum.ui:29
msgid "Shape"
msgstr "Forma"

#: data/ui/preferences_spectrum.ui:37
msgid "Bars"
msgstr "Barras"

#: data/ui/preferences_spectrum.ui:38
msgid "Lines"
msgstr "Líneas"

#: data/ui/preferences_spectrum.ui:39
msgid "Dots"
msgstr "Puntos"

#: data/ui/preferences_spectrum.ui:50
msgid "Points"
msgstr "Puntos"

#: data/ui/preferences_spectrum.ui:72
msgid "Height"
msgstr "Altura"

#: data/ui/preferences_spectrum.ui:95
msgid "Line Width"
msgstr "Ancho de la línea"

#: data/ui/preferences_spectrum.ui:118
msgid "Fill"
msgstr "Rellenar"

#: data/ui/preferences_spectrum.ui:130
msgid "Show Bars Border"
msgstr "Mostrar los bordes de las barras"

#: data/ui/preferences_spectrum.ui:142
msgid "Rounded Corners"
msgstr "Redondear las esquinas"

#: data/ui/preferences_spectrum.ui:154
msgid "Dynamic Scale"
msgstr "Escala dinámica"

#: data/ui/preferences_spectrum.ui:168
msgid "Color"
msgstr "Color"

#: data/ui/preferences_spectrum.ui:171
msgid "Lines and Bars"
msgstr "Lineas y barras"

#: data/ui/preferences_spectrum.ui:189
msgid "Axis Labels"
msgstr "Etiquetas del eje"

#: data/ui/preferences_spectrum.ui:209
msgid "Frequency Range"
msgstr "Rango de frecuencia"

#: data/ui/preferences_spectrum.ui:212
msgid "Minimum"
msgstr "Mínima"

#: data/ui/preferences_spectrum.ui:235
msgid "Maximum"
msgstr "Máximo"

#: data/ui/preset_row.ui:37 src/convolver_menu_impulses.cpp:203
msgid "Load"
msgstr "Cargar"

#: data/ui/preset_row.ui:38
msgid "Discard the current settings and load this preset"
msgstr "Descarta los ajustes actuales y carga este preajuste"

#: data/ui/preset_row.ui:47
msgid "Save current settings to this preset file"
msgstr "Guardar la configuración actual en este perfil"

#: data/ui/preset_row.ui:57
msgid "Remove this preset file"
msgstr "Eliminar este perfil"

#: data/ui/presets_menu.ui:30
msgid "New Preset Name"
msgstr "Nuevo nombre preestablecido"

#: data/ui/presets_menu.ui:38
msgid "Create a new preset"
msgstr "Crear un preajuste nuevo"

#: data/ui/presets_menu.ui:52
msgid "Import a preset"
msgstr "Importar un preajuste"

#: data/ui/presets_menu.ui:68
msgid "Search Preset"
msgstr "Búsqueda preestablecida"

#: data/ui/presets_menu.ui:129
msgid "Presets List"
msgstr "Lista de los preajustes"

#: data/ui/reverb.ui:41
msgid "High Frequency Damping"
msgstr "Atenuación de alta frecuencia"

#: data/ui/reverb.ui:73
msgid "Room Size"
msgstr "Tamaño de la sala"

#: data/ui/reverb.ui:83
msgid "Small"
msgstr "Pequeña"

#: data/ui/reverb.ui:84
msgid "Medium"
msgstr "Mediana"

#: data/ui/reverb.ui:85
msgid "Large"
msgstr "Grande"

#: data/ui/reverb.ui:86
msgid "Tunnel"
msgstr "Túnel"

#: data/ui/reverb.ui:87
msgid "Large/smooth"
msgstr "Grande/suave"

#: data/ui/reverb.ui:88
msgid "Experimental"
msgstr "Música experimental"

#: data/ui/reverb.ui:107
msgid "Diffusion"
msgstr "Difusión"

#: data/ui/reverb.ui:144
msgid "Pre Delay"
msgstr "Pre retraso"

#: data/ui/reverb.ui:177
msgid "Decay Time"
msgstr "Tiempo de decaimiento"

#: data/ui/reverb.ui:281
msgid "Bass Cut"
msgstr "Corte de graves"

#: data/ui/reverb.ui:316
msgid "Treble Cut"
msgstr "Corte de agudos"

#: data/ui/reverb.ui:576
msgid "Ambience"
msgstr "Ambiente"

#: data/ui/reverb.ui:583
msgid "Empty Walls"
msgstr "Paredes vacías"

#: data/ui/reverb.ui:596
msgid "Room"
msgstr "Sala"

#: data/ui/reverb.ui:603
msgid "Large Empty Hall"
msgstr "Sala grande vacía"

#: data/ui/reverb.ui:616
msgid "Disco"
msgstr "Discoteca"

#: data/ui/reverb.ui:623
msgid "Large Occupied Hall"
msgstr "Sala grande ocupada"

#: data/ui/rnnoise.ui:31
msgid "Import Model"
msgstr "Importar modelo"

#: data/ui/rnnoise.ui:48 data/ui/speex.ui:59
msgid "Voice Detection"
msgstr "Detección de la voz"

#: data/ui/rnnoise.ui:153
msgid "Models"
msgstr "Modelos"

#. If this changes, it has to be updated in src/rnnoise_ui.cpp as default_model_name
#: data/ui/rnnoise.ui:178 src/rnnoise_ui.cpp:100 src/rnnoise_ui.cpp:269
#: src/rnnoise_ui.cpp:303
msgid "Standard Model"
msgstr "Modelo estándar"

#: data/ui/rnnoise.ui:205
msgid "RNNoise Models List"
msgstr "Lista de modelos de RNNoise"

#: data/ui/rnnoise.ui:229
msgid "Model Not Loaded"
msgstr "Modelo no cargado"

#: data/ui/rnnoise.ui:235
msgid "Active Model"
msgstr "Modelo activo"

#: data/ui/rnnoise.ui:243
msgid "Standard RNNoise Model"
msgstr "Modelo RNNoise estándar"

#: data/ui/shortcuts.ui:11
msgid "Overview"
msgstr "Resumen"

#: data/ui/shortcuts.ui:16
msgid "Show help"
msgstr "Mostrar la ayuda"

#: data/ui/shortcuts.ui:23
msgid "Fullscreen/Restore from fullscreen"
msgstr "Pantalla completa/restaurar desde pantalla completa"

#: data/ui/shortcuts.ui:30
msgid "Close the Window"
msgstr "Cerrar la ventana"

#: data/ui/shortcuts.ui:37
msgid "Quit Easy Effects"
msgstr "Salir de Easy Effects"

#: data/ui/speex.ui:33
msgid "Denoise"
msgstr "Denoise AI"

#: data/ui/speex.ui:46
msgid "Automatic Gain Control"
msgstr "Control automático de ganancia"

#: data/ui/speex.ui:72
msgid "Dereverberation"
msgstr "Desreverberación"

#: data/ui/speex.ui:91
msgid "Voice Activity Probability"
msgstr "Probabilidad de actividad de la voz"

#: data/ui/speex.ui:95
msgid "Start"
msgstr "Comienzo"

#: data/ui/speex.ui:118
msgid "Continue"
msgstr "Continuar"

#: data/ui/speex.ui:143
msgid "Noise Suppression"
msgstr "Supresión del ruido"

#: data/ui/speex.ui:147
msgid "Level"
msgstr "Nivel"

#: data/ui/stereo_tools.ui:79
msgid "Input Balance"
msgstr "Balance de entrada"

#: data/ui/stereo_tools.ui:88
msgid "Softclip"
msgstr "Recorte suave"

#: data/ui/stereo_tools.ui:116
msgid "Softclip Level"
msgstr "Nivel del recorte suave (soft clipping)"

#: data/ui/stereo_tools.ui:128
msgid "Stereo Matrix"
msgstr "Matriz estéreo"

#: data/ui/stereo_tools.ui:140
msgid "LR > LR (Stereo Default)"
msgstr "LR > LR (Estéreo predeterminado)"

#: data/ui/stereo_tools.ui:141
msgid "LR > MS (Stereo to Mid-Side)"
msgstr "LR > MS (Estéreo a medio-lateral)"

#: data/ui/stereo_tools.ui:142
msgid "MS > LR (Mid-Side to Stereo)"
msgstr "MS > LR (Medio-lateral a estéreo)"

#: data/ui/stereo_tools.ui:143
msgid "LR > LL (Mono Left Channel)"
msgstr "R > LL (Mono usando el canal izquierdo)"

#: data/ui/stereo_tools.ui:144
msgid "LR > RR (Mono Right Channel)"
msgstr "LR > RR (Mono usando el canal derecho)"

#: data/ui/stereo_tools.ui:145
msgid "LR > L+R (Mono Sum L+R)"
msgstr "LR > L+R (Mono sumando los canales izq. y dcho.)"

#: data/ui/stereo_tools.ui:146
msgid "LR > RL (Stereo Flip Channels)"
msgstr "LR > RL (Estéreo invirtiendo los canales)"

#: data/ui/stereo_tools.ui:151
msgid "Stereo Mode"
msgstr "Modo estéreo"

#: data/ui/stereo_tools.ui:236
msgid "Side Level"
msgstr "Nivel lateral"

#: data/ui/stereo_tools.ui:272
msgid "Side Balance"
msgstr "Balance lateral"

#: data/ui/stereo_tools.ui:308
msgid "Middle Level"
msgstr "Nivel medio"

#: data/ui/stereo_tools.ui:344
msgid "Middle Panorama"
msgstr "Panoramización media"

#: data/ui/stereo_tools.ui:424
msgid "Output Balance"
msgstr "Balance de salida"

#: data/ui/stereo_tools.ui:433
msgid "Delay L/R"
msgstr "Retraso L/R"

#: data/ui/stereo_tools.ui:460
msgid "Delay Left Right"
msgstr "Retardo izquierdo/derecho"

#: data/ui/stereo_tools.ui:469
msgid "Stereo Base"
msgstr "Base estéreo"

#: data/ui/stereo_tools.ui:505
msgid "Stereo Phase"
msgstr "Fase estéreo"

#: src/app_info.cpp:65
msgid "Running"
msgstr "En ejecución"

#: src/app_info.cpp:67
msgid "Suspended"
msgstr "Suspendido"

#: src/app_info.cpp:69
msgid "Idle"
msgstr "Inactivo"

#: src/app_info.cpp:71
msgid "Creating"
msgstr "En creación"

#: src/app_info.cpp:73
msgid "Error"
msgstr "Error"

#: src/app_info.cpp:75
msgid "Unknown"
msgstr "Desconocido"

#: src/app_info.cpp:234
msgid "channels"
msgstr "canales"

#: src/application.cpp:460
msgid "Weblate https://hosted.weblate.org/projects/easyeffects/"
msgstr "Weblate https://hosted.weblate.org/projects/easyeffects/"

#: src/application.cpp:550
msgid "Quit Easy Effects. Useful when running in service mode."
msgstr "Deja Easy Effects. Útil cuando se ejecuta en modo de servicio."

#: src/application.cpp:553
msgid "Load a preset. Example: easyeffects -l music"
msgstr "Cargar un perfil. Por ejemplo: easyeffects -l musica"

#: src/application.cpp:556
msgid "Reset Easy Effects."
msgstr "Reiniciar Easy Effects."

#: src/application.cpp:559
msgid "Hide the Window."
msgstr "Ocultar la ventana."

#: src/application.cpp:562
msgid "Global bypass. 1 to enable, 2 to disable and 3 to get status"
msgstr ""
"Bypass global. 1 para habilitar, 2 para deshabilitar y 3 para obtener el "
"estado actual"

#: src/application.cpp:565
msgid "Show available presets."
msgstr "Mostrar los perfiles disponibles."

#: src/application_ui.cpp:321
msgid "_Output"
msgstr "_Salida"

#: src/application_ui.cpp:322
msgid "_Input"
msgstr "_Entrada"

#: src/application_ui.cpp:323
msgid "_PipeWire"
msgstr "_Software PipeWire"

#: src/convolver_menu_impulses.cpp:103
msgid "The File Is Not Regular"
msgstr "El archivo no es regular"

#: src/convolver_menu_impulses.cpp:108
msgid "The Impulse File May Be Corrupted or Unsupported"
msgstr "El archivo de impulso puede estar dañado o no ser compatible"

#: src/convolver_menu_impulses.cpp:113
msgid "Only Stereo Impulse Files Are Supported"
msgstr "Sólo se admiten archivos de impulso estéreo"

#: src/convolver_menu_impulses.cpp:123
msgid "Impulse File Not Imported"
msgstr "Archivo de impulso no importado"

#: src/convolver_menu_impulses.cpp:131
msgid "Import Impulse File"
msgstr "Importar archivo de respuesta a impulsos"

#: src/convolver_menu_impulses.cpp:132 src/equalizer_ui.cpp:380
#: src/equalizer_ui.cpp:578 src/presets_menu.cpp:90 src/rnnoise_ui.cpp:139
msgid "Open"
msgstr "Abrir"

#: src/convolver_menu_impulses.cpp:144
msgid "Impulse Response"
msgstr "Respuesta a impulsos"

#: src/convolver_menu_impulses.cpp:265
msgid "Load Impulse"
msgstr "Cargar archivo de respuesta a impulsos"

#: src/convolver_menu_impulses.cpp:268
msgid "Remove Impulse"
msgstr "Eliminar archivo de respuesta a impulsos"

#: src/convolver_ui.cpp:330
msgid "No Impulse File Loaded"
msgstr "No se ha cargado el archivo de impulsos"

#: src/convolver_ui.cpp:356
msgid "Failed To Load The Impulse File"
msgstr "Fallo en la carga del archivo de impulso"

#: src/effects_box.cpp:271 src/plugins_box.cpp:690
msgid "Recorders"
msgstr "Grabadores"

#: src/effects_box.cpp:294 src/plugins_box.cpp:710
msgid "Players"
msgstr "Reproductores"

#: src/effects_box.cpp:317
msgid "Effects"
msgstr "Efectos"

#: src/equalizer_ui.cpp:379
msgid "Import APO Preset File"
msgstr "Importar archivo de perfil APO"

#: src/equalizer_ui.cpp:387
msgid "APO Presets"
msgstr "Perfiles APO"

#: src/equalizer_ui.cpp:412
msgid ""
"APO Preset Not Loaded. File Format May Be Not Supported. Please Check Its "
"Content."
msgstr ""
"No se ha cargado el preajuste APO. Es posible que el formato de archivo no "
"sea compatible. Compruebe su contenido."

#: src/equalizer_ui.cpp:577
msgid "Import GraphicEQ Preset File"
msgstr "Importar archivo preestablecido de GraphicEQ"

#: src/equalizer_ui.cpp:585
msgid "GraphicEQ Presets"
msgstr "Preajustes de GraphicEQ"

#: src/equalizer_ui.cpp:610
msgid ""
"GraphicEQ Preset Not Loaded. File Format May Be Not Supported. Please Check "
"Its Content."
msgstr ""
"Preajuste GraphicEQ no cargado. Es posible que el formato de archivo no sea "
"compatible. Compruebe su contenido."

#: src/pipe_manager_box.cpp:329
msgid "Remove Autoloading Preset"
msgstr "Eliminar perfil de carga automática"

#: src/plugin_base.cpp:197
msgid "Output Level Meter"
msgstr "Medidor del nivel de salida"

#: src/plugins_box.cpp:642
msgid "Remove"
msgstr "Eliminar"

#: src/plugins_box.cpp:711
msgid "Output Device"
msgstr "Dispositivo de salida"

#: src/plugins_menu.cpp:187
msgid "Add"
msgstr "Agregar"

#: src/presets_menu.cpp:215
msgid "Save?"
msgstr "¿Guardar?"

#: src/presets_menu.cpp:234
msgid "Delete?"
msgstr "¿Borrar?"

#: src/rnnoise_ui.cpp:95
msgid ""
"Selected Model Not Loaded. Its Format May Be Unsupported. Fell Back To The "
"Standard Model."
msgstr ""
"El modelo seleccionado no se ha cargado. Su formato puede no ser compatible. "
"Vuelva al modelo estándar."

#: src/rnnoise_ui.cpp:138
msgid "Import Model File"
msgstr "Importar archivo de modelo"

#: src/rnnoise_ui.cpp:151
msgid "RNNoise Models"
msgstr "Modelos RNNoise"

#: src/tags_plugin_name.cpp:32
msgid "Bass Enhancer"
msgstr "Refuerzo de graves"

#: src/tags_plugin_name.cpp:33
msgid "Bass Loudness"
msgstr "Sonoridad de graves"

#: src/tags_plugin_name.cpp:35
msgid "Convolver"
msgstr "Convolucinador"

#: src/tags_plugin_name.cpp:36
msgid "Crossfeed"
msgstr "Alimentación cruzada"

#: src/tags_plugin_name.cpp:37
msgid "Crystalizer"
msgstr "Cristalizador"

#: src/tags_plugin_name.cpp:38
msgid "Deep Noise Remover"
msgstr "Eliminador de ruido profundo"

#: src/tags_plugin_name.cpp:39
msgid "Deesser"
msgstr ""
"De-essing (efecto reduce la sibilancia excesiva y se utiliza principalmente "
"en grabaciones de voz)"

#: src/tags_plugin_name.cpp:41
msgid "Echo Canceller"
msgstr "Cancelación de eco"

#: src/tags_plugin_name.cpp:42
msgid "Equalizer"
msgstr "Ecualizador"

#: src/tags_plugin_name.cpp:43
msgid "Exciter"
msgstr "Excitador"

#: src/tags_plugin_name.cpp:47
msgid "Level Meter"
msgstr "Medidor de nivel"

#: src/tags_plugin_name.cpp:48
msgid "Limiter"
msgstr "Limitador"

#: src/tags_plugin_name.cpp:50
msgid "Maximizer"
msgstr "Maximizador"

#: src/tags_plugin_name.cpp:51
msgid "Multiband Compressor"
msgstr "Compresor multibanda"

#: src/tags_plugin_name.cpp:52
msgid "Multiband Gate"
msgstr "Puerta de ruido multibanda"

#: src/tags_plugin_name.cpp:54
msgid "Reverberation"
msgstr "Reverberación"

#: src/tags_plugin_name.cpp:55
msgid "Noise Reduction"
msgstr "Reducción de ruido"

#: src/tags_plugin_name.cpp:56
msgid "Speech Processor"
msgstr "Procesador de voz"

#: src/tags_plugin_name.cpp:57
msgid "Stereo Tools"
msgstr "Herramientas estéreo"

#. For translators: {} is replaced by the effect name.
#: src/ui_helpers.cpp:69
#, c++-format
msgid "{} Not Available"
msgstr "{} No disponible"

#: src/ui_helpers.cpp:73
#, c++-format
msgid ""
"The software required for the {} effect, \"{}\", is not installed. Consider "
"using the Easy Effects Flatpak package or installing the software yourself."
msgstr ""
"El software necesario para el efecto {}, \"{}\", no está instalado. "
"Considera la posibilidad de utilizar el paquete Easy Effects Flatpak o de "
"instalar el software tu mismo."

#: src/ui_helpers.cpp:79
#, c++-format
msgid ""
"The {} effect was disabled when Easy Effects was compiled. This is perhaps "
"since the software required for this effect, \"{}\", was not available. "
"Consider using the Easy Effects Flatpak package or building your own Easy "
"Effects package."
msgstr ""
"El efecto {} estaba desactivado cuando se compiló Easy Effects. Esto se debe "
"quizás a que el software necesario para este efecto, \"{}\", no estaba "
"disponible. Considera la posibilidad de utilizar el paquete Easy Effects "
"Flatpak o de crear tu propio paquete de Easy Effects."

#: src/ui_helpers.cpp:121 src/ui_helpers.cpp:141
msgid "-inf"
msgstr "infinito"

#. For translators: {} is replaced by the library used by the plugin. I.e. "Using Calf Studio".
#: src/ui_helpers.cpp:226
#, c++-format
msgid "Using {}"
msgstr "Usando {}"

#~ msgid "Low-Cut Filter"
#~ msgstr "Filtro paso bajo"

#~ msgid "High-Cut Filter"
#~ msgstr "Filtro paso alto"

#~ msgid "Uniform"
#~ msgstr "Uniforme"

#~ msgid "New Output Preset Name"
#~ msgstr "Nombre del nuevo perfil de salida"

#~ msgid "Search Output Preset"
#~ msgstr "Buscar perfil de salida"

#~ msgid "Output Presets List"
#~ msgstr "Lista de perfiles de salida"

#~ msgid "New Input Preset Name"
#~ msgstr "Nombre del nuevo perfil de entrada"

#~ msgid "Search Input Preset"
#~ msgstr "Buscar perfil de entrada"

#~ msgid "Input Presets List"
#~ msgstr "Lista de perfiles de entrada"

#~ msgid "infinity"
#~ msgstr "infinito"

#~ msgid "IIR"
#~ msgstr "IIR"

#~ msgid "FIR"
#~ msgstr "FIR"

#~ msgid "FFT"
#~ msgstr "FFT"

#~ msgid "SPM"
#~ msgstr "SPM"

#, fuzzy
#~ msgid "Wet Ratio"
#~ msgstr "Ratio (n:1)"

#, fuzzy
#~ msgid "VAD Threshold"
#~ msgstr "Umbral"

#~ msgid "Low-pass"
#~ msgstr "Paso bajo"

#, fuzzy
#~ msgid "High-pass"
#~ msgstr "Paso alto"

#~ msgid "Gating"
#~ msgstr "Actividad de la puerta"

#~ msgid "12dB/oct Lowpass"
#~ msgstr "Paso bajo 12dB/oct"

#~ msgid "24dB/oct Lowpass"
#~ msgstr "Paso bajo 24dB/oct"

#~ msgid "36dB/oct Lowpass"
#~ msgstr "Paso bajo 36dB/oct"

#~ msgid "12dB/oct Highpass"
#~ msgstr "Paso alto 12dB/oct"

#~ msgid "24dB/oct Highpass"
#~ msgstr "Paso alto 24dB/oct"

#~ msgid "36dB/oct Highpass"
#~ msgstr "Paso alto 36dB/oct"

#~ msgid "6dB/oct Bandpass"
#~ msgstr "Paso banda 6dB/oct"

#~ msgid "12dB/oct Bandpass"
#~ msgstr "Paso banda 12dB/oct"

#~ msgid "18dB/oct Bandpass"
#~ msgstr "Paso banda 18dB/oct"

#~ msgid "6dB/oct Bandreject"
#~ msgstr "Rechazo de banda 6dB/oct"

#~ msgid "12dB/oct Bandreject"
#~ msgstr "Rechazo de banda 12dB/oct"

#~ msgid "18dB/oct Bandreject"
#~ msgstr "Rechazo de banda 18dB/oct"

#~ msgid "Inertia"
#~ msgstr "Inercia"

#~ msgid "Band Type"
#~ msgstr "Tipo de banda"

#~ msgid "Band Mode"
#~ msgstr "Modo de banda"

#~ msgid "Band Slope"
#~ msgstr "Pendiente de la banda"

#~ msgid "Loudness List"
#~ msgstr "Lista de sonoridad"

#~ msgid "High Speed"
#~ msgstr "Alta velocidad"

#~ msgid "High Quality"
#~ msgstr "Alta calidad"

#~ msgid "High Consistency"
#~ msgstr "Alta consistencia"

#~ msgid "Formant"
#~ msgstr "Formato"

#~ msgid "Shifted"
#~ msgstr "Alterado"

#~ msgid "Preserved"
#~ msgstr "Preservado"

#~ msgid "Transients"
#~ msgstr "Transitorios"

#~ msgid "Crisp"
#~ msgstr "Nítidos"

#~ msgid "Mixed"
#~ msgstr "Intermedios"

#~ msgid "Smooth"
#~ msgstr "Suavizados"

#~ msgid "Detector"
#~ msgstr "Detección"

#~ msgid "Compound"
#~ msgstr "Compuesto"

#~ msgid "Percussive"
#~ msgstr "Percusivo"

#~ msgid "Soft"
#~ msgstr "Suave"

#~ msgid "Phase"
#~ msgstr "Fase"

#~ msgid "Laminar"
#~ msgstr "Laminado"

#~ msgid "Independent"
#~ msgstr "Independiente"

#~ msgid "Cents"
#~ msgstr ""
#~ "Cents (menor unidad usual que se emplea para medir intervalos musicales)"

#~ msgid "Octaves"
#~ msgstr "Octavas"

#~ msgid "_Manual"
#~ msgstr "_Manual"

#~ msgid "Open the Easy Effects Manual"
#~ msgstr "Abrir el manual de usuario Easy Effects"

#~ msgid "{} Is Not Installed On The System"
#~ msgstr "{} no está instalado en el Sistema"

#~ msgid "High Pass"
#~ msgstr "Paso alto"

#~ msgid "Low Pass"
#~ msgstr "Pase bajo"

#~ msgid "Cancel"
#~ msgstr "Cancelar"

#~ msgid " PreAmplification"
#~ msgstr " Preamplificación"

#~ msgid "Close (Press ESC)"
#~ msgstr "Cerrar (Pulsar ESC)"

#~ msgid "Frame Size"
#~ msgstr "Tamaño del cuadro"

#~ msgid ""
#~ "Enable/disable the\n"
#~ "                                    global bypass"
#~ msgstr ""
#~ "Activar/desactivar el\n"
#~ "                                    bypass global"

#~ msgid " Low-Pass"
#~ msgstr " Paso bajo"

#~ msgid " Uniform"
#~ msgstr " Uniforme"

#~ msgid "Left Delay"
#~ msgstr "Retraso a la izquierda"

#~ msgid "Right Delay"
#~ msgstr "Retraso de la derecha"

#~ msgid "Left Dry Level"
#~ msgstr "Nivel seco izquierdo"

#~ msgid "Right Dry Level"
#~ msgstr "Nivel Seco derecho"

#~ msgid "Left Wet Level"
#~ msgstr "Nivel húmedo izquierdo"

#~ msgid "Right Wet Level"
#~ msgstr "Nivel húmedo derecho"

#~ msgid "Fast Fourier Transform Size"
#~ msgstr "Tamaño de la transformada rápida de Fourier"

#~ msgid "Clipping Range"
#~ msgstr "Rango de recorte"

#~ msgid "Suppression"
#~ msgstr "Supresión"

#~ msgid "Audio effects for PipeWire applications"
#~ msgstr "Efectos de audio para aplicaciones que utilizan PipeWire"

#~ msgid "Noise Reduction (Fast)"
#~ msgstr "Reducción de ruido (rápido)"

#~ msgid "Load APO Preset"
#~ msgstr "Cargar el perfil APO"

#~ msgid "Reset Volume of EasyEffects Virtual Devices at Startup"
#~ msgstr ""
#~ "Restablecer el volumen de los dispositivos virtuales de EasyEffects al "
#~ "iniciarse"

#~ msgid "EasyEffects"
#~ msgstr "EasyEffects"

#~ msgid "Output Presets: "
#~ msgstr "Perfiles de salida: "

#~ msgid "Input Presets: "
#~ msgstr "Perfiles de entrada: "

#~ msgid "Split Mode"
#~ msgstr "Modo de división"

#~ msgid "Split 1/2"
#~ msgstr "Dividir 1/2"

#~ msgid "Split Frequency 1"
#~ msgstr "Dividir frecuencia 1"

#~ msgid "Split 2/3"
#~ msgstr "Dividir 2/3"

#~ msgid "Split Frequency 2"
#~ msgstr "Dividir frecuencia 2"

#~ msgid "Split 3/4"
#~ msgstr "Dividir 3/4"

#~ msgid "Split Frequency 3"
#~ msgstr "Dividir frecuencia 3"

#~ msgid "Sub Band"
#~ msgstr "Sub-banda"

#~ msgid "Band 1 Bypass"
#~ msgstr "Bypass de banda 1"

#~ msgid "Band 1 Solo"
#~ msgstr "Solo de la banda 1"

#~ msgid "Band 1 Detection"
#~ msgstr "Método de detección de la banda 1"

#~ msgid "Band 1 Attack"
#~ msgstr "Ataque de la banda 1"

#~ msgid "Band 1 Release"
#~ msgstr "Tiempo de decaimiento de la banda 1"

#~ msgid "Band 1 Threshold"
#~ msgstr "Umbral de la banda 1"

#~ msgid "Band 1 Ratio"
#~ msgstr "Ratio de la banda 1"

#~ msgid "Band 1 Knee"
#~ msgstr "Rótula (transición) de la banda 1"

#~ msgid "Band 1 Makeup"
#~ msgstr "Ganancia de compensación de la banda 1"

#~ msgid "Max Reduction"
#~ msgstr "Atenuación máxima"

#~ msgid "Low Band"
#~ msgstr "Banda baja"

#~ msgid "Band 2 Bypass"
#~ msgstr "Bypass de la banda 2"

#~ msgid "Band 2 Solo"
#~ msgstr "Solo de la banda 2"

#~ msgid "Band 2 Detection"
#~ msgstr "Método de detección de la banda 2"

#~ msgid "Band 2 Attack"
#~ msgstr "Ataque de la banda 2"

#~ msgid "Band 2 Release"
#~ msgstr "Tiempo de decaimiento de la banda 2"

#~ msgid "Band 2 Threshold"
#~ msgstr "Umbral de la banda 2"

#~ msgid "Band 2 Ratio"
#~ msgstr "Ratio de la banda 2"

#~ msgid "Band 2 Knee"
#~ msgstr "Rótula (transición) de la banda 2"

#~ msgid "Band 2 Makeup"
#~ msgstr "Ganancia de compensación de la banda 2"

#~ msgid "Band 2 Max Reduction"
#~ msgstr "Reducción máx. de la banda 2"

#~ msgid "Mid Band"
#~ msgstr "Banda media"

#~ msgid "Band 3 Bypass"
#~ msgstr "Bypass de la banda 3"

#~ msgid "Band 3 Solo"
#~ msgstr "Solo de la banda 3"

#~ msgid "Band 3 Detection"
#~ msgstr "Método de detección de la banda 3"

#~ msgid "Band 3 Attack"
#~ msgstr "Ataque de la banda 3"

#~ msgid "Band 3 Release"
#~ msgstr "Tiempo de decaimiento de la banda 3"

#~ msgid "Band 3 Threshold"
#~ msgstr "Umbral de la banda 3"

#~ msgid "Band 3 Ratio"
#~ msgstr "Ratio de la banda 3"

#~ msgid "Band 3 Knee"
#~ msgstr "Rótula (transición) de la banda 3"

#~ msgid "Band 3 Makeup"
#~ msgstr "Ganancia de compensación de la banda 3"

#~ msgid "Band 3 Max Reduction"
#~ msgstr "Reducción máx. de la banda 3"

#~ msgid "High Band"
#~ msgstr "Banda alta"

#~ msgid "Band 4 Bypass"
#~ msgstr "Bypass de la banda 4"

#~ msgid "Band 4 Solo"
#~ msgstr "Solo de la banda 4"

#~ msgid "Band 4 Detection"
#~ msgstr "Método de detección de la banda 4"

#~ msgid "Band 4 Attack"
#~ msgstr "Ataque de la banda 4"

#~ msgid "Band 4 Release"
#~ msgstr "Tiempo de decaimiento de la banda 4"

#~ msgid "Band 4 Threshold"
#~ msgstr "Umbral de la banda 4"

#~ msgid "Band 4 Ratio"
#~ msgstr "Ratio de la banda 4"

#~ msgid "Band 4 Knee"
#~ msgstr "Rótula (transición) de la banda 4"

#~ msgid "Band 4 Makeup"
#~ msgstr "Ganancia de compensación de la banda 4"

#~ msgid "Band 4 Max Reduction"
#~ msgstr "Reducción máx. de la banda 4"

#~ msgid "Wet Amount"
#~ msgstr "Cantidad de señal con efectos"

#~ msgid "Dry Amount"
#~ msgstr "Cantidad de señal sin efectos"

#~ msgid "Wellington Wallace"
#~ msgstr "Wellington Wallace"

#~ msgid ""
#~ "EasyEffects is an advanced audio manipulation tool. It includes an "
#~ "equalizer, limiter, compressor and a reverberation tool, just to mention "
#~ "a few. To complement this there is also a built in spectrum analyzer."
#~ msgstr ""
#~ "EasyEffects es una herramienta avanzada de manipulación de audio. Entre "
#~ "sus útiles incluye un ecualizador, un limitador, un compresor y una "
#~ "herramienta de reverberación , solo por mencionar algunos. Para "
#~ "complementar lo anterior, viene con un analizador de espectro incluido."

#~ msgid ""
#~ "EasyEffects is the successor to PulseEffects. EasyEffects only supports "
#~ "PipeWire's audio server. PulseAudio users should instead use PulseEffects."
#~ msgstr ""
#~ "EasyEffects es el sucesor de PulseEffects. EasyEffects solo soporta el "
#~ "servidor de audio PipeWire. Los usuarios de PulseAudio deben usar "
#~ "PulseEffects en su lugar."

#~ msgid ""
#~ "Because EasyEffects uses the default PipeWire sound server it will work "
#~ "with most, if not all, applications you use. All supported applications "
#~ "are presented in the main window, where each can be enabled individually."
#~ msgstr ""
#~ "Debido a que EasyEffects usa por defecto el servidor de audio PipeWire, "
#~ "funcionará con la mayoría, sino todas, las aplicaciones que uses. Todas "
#~ "las aplicaciones son mostradas en la ventana principal, donde pueden ser "
#~ "habilitadas individualmente."

#~ msgid ""
#~ "Besides manipulating sound output, EasyEffects is able to apply effects "
#~ "to an input device, such as a microphone. This is, for example, useful in "
#~ "audio recording, but it also works well during voice conversations."
#~ msgstr ""
#~ "Además de manipular el sonido de salida, EasyEffects también puede "
#~ "aplicar efectos a dispositivos de entrada, como micrófonos. Esto es útil "
#~ "en la grabación de audio, por poner un ejemplo, pero también funciona "
#~ "correctamente durante las conversaciones de voz."

#~ msgid ""
#~ "When EasyEffects is launched it will conveniently remember the "
#~ "configuration used in the last session. It is also possible to save all "
#~ "the current settings as profiles."
#~ msgstr ""
#~ "Cuando se inicie EasyEffects, este recordará convenientemente la "
#~ "configuración utilizada en la última sesión. También es posible guardar "
#~ "todos los ajustes actuales en un perfil."

#~ msgid "The main page showing two audio output apps"
#~ msgstr "La página principal mostrando dos aplicaciones de salida de audio"

#~ msgid "The bass enhancer page showing audio controls"
#~ msgstr ""
#~ "La página del potenciador de graves mostrando los controles de audio"

#~ msgid "The convolver page showing audio controls"
#~ msgstr "La página del convolucionador mostrando los controles de audio"

#~ msgid "This release adds the following features:"
#~ msgstr "Esta versión añade las siguientes características:"

#~ msgid "This release fixes the following bugs:"
#~ msgstr "Esta versión corrige los siguientes errores:"

#, fuzzy
#~ msgid "and #1427"
#~ msgstr "Banda 1"

#, fuzzy
#~ msgid "Many translation updates"
#~ msgstr "Traducciones actualizadas"

#~ msgid ""
#~ "There is a new setting allowing the user to select an inactivity timeout "
#~ "for the pipeline. When no client is playing"
#~ msgstr ""
#~ "Hay disponible un nuevo ajuste que permite al usuario seleccionar un "
#~ "tiempo de inactividad para la tubería. Cuando ningún cliente está "
#~ "reproduciendo"

#~ msgid ""
#~ "to or recording from our devices the filters will be unlinked after the "
#~ "timeout is reached. This is done to make sure"
#~ msgstr ""
#~ "o grabando desde nuestros dispositivos, los filtros se desconectarán una "
#~ "vez alcanzado el tiempo de espera. Esto se hace para asegurarse de que"

#~ msgid "we do not waste CPU power processing silence."
#~ msgstr "no desperdiciamos la potencia de la CPU procesando silencio."

#~ msgid ""
#~ "The autogain plugin now allows the user to select which of the three "
#~ "loudness are used to calculate the geometric"
#~ msgstr ""
#~ "El plugin de ganancia automática ahora permite al usuario seleccionar "
#~ "cuál de los tres tipos de sonoridad se utiliza para calcular"

#~ msgid "mean."
#~ msgstr "la media geométrica."

#~ msgid ""
#~ "The autogain plugin now allows the maximum history to be set and does not "
#~ "use `libebur128` histogram mode anymore."
#~ msgstr ""
#~ "El plugin de ganancia automática ahora permite establecer el historial "
#~ "máximo y ya no utiliza el modo histograma `libebur128`."

#~ msgid ""
#~ "This should avoid the cases where the `Integrated` loudness gets stuck "
#~ "forever in the same value."
#~ msgstr ""
#~ "Esto debería evitar los casos en los que la sonoridad `Integrada` se "
#~ "quedaba bloqueada indefinidamente en el mismo valor."

#~ msgid ""
#~ "EasyEffects icon has been updated in a way that should make it visible in "
#~ "QT desktops."
#~ msgstr ""
#~ "El icono de EasyEffects ha sido actualizado de forma que debería ser "
#~ "visible en los escritorios QT."

#~ msgid "This release fixes the following bug:"
#~ msgstr "Esta versión corrige el siguiente error:"

#~ msgid ""
#~ "The command line option that returns the global bypass state is working "
#~ "again."
#~ msgstr ""
#~ "La opción de línea de comandos que retorna el estado de bypass global "
#~ "vuelve a funcionar."

#~ msgid "This release adds the following feature:"
#~ msgstr "Esta versión añade la siguiente funcionalidad:"

#~ msgid ""
#~ "The crossfeed filter should deal better with PipeWire's dynamic latency "
#~ "switches. Jumps in volume level should not happen anymore in these "
#~ "situations."
#~ msgstr ""
#~ "El filtro de alimentación cruzada debería lidiar mejor con la gestión de "
#~ "latencia dinámica de PipeWire. Ya no deberían producirse cambios bruscos "
#~ "en el nivel de volumen en estas situaciones."

#~ msgid ""
#~ "Fixed a bug that prevented mono microphones from properly working with "
#~ "EasyEffects"
#~ msgstr ""
#~ "Se ha corregido un error que impedía que los micrófonos mono funcionaran "
#~ "correctamente con EasyEffects"

#~ msgid "Support for the next PipeWire release `0.3.44`"
#~ msgstr "Soporte para la próxima versión `0.3.44` de PipeWire"

#~ msgid ""
#~ "The autogain filter should deal better with PipeWire's dynamic latency "
#~ "switches. Jumps in volume level should not happen anymore in these "
#~ "situations."
#~ msgstr ""
#~ "El filtro de alimentación cruzada debería lidiar mejor con la gestión de "
#~ "latencia dinámica de PipeWire. Ya no deberían producirse cambios bruscos "
#~ "en el nivel de volumen en estas situaciones."

#~ msgid ""
#~ "We added an option that allows the volume and mute state of our virtual "
#~ "devices to be reset when EasyEffects starts. It should help with the "
#~ "cases were our devices are muted by the audio server for unknown reasons."
#~ msgstr ""
#~ "Hemos añadido una opción que permite restablecer el volumen y el estado "
#~ "de silencio de nuestros dispositivos virtuales cuando se inicia "
#~ "EasyEffects. Esto debería ayudar en los casos en que nuestros "
#~ "dispositivos son silenciados por el servidor de audio por razones "
#~ "desconocidas."

#~ msgid "Better support for computer suspending."
#~ msgstr "Se ha mejorado el soporte para la suspensión del ordenador."

#~ msgid "Updated translations"
#~ msgstr "Traducciones actualizadas"

#~ msgid ""
#~ "Fixed a bug where trying to create an autoloading profile without having "
#~ "presets caused the application to crash."
#~ msgstr ""
#~ "Se ha corregido un error que causaba que la aplicación se bloqueara al "
#~ "intentar crear un perfil de carga automática que no disponía de "
#~ "preajustes."

#~ msgid ""
#~ "Fixed a bug where setting a equalizer band `quality` to `zero` would lead "
#~ "to an application crash."
#~ msgstr ""
#~ "Se ha corregido un error por el que el ajuste de la `calidad` de una "
#~ "banda del ecualizador a `cero` provocaba un bloqueo de la aplicación."

#~ msgid ""
#~ "LibAdwaita is used to create some parts of our window and for handling "
#~ "the switching between dark and light themes."
#~ msgstr ""
#~ "Se hace uso de LibAdwaita para crear algunas partes de nuestra ventana y "
#~ "para manejar el cambio entre temas oscuros y claros."

#~ msgid "The settings menu has been redesigned using LibAdwaita widgets."
#~ msgstr ""
#~ "El menú de ajustes ha sido rediseñado utilizando widgets de LibAdwaita."

#~ msgid ""
#~ "Equalizer APO preset import feature has been improved to apply not only "
#~ "the Bell filter, but also other supported ones"
#~ msgstr ""
#~ "Se ha mejorado la función de importación de perfiles del ecualizador APO "
#~ "para aplicar no sólo el filtro Bell, sino también otros compatibles"

#~ msgid ""
#~ "The `Reset All Settings` function in our menu should work in Flatpak now."
#~ msgstr ""
#~ "La función `Restablecer todos los ajustes` de nuestro menú debería "
#~ "funcionar ahora en Flatpak."

#~ msgid ""
#~ "We have a new option that allows the user to disable our menus "
#~ "`autohide`. This may help to workaround some bugs Popover menus currently "
#~ "have on gtk4."
#~ msgstr ""
#~ "Tenemos una nueva opción `ocultar automáticamente`que permite al usuario "
#~ "desactivar nuestros menús . Esto puede ayudar a solucionar algunos "
#~ "errores que los menús Popover tienen actualmente en gtk4."

#~ msgid ""
#~ "More robust parsing to import APO presets saved with comma as thousands "
#~ "separator in central frequency band."
#~ msgstr ""
#~ "Un análisis más robusto para importar perfiles APO guardados con una coma "
#~ "como separador de miles en la banda de frecuencia central."

#~ msgid ""
#~ "The fmt library is a new dependency At least while the c++ compilers do "
#~ "not implement its features. This is expected to happen in the next years."
#~ msgstr ""
#~ "La biblioteca fmt es una nueva dependencia, al menos mientras los "
#~ "compiladores de c++ no implementen sus características. Se espera que "
#~ "esto ocurra en los próximos años."

#~ msgid ""
#~ "GTKMM and GLIBMM are not a dependency anymore. We now use gtk4 directly."
#~ msgstr ""
#~ "GTKMM y GLIBMM ya no son dependencias. Ahora usamos gtk4 directamente."

#~ msgid ""
#~ "It is now possible to combine impulse responses in the Convolver "
#~ "interface. A new impulse file is generated and it should be visible in "
#~ "the impulse list."
#~ msgstr ""
#~ "Ahora es posible combinar respuestas a impulsos en la interfaz del "
#~ "convolucionador. Un nuevo archivo de respuesta a impulsos es generado y "
#~ "debe ser visible en la lista de respuestas a impulsos."

#~ msgid ""
#~ "Improved `x axis` drawings in our plots. Now the number of labels is "
#~ "adjusted dynamically depending on our window width."
#~ msgstr ""
#~ "Se ha mejorado el diseño del `eje x`en nuestros gráficos. Ahora el número "
#~ "de etiquetas se ajusta dinámicamente en función del ancho de la ventana."

#~ msgid ""
#~ "The documentation has been updated reflecting the new EasyEffects "
#~ "features. Old references about PulseEffects have been removed. The "
#~ "documentation button has been added in the menu section."
#~ msgstr ""
#~ "La documentación se ha actualizado para reflejar las nuevas "
#~ "características de EasyEffects. Se han eliminado las antiguas referencias "
#~ "sobre PulseEffects. Se ha añadido al menú el botón de documentación."

#~ msgid ""
#~ "When a spinbutton is filled with an out of range value, now it is updated "
#~ "with the lowest/highest value rather than resetting to the previous one."
#~ msgstr ""
#~ "Cuando se introduce un valor fuera de rango a un spinbutton, ahora se "
#~ "actualiza con el valor más bajo o más alto en lugar de restablecerse al "
#~ "valor previo."

#~ msgid ""
#~ "The application window now remembers the maximized state and restores it "
#~ "on the next opening event."
#~ msgstr ""
#~ "La ventana principal ahora recuerda el estado maximizado y lo restaura "
#~ "cuando se abre de nuevo."

#~ msgid "The `tbb` library is a new dependency"
#~ msgstr "La biblioteca `tbb` es una nueva dependencia"

#~ msgid ""
#~ "The Limiter and the Multiband Compressor plugins can now use an optional "
#~ "external sidechain."
#~ msgstr ""
#~ "Los plugins Limitador y Compresor multibanda ahora pueden utilizar una "
#~ "cadena lateral externa opcional."

#~ msgid ""
#~ "The Autogain plugin now allows the user to select which Loudness is used "
#~ "as reference for the volume correction."
#~ msgstr ""
#~ "El plugin de ganancia automática ahora permite al usuario seleccionar el "
#~ "tipo de sonoridad a usar como referencia en la corrección de volumen."

#~ msgid ""
#~ "The APO Profile Import feature of Equalizer plugin now parses the \"Pre "
#~ "Amplification\" parameter."
#~ msgstr ""
#~ "La función de importación de perfiles APO del plugin Ecualizador ahora "
#~ "analiza el parámetro \"PreAmplificación\"."

#~ msgid "Optional Cubic Volume can be enabled in General Settings."
#~ msgstr ""
#~ "El volumen cúbico puede activarse de forma opcional en la configuración "
#~ "general."

#~ msgid ""
#~ "PipeWire monitor streams are now excluded and removed from the "
#~ "applications list."
#~ msgstr ""
#~ "Los flujos de monitorización de PipeWire están ahora excluidos y "
#~ "eliminados de la lista de aplicaciones."

#~ msgid "Hopefully crashes like the one reported at [1172]( are fixed."
#~ msgstr ""
#~ "Esperamos que los fallos como el reportado en [1172]( se han solucionado."

#~ msgid "Prevented a case in which Spectrum was crashing."
#~ msgstr ""
#~ "Se ha corregido un caso en el que el visualizador de espectro se "
#~ "bloqueaba."

#~ msgid ""
#~ "Pavucontrol is not added anymore to input applications list on systems "
#~ "with localization different than English."
#~ msgstr ""
#~ "Pavucontrol ya no se añade a la lista de aplicaciones de entrada en los "
#~ "sistemas con localización diferente a la inglesa."

#~ msgid ""
#~ "Improved compatibility with WirePlumber. This is needed to run on systems "
#~ "that decided to use it instead of the"
#~ msgstr ""
#~ "Se ha mejorado la compatibilidad con WirePlumber. Esto es necesario para "
#~ "que funcione en los sistemas que decidieron utilizarlo en lugar del"

#~ msgid "built-in PipeWire session manager. More information at issue [1144]("
#~ msgstr ""
#~ "gestor de sesiones de PipeWire integrado. Más información en [1144]("

#~ msgid ""
#~ "When trying to add an autoloading profile for a device already in the "
#~ "list its target preset will be updated. This way we can change the "
#~ "profile preset without having to remove and recreating it."
#~ msgstr ""
#~ "Al intentar añadir un perfil de carga automática para un dispositivo que "
#~ "ya está en la lista se actualizará su perfil de destino. De esta manera "
#~ "podemos modificar los ajustes del perfil sin tener que eliminarlo y "
#~ "volver a crearlo."

#~ msgid ""
#~ "The preset autoloading support implementation was redesigned again. It "
#~ "should work on more hardware now. For more information see issue [1051]("
#~ msgstr ""
#~ "Se ha rediseñado de nuevo la implementación del soporte de carga "
#~ "automática de perfiles. Ahora debería funcionar en un conjunto mayor de "
#~ "hardware. Consultar [1051]( para más información"

#~ msgid ""
#~ "If the Limiter or the Maximizer are set in the last position of the "
#~ "plugin stack, new plugins are added at the second to last position in "
#~ "order to prevent hardware damage on eventually high output level."
#~ msgstr ""
#~ "Si el Limitador o el Maximizador se colocan en la última posición de la "
#~ "pila de plugins, los nuevos plugins se añaden en la penúltima posición "
#~ "con el fin de evitar la posibilidad de que el hardware se dañe por un "
#~ "nivel de salida eventualmente alto."

#~ msgid ""
#~ "Removing an application from the blocklist, its previous enabled state is "
#~ "restored."
#~ msgstr ""
#~ "Al eliminar una aplicación de la lista de aplicaciones bloqueadas, se "
#~ "restablece su estado anterior de activación."

#~ msgid ""
#~ "Sometimes when removing imported models from the noise reduction plugin "
#~ "the current used model was not properly updated. This should be fixed now."
#~ msgstr ""
#~ "En ocasiones, al eliminar los modelos importados del plugin de reducción "
#~ "de ruido, el modelo en uso no se actualizaba correctamente. Esto debería "
#~ "estar solucionado ahora."

#~ msgid ""
#~ "When editing presets files in an external editor, duplicated entries "
#~ "won't be shown in our presets menu."
#~ msgstr ""
#~ "Al editar archivos de perfiles en un editor externo, las entradas "
#~ "duplicadas no se mostrarán en el menú de perfiles."

#~ msgid "Now the blocklist is correctly set when switching presets."
#~ msgstr ""
#~ "Ahora la lista de aplicaciones bloqueadas se ajusta correctamente al "
#~ "cambiar de perfil."

#~ msgid ""
#~ "Now the status of the global bypass button is correctly updated when "
#~ "changing plugin stack."
#~ msgstr ""
#~ "Ahora el estado del botón de bypass global se actualiza correctamente al "
#~ "modificarse la pila de plugins."

#~ msgid ""
#~ "Missing icons on the system should not be shown inside the application "
#~ "info UI"
#~ msgstr ""
#~ "Los iconos no disponibles en el sistema no deberían mostrarse en la "
#~ "interfaz de información de la aplicación"

#~ msgid ""
#~ "Some icons not showing in Plasma DE with Breeze icon theme should appear "
#~ "now."
#~ msgstr ""
#~ "Algunos iconos que no se mostraban en el escritorio Plasma con el tema de "
#~ "iconos Breeze deberían ser visibles ahora."

#~ msgid "Updated Chinese translation."
#~ msgstr "Traducción al chino actualizada."

#~ msgid "Updated Italian translation."
#~ msgstr "Traducción al italiano actualizada."

#~ msgid "Added support for the compressor parameter `Boost Amount`"
#~ msgstr ""
#~ "Se ha añadido soporte para el parámetro del compresor `Cantidad de "
#~ "refuerzo`"

#~ msgid ""
#~ "The multiband compressor plugin now uses the stereo multiband compressor "
#~ "plugin from Linux Studio Plugins instead of the one from Calf Studio."
#~ msgstr ""
#~ "El plugin de compresión multibanda ahora utiliza el plugin de compresión "
#~ "multibanda estéreo de Linux Studio Plugins, en lugar del de Calf Studio."

#~ msgid ""
#~ "The limiter plugin now uses the stereo limiter plugin from Linux Studio "
#~ "Plugins instead of the one from Calf Studio."
#~ msgstr ""
#~ "El plugin del limitador ahora utiliza el plugin del limitador estéreo de "
#~ "Linux Studio Plugins, en lugar del de Calf Studio."

#~ msgid ""
#~ "LV2 filters now are spawned in PipeWire graph only when loaded the first "
#~ "time. Once loaded, they remain connected until EasyEffects shutdown."
#~ msgstr ""
#~ "Los filtros LV2 ahora se generan en el diagrama de PipeWire sólo cuando "
#~ "se cargan por primera vez. Una vez cargados, permanecen conectados hasta "
#~ "el cierre de EasyEffects."

#~ msgid "The echo canceller sampling rate is now properly set."
#~ msgstr ""
#~ "La tasa de muestreo del plugin de cancelación de eco está ahora "
#~ "correctamente ajustada."

#~ msgid ""
#~ "The threshold parameter from the deesser plugin is now saved to the "
#~ "preset file."
#~ msgstr ""
#~ "El parámetro umbral del plugin deesser se guarda ahora en el archivo de "
#~ "perfil."

#~ msgid ""
#~ "Improved band splitting for crystalizer with new default intensity values."
#~ msgstr ""
#~ "Mejorada la división de bandas para el cristalizador con nuevos valores "
#~ "de intensidad por defecto."

#~ msgid ""
#~ "Depending on the input gain or output gain values the corresponding level "
#~ "bars could not be aligned."
#~ msgstr ""
#~ "Dependiendo de los valores de la ganancia de entrada y de salida, las "
#~ "barras de nivel correspondientes podrían no alinearse correctamente."

#~ msgid ""
#~ "When adding more equalizer bands they are set to `Bell` instead of `Off`."
#~ msgstr ""
#~ "Cuando se añaden nuevas bandas de ecualización se les asigna la modalidad "
#~ "`Campana` en lugar de `Apagado`."

#~ msgid ""
#~ "Equalizer APO presets loading is now working properly on locales "
#~ "different than C."
#~ msgstr ""
#~ "La carga de los perfiles del ecualizador APO ahora funciona correctamente "
#~ "en localizaciones diferentes a C."

#~ msgid "Improved linking management between port filter nodes in PipeWire."
#~ msgstr ""
#~ "Se ha mejorado la gestión de las conexiones entre puertos de nodos en "
#~ "PipeWire."

#~ msgid ""
#~ "The crystalizer plugin signal amplification was too high before. It "
#~ "should be within more reasonable levels now."
#~ msgstr ""
#~ "La amplificación de la señal del plugin del cristalizador era demasiado "
#~ "alta antes. Ahora debería estar dentro de niveles más razonables."

#~ msgid ""
#~ "Improved the resampler used in the plugins that require one(like the "
#~ "rnnoise plugin)"
#~ msgstr ""
#~ "Se ha mejorado el remuestreador (resampler) utilizado en los plugins que "
#~ "lo requieren (como el plugin rnnoise)"

#~ msgid "Setting multiple autoloading presets should be fine now"
#~ msgstr ""
#~ "La configuración de múltiples perfiles de autocarga debería funcionar "
#~ "ahora correctamente"

#~ msgid "Transient windows are now properly set for some plugins dialogs"
#~ msgstr ""
#~ "Las ventanas transitorias están ahora correctamente configuradas para "
#~ "algunos diálogos de plugins"

#~ msgid ""
#~ "The convolver impulse response menu was improved to workaround an issue "
#~ "where the impulse files was not loaded when only one was available in the "
#~ "menu"
#~ msgstr ""
#~ "Se ha mejorado el menú de respuesta a impulsos del convolucionador. Esto "
#~ "tiene como fin solucionar un problema que causaba que no se cargaran los "
#~ "archivos de respuesta a impulsos cuando sólo había uno disponible en el "
#~ "menú"

#~ msgid ""
#~ "Fixed a bug that could make the pitch plugin to not be properly "
#~ "initialized"
#~ msgstr ""
#~ "Se ha corregido un error que podía hacer que el plugin de tonalidad "
#~ "(pitch) no se inicializara correctamente"

#~ msgid ""
#~ "The saturation warning should not displace its neighbor widgets anymore"
#~ msgstr "El aviso de saturación ahora no desplaza a los widgets adyacentes"

#~ msgid "Fixed the locale in a few widgets"
#~ msgstr "Se ha corregido la configuración regional en algunos widgets"

#~ msgid "Fixed wrong alignment in a few widgets"
#~ msgstr "Se ha corregido la alineación incorrecta de algunos widgets"

#~ msgid ""
#~ "The Loudness plugin is being used again for the reasons described at This "
#~ "means that is an optional dependency again."
#~ msgstr ""
#~ "El plugin Loudness es usado de nuevo por las razones descritas. Esto "
#~ "implica que es una dependencia opcional de nuevo."

#~ msgid ""
#~ "Fixed a segmentation fault that happened when optional dependencies were "
#~ "not installed"
#~ msgstr ""
#~ "Se ha corregido un fallo de segmentación que ocurría cuando no se "
#~ "instalaban las dependencias opcionales"

#~ msgid "Improved equalizer interface."
#~ msgstr "Se ha mejorado la interfaz del ecualizador."

#~ msgid ""
#~ "Now we use a sidechain LSP compressor that allows the user to select and "
#~ "external source as the sidechain input."
#~ msgstr ""
#~ "Ahora se hace uso de un compresor LSP de cadena lateral que permite al "
#~ "usuario seleccionar una fuente externa como entrada para la cadena "
#~ "lateral."

#~ msgid "We now support the LSP compressor `Boosting` mode."
#~ msgstr ""
#~ "Agregado soporte para el nuevo modo`Refuerzo` (`Boosting`) del compresor "
#~ "LSP."

#~ msgid ""
#~ "When `split-channels` is enabled in the equalizer the imported APO preset "
#~ "will be applied only to the channel being visualized in the window. This "
#~ "will allow to import different presets for each channel instead of just "
#~ "settings the same values to both."
#~ msgstr ""
#~ "Cuando se activa la opción de \"dividir canales\" del ecualizador, el "
#~ "perfil APO importado se aplicará sólo al canal que se visualiza "
#~ "actualmente en la ventana. Esto permite importar diferentes perfiles para "
#~ "cada canal, en lugar de asignar los mismos valores para ambos."

#~ msgid ""
#~ "Fixed some segmentation faults that could happen when creating a preset "
#~ "autoloading profile or removing presets"
#~ msgstr ""
#~ "Se han corregido algunos fallos de segmentación que podían producirse al "
#~ "crear o eliminar un perfil de carga automática"

#~ msgid ""
#~ "This is one of the biggest releases that I have ever made. The amount of "
#~ "changes is so big that it is hard to talk about everything here."
#~ msgstr ""
#~ "Este es uno de los mayores lanzamientos que he hecho. El número de "
#~ "cambios es tan grande que es difícil describirlos todos aquí."

#~ msgid ""
#~ "The following are just the most import ones. People interested on the "
#~ "journey that got us here can take"
#~ msgstr ""
#~ "A continuación se indican sólo los más importantes. Quien esté interesado "
#~ "en profundizar más puede echar"

#~ msgid "a look at and"
#~ msgstr "un vistazo y"

#~ msgid ""
#~ "The application and its repository have been renamed from PulseEffects to "
#~ "`EasyEffects`"
#~ msgstr ""
#~ "La aplicación y su repositorio han sido renombrados de PulseEffects a "
#~ "`EasyEffects`"

#~ msgid "gtkmm3 was replaced by gtkmm4"
#~ msgstr "Se ha sustituido gtkmm3 por gtkmm4"

#~ msgid "Gstreamer was replaced by native PipeWire filters."
#~ msgstr "Se ha sustituido Gstreamer por filtros nativos de PipeWire."

#~ msgid ""
#~ "Many features were reimplemented from scratch. The preset autoloading is "
#~ "one example. Another remarkable change will be seen in the plugins "
#~ "selection menu. Now the user can show in the window only the plugins that "
#~ "he/she wants to use."
#~ msgstr ""
#~ "Muchas características se han reimplementado desde cero. La carga "
#~ "automática de perfiles es un ejemplo. Otro cambio notable se observa en "
#~ "el menú de selección de plugins. Ahora el usuario puede mostrar en la "
#~ "ventana sólo los plugins que desea utilizar."

#~ msgid ""
#~ "Boost is no longer a dependency. The price paid for that was a little "
#~ "change in our presets structures. With some patience it is possible to "
#~ "edit PulseEffects presets in a text editor and make them work in "
#~ "EasyEffects. Hopefully someone will come up with a script for this in the "
#~ "feature."
#~ msgstr ""
#~ "Boost ya no es una dependencia. El precio a pagar por esto es un pequeño "
#~ "cambio en la estructura de nuestros perfiles. Con algo de paciencia, es "
#~ "posible editar los perfiles de PulseEffects en un editor de texto y "
#~ "hacerlos funcionar en EasyEffects. Con un poco de suerte puede que "
#~ "alguien cree un script para automatizar esto."

#~ msgid ""
#~ "New libraries are being used and some of the librarires that were "
#~ "optional before are now required"
#~ msgstr ""
#~ "Se utilizan nuevas bibliotecas y algunas de las que antes eran opcionales "
#~ "ahora son requeridas"

#~ msgid "Average"
#~ msgstr "Promedio"

#~ msgid "Failed"
#~ msgstr "Fallido"

#~ msgid "Use Default"
#~ msgstr "Usar predeterminado"

#~ msgid "Remove this plugin"
#~ msgstr "Eliminar este plugin"

#~ msgid "Import Presets"
#~ msgstr "Importar perfiles"

#~ msgid "Start Service at Login"
#~ msgstr "Iniciar el servicio en el inicio de sesión"

#~ msgid "Reset Our Devices Volume on Startup"
#~ msgstr "Restablecer el volumen de los dispositivos de EasyEffect al inicio"<|MERGE_RESOLUTION|>--- conflicted
+++ resolved
@@ -8,13 +8,8 @@
 "Project-Id-Version: easyeffects\n"
 "Report-Msgid-Bugs-To: \n"
 "POT-Creation-Date: 2023-11-06 00:15+0000\n"
-<<<<<<< HEAD
 "PO-Revision-Date: 2023-11-07 16:18+0000\n"
 "Last-Translator: Giusy Digital <kurmikon@yahoo.com>\n"
-=======
-"PO-Revision-Date: 2023-11-07 03:35+0000\n"
-"Last-Translator: gallegonovato <fran-carro@hotmail.es>\n"
->>>>>>> 926cc071
 "Language-Team: Spanish <https://hosted.weblate.org/projects/easyeffects/main/"
 "es/>\n"
 "Language: es\n"
@@ -1034,7 +1029,6 @@
 msgstr "Campana"
 
 #: data/ui/filter.ui:49
-#, fuzzy
 msgid "Band-Pass"
 msgstr "Filtro de paso de banda (Band Pass)"
 
@@ -2395,12 +2389,10 @@
 
 #. For translators: {} is replaced by the effect name.
 #: src/ui_helpers.cpp:69
-#, c++-format
 msgid "{} Not Available"
 msgstr "{} No disponible"
 
 #: src/ui_helpers.cpp:73
-#, c++-format
 msgid ""
 "The software required for the {} effect, \"{}\", is not installed. Consider "
 "using the Easy Effects Flatpak package or installing the software yourself."
@@ -2410,7 +2402,6 @@
 "instalar el software tu mismo."
 
 #: src/ui_helpers.cpp:79
-#, c++-format
 msgid ""
 "The {} effect was disabled when Easy Effects was compiled. This is perhaps "
 "since the software required for this effect, \"{}\", was not available. "
@@ -2428,7 +2419,6 @@
 
 #. For translators: {} is replaced by the library used by the plugin. I.e. "Using Calf Studio".
 #: src/ui_helpers.cpp:226
-#, c++-format
 msgid "Using {}"
 msgstr "Usando {}"
 
