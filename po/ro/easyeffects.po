# Romanian translation for EasyEffects
# Copyright (C) 2021
# This file is distributed under the same license as the easyeffects package.
# Andrei Dobrete <andy3153@protonmail.com>, 2021.
#
msgid ""
msgstr ""
"Project-Id-Version: easyeffects\n"
"Report-Msgid-Bugs-To: https://github.com/wwmm/easyeffects/issues\n"
<<<<<<< HEAD
"POT-Creation-Date: 2025-10-29 18:26+0000\n"
"PO-Revision-Date: 2025-10-31 00:02+0000\n"
=======
"POT-Creation-Date: 2025-10-30 22:31+0000\n"
"PO-Revision-Date: 2025-10-30 11:34+0000\n"
>>>>>>> 564ab930
"Last-Translator: Remus-Gabriel Chelu <remusgabriel.chelu@disroot.org>\n"
"Language-Team: Romanian <https://hosted.weblate.org/projects/easyeffects/"
"main/ro/>\n"
"Language: ro\n"
"MIME-Version: 1.0\n"
"Content-Type: text/plain; charset=UTF-8\n"
"Content-Transfer-Encoding: 8bit\n"
"Plural-Forms: nplurals=3; plural=n==1 ? 0 : (n==0 || (n%100 > 0 && n%100 < "
"20)) ? 1 : 2;\n"
"X-Generator: Weblate 5.14.1-dev\n"

#: src/command_line_parser.cpp:43
msgid "Quit Easy Effects. Useful when running in service mode."
msgstr ""
"Ieșire din Easy Effects. Util atunci când rulează în modul serviciu (demon)."

#: src/command_line_parser.cpp:44
msgid "Reset Easy Effects."
msgstr "Reinițiază EasyEffects."

#: src/command_line_parser.cpp:45
msgid "Hide the Window."
msgstr "Ascunde fereastra."

#: src/command_line_parser.cpp:46
msgid "Global bypass. 1 to enable, 2 to disable and 3 to get status"
msgstr ""
"Ocolire globală. 1 pentru a activa, 2 pentru a dezactiva și 3 pentru a afla "
"starea"

#: src/command_line_parser.cpp:47
msgid "Load a preset. Example: easyeffects -l music"
msgstr "Încarcă o preconfigurare. Exemplu: «easyeffects -l muzică»"

#: src/command_line_parser.cpp:47
msgid "preset-name"
msgstr "numele-preconfigurării"

#: src/command_line_parser.cpp:48
msgid "Show available presets."
msgstr "Afișează preconfigurările disponibile."

#: src/command_line_parser.cpp:49
msgid "Get the active input/output preset."
msgstr "Obține preconfigurarea de intrare/ieșire activă."

#: src/command_line_parser.cpp:49
msgid "preset-type"
msgstr "tipul-preconfigurării"

#: src/command_line_parser.cpp:50
msgid "Get the active input and output presets."
msgstr "Obține preconfigurările de intrare și ieșire active."

#: src/command_line_parser.cpp:51
msgid "Deprecated. Use --service-mode instead."
msgstr "Depreciată. Utilizați în schimb, opțiunea „--service-mode”."

#: src/command_line_parser.cpp:52
msgid "Start the application with service mode turned on."
msgstr "Pornește aplicația cu modul serviciu (demon) activat."

#: src/command_line_parser.cpp:53
msgid "Enable debug messages."
msgstr "Activează mesajele de depanare."

#: src/command_line_parser.cpp:111
msgid "Must specify preset type: input/output."
msgstr "Trebuie specificat tipul preconfigurării: intrare/ieșire."

#: src/command_line_parser.cpp:149 src/contents/ui/main.qml:341
msgid "Output Presets"
msgstr "Preconfigurări de ieșire"

#: src/command_line_parser.cpp:157 src/contents/ui/main.qml:326
msgid "Input Presets"
msgstr "Preconfigurări de intrare"

#: src/contents/ui/AboutPage.qml:9
msgctxt "@action:button"
msgid "About"
msgstr "Despre"

#: src/contents/ui/AboutPage.qml:14
msgid "Audio effects for PipeWire applications"
msgstr "Efecte audio pentru aplicațiile PipeWire"

#: src/contents/ui/AboutPage.qml:27
msgctxt "@info:credit"
msgid "Developer"
msgstr "Dezvoltator"

#: src/contents/ui/Autogain.qml:52 src/contents/ui/BassEnhancer.qml:89
#: src/contents/ui/BassLoudness.qml:40 src/contents/ui/Crossfeed.qml:57
#: src/contents/ui/DeepFilterNet.qml:72 src/contents/ui/Exciter.qml:89
#: src/contents/ui/Filter.qml:43 src/contents/ui/Loudness.qml:42
#: src/contents/ui/Maximizer.qml:42 src/contents/ui/Reverb.qml:44
#: src/contents/ui/Speex.qml:41
msgid "Controls"
msgstr "Controale"

#: src/contents/ui/Autogain.qml:62
msgid "Reference"
msgstr "Referință"

#: src/contents/ui/Autogain.qml:66 src/contents/ui/Autogain.qml:139
#: src/contents/ui/LevelMeter.qml:133
msgid "Momentary"
msgstr "Momentan"

#: src/contents/ui/Autogain.qml:66 src/contents/ui/Autogain.qml:150
#: src/contents/ui/LevelMeter.qml:144
msgid "Short-Term"
msgstr "Pe termen scurt"

#: src/contents/ui/Autogain.qml:66 src/contents/ui/Autogain.qml:161
#: src/contents/ui/LevelMeter.qml:155
msgid "Integrated"
msgstr "Integrat"

#: src/contents/ui/Autogain.qml:66
msgid "Geometric Mean (MSI)"
msgstr "Media geometrică (MSI)"

#: src/contents/ui/Autogain.qml:66
msgid "Geometric Mean (MS)"
msgstr "Media geometrică (MS)"

#: src/contents/ui/Autogain.qml:66
msgid "Geometric Mean (MI)"
msgstr "Media geometrică (MI)"

#: src/contents/ui/Autogain.qml:66
msgid "Geometric Mean (SI)"
msgstr "Media geometrică (SI)"

#: src/contents/ui/Autogain.qml:75
msgid "Target"
msgstr "Țintă"

#: src/contents/ui/Autogain.qml:91
msgid "Silence"
msgstr "Liniște"

#: src/contents/ui/Autogain.qml:107
msgid "Maximum History"
msgstr "Istoric maxim"

#: src/contents/ui/Autogain.qml:128 src/contents/ui/Autogain.qml:194
#: src/contents/ui/BassLoudness.qml:48 src/contents/ui/LevelMeter.qml:122
#: src/tags_plugin_name.cpp:44
msgid "Loudness"
msgstr "Intensitate sonoră"

#: src/contents/ui/Autogain.qml:172 src/contents/ui/LevelMeter.qml:166
msgid "Relative"
msgstr "Relativă"

#: src/contents/ui/Autogain.qml:183 src/contents/ui/LevelMeter.qml:177
msgid "Range"
msgstr "Interval"

#: src/contents/ui/Autogain.qml:205
msgid "Output Gain"
msgstr "Câștig de ieșire"

#: src/contents/ui/Autogain.qml:226 src/contents/ui/BassEnhancer.qml:192
#: src/contents/ui/BassLoudness.qml:105 src/contents/ui/Compressor.qml:897
#: src/contents/ui/Convolver.qml:461 src/contents/ui/Crossfeed.qml:135
#: src/contents/ui/Crystalizer.qml:91 src/contents/ui/DeepFilterNet.qml:169
#: src/contents/ui/Deesser.qml:302 src/contents/ui/Delay.qml:366
#: src/contents/ui/EchoCanceller.qml:153 src/contents/ui/Equalizer.qml:266
#: src/contents/ui/Exciter.qml:192 src/contents/ui/Expander.qml:854
#: src/contents/ui/Filter.qml:200 src/contents/ui/Gate.qml:988
#: src/contents/ui/LevelMeter.qml:191 src/contents/ui/Limiter.qml:576
#: src/contents/ui/Loudness.qml:156 src/contents/ui/Maximizer.qml:103
#: src/contents/ui/MultibandCompressor.qml:934
#: src/contents/ui/MultibandGate.qml:907 src/contents/ui/Pitch.qml:211
#: src/contents/ui/RNNoise.qml:57 src/contents/ui/RNNoise.qml:68
#: src/contents/ui/RNNoise.qml:278 src/contents/ui/RNNoise.qml:280
#: src/contents/ui/RNNoise.qml:298 src/contents/ui/Reverb.qml:310
#: src/contents/ui/Speex.qml:167 src/contents/ui/StereoTools.qml:395
msgid "Using %1"
msgstr "Utilizând %1"

#: src/contents/ui/Autogain.qml:242 src/contents/ui/DeepFilterNet.qml:185
#: src/contents/ui/LevelMeter.qml:207 src/contents/ui/Pitch.qml:227
msgid "Reset History"
msgstr "Reinițiere istoric"

#: src/contents/ui/Autogain.qml:249
msgid "Force Silence"
msgstr "Forțează modul silențios"

#: src/contents/ui/Autogain.qml:250
#, fuzzy
msgid "Force silence when the level is below the silence threshold"
msgstr "Forțează modul silențios când nivelul este sub pragul de liniște"

#: src/contents/ui/Autogain.qml:262 src/contents/ui/LevelMeter.qml:215
#: src/contents/ui/Pitch.qml:255
msgid "Reset Settings"
msgstr "Restaurare valori"

#: src/contents/ui/BassEnhancer.qml:39 src/contents/ui/Exciter.qml:39
msgid "Blend Harmonics"
msgstr "Amestecă armonicele"

#: src/contents/ui/BassEnhancer.qml:48 src/contents/ui/Exciter.qml:48
msgid "3rd"
msgstr "a 3-a"

#: src/contents/ui/BassEnhancer.qml:70 src/contents/ui/Exciter.qml:70
msgid "2nd"
msgstr "a 2-a"

#: src/contents/ui/BassEnhancer.qml:97 src/contents/ui/Exciter.qml:97
msgid "Amount"
msgstr "Cantitate"

#: src/contents/ui/BassEnhancer.qml:113 src/contents/ui/BassEnhancer.qml:173
#: src/contents/ui/Exciter.qml:113 src/contents/ui/Exciter.qml:173
msgid "Harmonics"
msgstr "Armonice"

#: src/contents/ui/BassEnhancer.qml:128 src/contents/ui/Exciter.qml:128
msgid "Scope"
msgstr "Gama"

#: src/contents/ui/BassEnhancer.qml:144
msgid "Floor Active"
msgstr "Limită inferioară activă"

#: src/contents/ui/BassEnhancer.qml:155
msgid "Floor"
msgstr "Limita inferioară"

#: src/contents/ui/BassEnhancer.qml:209 src/contents/ui/Compressor.qml:914
#: src/contents/ui/Deesser.qml:319 src/contents/ui/Delay.qml:403
#: src/contents/ui/Equalizer.qml:283 src/contents/ui/Exciter.qml:209
#: src/contents/ui/Expander.qml:871 src/contents/ui/Filter.qml:217
#: src/contents/ui/Gate.qml:1005 src/contents/ui/Limiter.qml:593
#: src/contents/ui/Loudness.qml:173 src/contents/ui/Maximizer.qml:120
#: src/contents/ui/MultibandCompressor.qml:951
#: src/contents/ui/MultibandGate.qml:924 src/contents/ui/Reverb.qml:335
#: src/contents/ui/StereoTools.qml:412
msgid "Show Native Window"
msgstr "Afișează fereastra nativă"

#: src/contents/ui/BassEnhancer.qml:222 src/contents/ui/Compressor.qml:927
#: src/contents/ui/Deesser.qml:332 src/contents/ui/Exciter.qml:222
#: src/contents/ui/Expander.qml:884 src/contents/ui/Gate.qml:1018
msgid "Listen"
msgstr "Ascultă"

#: src/contents/ui/BassEnhancer.qml:233 src/contents/ui/BassLoudness.qml:122
#: src/contents/ui/Compressor.qml:948 src/contents/ui/Convolver.qml:488
#: src/contents/ui/Crossfeed.qml:160 src/contents/ui/Crystalizer.qml:118
#: src/contents/ui/DeepFilterNet.qml:193 src/contents/ui/Deesser.qml:343
#: src/contents/ui/Delay.qml:417 src/contents/ui/EchoCanceller.qml:180
#: src/contents/ui/Equalizer.qml:349 src/contents/ui/Exciter.qml:233
#: src/contents/ui/Expander.qml:905 src/contents/ui/Filter.qml:231
#: src/contents/ui/Gate.qml:1039 src/contents/ui/Limiter.qml:627
#: src/contents/ui/Loudness.qml:197 src/contents/ui/Maximizer.qml:134
#: src/contents/ui/MultibandCompressor.qml:975
#: src/contents/ui/MultibandGate.qml:948 src/contents/ui/RNNoise.qml:322
#: src/contents/ui/Reverb.qml:349 src/contents/ui/Speex.qml:184
#: src/contents/ui/StereoTools.qml:426 src/contents/ui/main.qml:526
msgid "Reset"
msgstr "Restabilește"

#: src/contents/ui/BassLoudness.qml:64 src/contents/ui/Compressor.qml:483
#: src/contents/ui/EeInputOutputGain.qml:108 src/contents/ui/Expander.qml:442
#: src/contents/ui/Gate.qml:463 src/contents/ui/StereoTools.qml:268
#: src/contents/ui/main.qml:460
msgid "Output"
msgstr "Ieșire"

#: src/contents/ui/BassLoudness.qml:80 src/contents/ui/Compressor.qml:263
#: src/contents/ui/Expander.qml:223 src/contents/ui/Gate.qml:244
#: src/contents/ui/Limiter.qml:201 src/contents/ui/MultibandCompressor.qml:393
#: src/contents/ui/MultibandGate.qml:366
msgid "Link"
msgstr "Legătură"

#: src/contents/ui/BlocklistSheet.qml:13
msgid "Effects Blocklist"
msgstr "Lista de blocare de efecte"

#: src/contents/ui/BlocklistSheet.qml:29
msgid "Application Node Name"
msgstr "Numele nodului de aplicație"

#: src/contents/ui/BlocklistSheet.qml:45
msgid "Add to Excluded Applications"
msgstr "Adăugați la aplicațiile excluse"

#: src/contents/ui/BlocklistSheet.qml:97
#: src/contents/ui/ConvolverImpulseSheet.qml:65
#: src/contents/ui/MenuAddPlugins.qml:33
#: src/contents/ui/PageStreamsEffects.qml:79
#: src/contents/ui/PresetsAutoloadingPage.qml:98
#: src/contents/ui/PresetsCommunityPage.qml:64
#: src/contents/ui/PresetsLocalPage.qml:169 src/contents/ui/RNNoise.qml:212
msgid "Empty List"
msgstr "Listă goală"

#: src/contents/ui/BlocklistSheet.qml:119
msgid "Remove Application"
msgstr "Elimină aplicația"

#: src/contents/ui/BlocklistSheet.qml:120
msgid "Are you sure you want to remove this application from the list?"
msgstr "Sunteți sigur că doriți să eliminați această aplicație din listă?"

#: src/contents/ui/BlocklistSheet.qml:150
#, fuzzy
msgid "Remove This App"
msgstr "Șterge fișierul de presetări"

#: src/contents/ui/BlocklistSheet.qml:177
#, fuzzy
msgid "Show Excluded Apps"
msgstr "Aplicații excluse"

#: src/contents/ui/BlocklistSheet.qml:178
#, fuzzy
msgid "Show excluded applications in the list of players/recorders"
msgstr "Afișează aplicațiile excluse în secțiunea fluxuri"

#: src/contents/ui/Compressor.qml:53 src/tags_plugin_name.cpp:29
msgid "Compressor"
msgstr "Compresor"

#: src/contents/ui/Compressor.qml:69 src/contents/ui/Compressor.qml:296
#: src/contents/ui/Deesser.qml:72 src/contents/ui/Delay.qml:57
#: src/contents/ui/Delay.qml:215 src/contents/ui/Equalizer.qml:104
#: src/contents/ui/EqualizerBandMenu.qml:45 src/contents/ui/Expander.qml:69
#: src/contents/ui/Expander.qml:256 src/contents/ui/Gate.qml:277
#: src/contents/ui/Limiter.qml:56 src/contents/ui/Loudness.qml:55
#: src/contents/ui/MultibandCompressor.qml:400
#: src/contents/ui/MultibandGate.qml:373 src/contents/ui/StereoTools.qml:118
msgid "Mode"
msgstr "Mod"

#: src/contents/ui/Compressor.qml:73 src/contents/ui/Expander.qml:73
#: src/contents/ui/MultibandCompressor.qml:107
msgid "Downward"
msgstr "În Jos"

#: src/contents/ui/Compressor.qml:73 src/contents/ui/Expander.qml:73
#: src/contents/ui/MultibandCompressor.qml:107
msgid "Upward"
msgstr "În Sus"

#: src/contents/ui/Compressor.qml:73
#: src/contents/ui/MultibandCompressor.qml:107
msgid "Boosting"
msgstr "Intensificare"

#: src/contents/ui/Compressor.qml:83
#: src/contents/ui/MultibandCompressor.qml:116
msgid "Boost Threshold"
msgstr "Pragul de intensificare"

#: src/contents/ui/Compressor.qml:103
#: src/contents/ui/MultibandCompressor.qml:135
msgid "Boost Amount"
msgstr "Valoarea intensificării"

#: src/contents/ui/Compressor.qml:122 src/contents/ui/Deesser.qml:102
#: src/contents/ui/Expander.qml:82 src/contents/ui/MultibandCompressor.qml:327
msgid "Ratio"
msgstr "Raport"

#: src/contents/ui/Compressor.qml:138 src/contents/ui/Expander.qml:98
#: src/contents/ui/Limiter.qml:435 src/contents/ui/MultibandCompressor.qml:342
msgid "Knee"
msgstr "Genunchi"

#: src/contents/ui/Compressor.qml:158 src/contents/ui/Expander.qml:118
msgid "Threshold and Time"
msgstr "Pragul și durata"

#: src/contents/ui/Compressor.qml:173 src/contents/ui/Expander.qml:133
#: src/contents/ui/Gate.qml:72 src/contents/ui/Gate.qml:886
#: src/contents/ui/Limiter.qml:128 src/contents/ui/Limiter.qml:401
#: src/contents/ui/MultibandCompressor.qml:224
#: src/contents/ui/MultibandGate.qml:165
msgid "Attack"
msgstr "Atac"

#: src/contents/ui/Compressor.qml:206 src/contents/ui/Expander.qml:166
#: src/contents/ui/Gate.qml:89 src/contents/ui/Gate.qml:895
#: src/contents/ui/Limiter.qml:145 src/contents/ui/Limiter.qml:418
#: src/contents/ui/Maximizer.qml:50 src/contents/ui/MultibandCompressor.qml:272
#: src/contents/ui/MultibandGate.qml:180 src/contents/ui/RNNoise.qml:142
msgid "Release"
msgstr "Eliberare"

#: src/contents/ui/Compressor.qml:243 src/contents/ui/Compressor.qml:340
#: src/contents/ui/Compressor.qml:693 src/contents/ui/Expander.qml:203
#: src/contents/ui/Expander.qml:300 src/contents/ui/Expander.qml:652
#: src/contents/ui/Gate.qml:224 src/contents/ui/Gate.qml:321
#: src/contents/ui/Gate.qml:675 src/contents/ui/Limiter.qml:181
#: src/contents/ui/Limiter.qml:482 src/contents/ui/MultibandCompressor.qml:634
#: src/contents/ui/MultibandGate.qml:607
msgid "Sidechain"
msgstr "Lanț lateral"

#: src/contents/ui/Compressor.qml:259 src/contents/ui/EqualizerBandMenu.qml:33
#: src/contents/ui/Expander.qml:219 src/contents/ui/Filter.qml:51
#: src/contents/ui/Gate.qml:240 src/contents/ui/Limiter.qml:197
#: src/contents/ui/MultibandCompressor.qml:389
#: src/contents/ui/MultibandGate.qml:362
msgid "Type"
msgstr "Tip"

#: src/contents/ui/Compressor.qml:263
msgid "Feed-forward"
msgstr "Flux-înainte"

#: src/contents/ui/Compressor.qml:263
msgid "Feed-back"
msgstr "Flux-înapoi"

#: src/contents/ui/Compressor.qml:263 src/contents/ui/Expander.qml:223
#: src/contents/ui/Gate.qml:244 src/contents/ui/Limiter.qml:201
#: src/contents/ui/MultibandCompressor.qml:393
#: src/contents/ui/MultibandGate.qml:366
msgid "External"
msgstr "Extern"

#: src/contents/ui/Compressor.qml:273 src/contents/ui/Expander.qml:233
#: src/contents/ui/Gate.qml:254 src/contents/ui/Limiter.qml:211
#: src/contents/ui/PageStreamsEffects.qml:321
msgid "Input Device"
msgstr "Dispozitiv de intrare"

#: src/contents/ui/Compressor.qml:300 src/contents/ui/Deesser.qml:63
#: src/contents/ui/Expander.qml:260 src/contents/ui/Gate.qml:281
#: src/contents/ui/MultibandCompressor.qml:404
#: src/contents/ui/MultibandGate.qml:377
msgid "Peak"
msgstr "Vârf"

#: src/contents/ui/Compressor.qml:300 src/contents/ui/Deesser.qml:63
#: src/contents/ui/Expander.qml:260 src/contents/ui/Gate.qml:281
#: src/contents/ui/MultibandCompressor.qml:404
#: src/contents/ui/MultibandGate.qml:377
msgid "RMS"
msgstr "RMS"

#: src/contents/ui/Compressor.qml:300 src/contents/ui/Compressor.qml:426
#: src/contents/ui/Expander.qml:260 src/contents/ui/Expander.qml:385
#: src/contents/ui/Gate.qml:281 src/contents/ui/Gate.qml:406
msgid "Low-Pass"
msgstr "Trece-jos"

#: src/contents/ui/Compressor.qml:300 src/contents/ui/Expander.qml:260
#: src/contents/ui/Gate.qml:281 src/contents/ui/MultibandCompressor.qml:404
#: src/contents/ui/MultibandGate.qml:377
msgid "SMA"
msgstr "SMA"

#: src/contents/ui/Compressor.qml:309 src/contents/ui/Compressor.qml:323
#: src/contents/ui/Expander.qml:269 src/contents/ui/Expander.qml:283
#: src/contents/ui/Gate.qml:290 src/contents/ui/Gate.qml:304
#: src/contents/ui/MultibandCompressor.qml:411
#: src/contents/ui/MultibandCompressor.qml:423
#: src/contents/ui/MultibandGate.qml:384 src/contents/ui/MultibandGate.qml:396
msgid "Source"
msgstr "Sursă"

#: src/contents/ui/Compressor.qml:313 src/contents/ui/Expander.qml:273
#: src/contents/ui/Gate.qml:294 src/contents/ui/MultibandCompressor.qml:415
#: src/contents/ui/MultibandGate.qml:388
msgid "Middle"
msgstr "Mijloc"

#: src/contents/ui/Compressor.qml:313 src/contents/ui/Expander.qml:273
#: src/contents/ui/Gate.qml:294 src/contents/ui/MultibandCompressor.qml:415
#: src/contents/ui/MultibandGate.qml:388
msgid "Side"
msgstr "Lateral"

#: src/contents/ui/Compressor.qml:313 src/contents/ui/Convolver.qml:271
#: src/contents/ui/Delay.qml:43 src/contents/ui/Equalizer.qml:196
#: src/contents/ui/Expander.qml:273 src/contents/ui/Gate.qml:294
#: src/contents/ui/LevelMeter.qml:60 src/contents/ui/LevelMeter.qml:96
#: src/contents/ui/MultibandCompressor.qml:415
#: src/contents/ui/MultibandGate.qml:388 src/contents/ui/PipeWirePage.qml:314
#: src/contents/ui/StereoTools.qml:202
msgid "Left"
msgstr "Stânga"

#: src/contents/ui/Compressor.qml:313 src/contents/ui/Convolver.qml:289
#: src/contents/ui/Delay.qml:201 src/contents/ui/Equalizer.qml:196
#: src/contents/ui/Expander.qml:273 src/contents/ui/Gate.qml:294
#: src/contents/ui/LevelMeter.qml:71 src/contents/ui/LevelMeter.qml:107
#: src/contents/ui/MultibandCompressor.qml:415
#: src/contents/ui/MultibandGate.qml:388 src/contents/ui/PipeWirePage.qml:325
#: src/contents/ui/StereoTools.qml:234
msgid "Right"
msgstr "Dreapta"

#: src/contents/ui/Compressor.qml:313 src/contents/ui/Compressor.qml:327
#: src/contents/ui/Expander.qml:273 src/contents/ui/Expander.qml:287
#: src/contents/ui/Gate.qml:294 src/contents/ui/Gate.qml:308
#: src/contents/ui/MultibandCompressor.qml:415
#: src/contents/ui/MultibandCompressor.qml:427
#: src/contents/ui/MultibandGate.qml:388 src/contents/ui/MultibandGate.qml:400
msgid "Min"
msgstr "Minim"

#: src/contents/ui/Compressor.qml:313 src/contents/ui/Compressor.qml:327
#: src/contents/ui/Expander.qml:273 src/contents/ui/Expander.qml:287
#: src/contents/ui/Gate.qml:294 src/contents/ui/Gate.qml:308
#: src/contents/ui/MultibandCompressor.qml:415
#: src/contents/ui/MultibandCompressor.qml:427
#: src/contents/ui/MultibandGate.qml:388 src/contents/ui/MultibandGate.qml:400
msgid "Max"
msgstr "Maxim"

#: src/contents/ui/Compressor.qml:327 src/contents/ui/Expander.qml:287
#: src/contents/ui/Gate.qml:308 src/contents/ui/MultibandCompressor.qml:427
#: src/contents/ui/MultibandGate.qml:400
msgid "Left/Right"
msgstr "Stânga/Dreapta"

#: src/contents/ui/Compressor.qml:327 src/contents/ui/Expander.qml:287
#: src/contents/ui/Gate.qml:308 src/contents/ui/MultibandCompressor.qml:427
#: src/contents/ui/MultibandGate.qml:400
msgid "Right/Left"
msgstr "Dreapta/Stânga"

#: src/contents/ui/Compressor.qml:327 src/contents/ui/Expander.qml:287
#: src/contents/ui/Gate.qml:308 src/contents/ui/MultibandCompressor.qml:427
#: src/contents/ui/MultibandGate.qml:400
msgid "Mid/Side"
msgstr "Mijloc/Lateral"

#: src/contents/ui/Compressor.qml:327 src/contents/ui/Expander.qml:287
#: src/contents/ui/Gate.qml:308 src/contents/ui/MultibandCompressor.qml:427
#: src/contents/ui/MultibandGate.qml:400
msgid "Side/Mid"
msgstr "Lateral/Mijloc"

#: src/contents/ui/Compressor.qml:356 src/contents/ui/Expander.qml:315
#: src/contents/ui/Gate.qml:336 src/contents/ui/Limiter.qml:234
#: src/contents/ui/MultibandCompressor.qml:435
#: src/contents/ui/MultibandGate.qml:408
msgid "Preamp"
msgstr "Preamplificare"

#: src/contents/ui/Compressor.qml:374 src/contents/ui/Expander.qml:333
#: src/contents/ui/Gate.qml:354 src/contents/ui/MultibandCompressor.qml:451
#: src/contents/ui/MultibandGate.qml:424
msgid "Reactivity"
msgstr "Reactivitate"

#: src/contents/ui/Compressor.qml:392 src/contents/ui/Expander.qml:351
#: src/contents/ui/Gate.qml:372 src/contents/ui/Limiter.qml:252
#: src/contents/ui/MultibandCompressor.qml:466
#: src/contents/ui/MultibandGate.qml:439
msgid "Lookahead"
msgstr "Privire Înainte"

#: src/contents/ui/Compressor.qml:411 src/contents/ui/Expander.qml:370
#: src/contents/ui/Gate.qml:391
msgid "High-Pass"
msgstr "Trece-sus"

#: src/contents/ui/Compressor.qml:415 src/contents/ui/Compressor.qml:430
#: src/contents/ui/EqualizerBandMenu.qml:37 src/contents/ui/Expander.qml:374
#: src/contents/ui/Expander.qml:389 src/contents/ui/Gate.qml:395
#: src/contents/ui/Gate.qml:410
msgid "Off"
msgstr "Dezactivat"

#: src/contents/ui/Compressor.qml:415 src/contents/ui/Compressor.qml:430
#: src/contents/ui/Expander.qml:374 src/contents/ui/Expander.qml:389
#: src/contents/ui/Gate.qml:395 src/contents/ui/Gate.qml:410
msgid "12 dB/oct"
msgstr "12 dB/oct"

#: src/contents/ui/Compressor.qml:415 src/contents/ui/Compressor.qml:430
#: src/contents/ui/Expander.qml:374 src/contents/ui/Expander.qml:389
#: src/contents/ui/Gate.qml:395 src/contents/ui/Gate.qml:410
msgid "24 dB/oct"
msgstr "24 dB/oct"

#: src/contents/ui/Compressor.qml:415 src/contents/ui/Compressor.qml:430
#: src/contents/ui/Expander.qml:374 src/contents/ui/Expander.qml:389
#: src/contents/ui/Gate.qml:395 src/contents/ui/Gate.qml:410
msgid "36 dB/oct"
msgstr "36 dB/oct"

#: src/contents/ui/Compressor.qml:494 src/contents/ui/Convolver.qml:418
#: src/contents/ui/Delay.qml:162 src/contents/ui/Delay.qml:320
#: src/contents/ui/Expander.qml:453 src/contents/ui/Gate.qml:475
#: src/contents/ui/MultibandCompressor.qml:590
#: src/contents/ui/MultibandGate.qml:563 src/contents/ui/Reverb.qml:181
#: src/contents/ui/StereoTools.qml:349
msgid "Dry"
msgstr "Uscat"

#: src/contents/ui/Compressor.qml:513 src/contents/ui/Convolver.qml:436
#: src/contents/ui/Delay.qml:180 src/contents/ui/Delay.qml:338
#: src/contents/ui/Expander.qml:472 src/contents/ui/Gate.qml:494
#: src/contents/ui/MultibandCompressor.qml:608
#: src/contents/ui/MultibandGate.qml:581 src/contents/ui/Reverb.qml:199
#: src/contents/ui/StereoTools.qml:367
msgid "Wet"
msgstr "Umed"

#: src/contents/ui/Compressor.qml:532 src/contents/ui/Deesser.qml:118
#: src/contents/ui/Expander.qml:491 src/contents/ui/Gate.qml:513
#: src/contents/ui/MultibandCompressor.qml:359
#: src/contents/ui/MultibandGate.qml:229
msgid "Makeup"
msgstr "Compoziție"

#: src/contents/ui/Compressor.qml:550 src/contents/ui/Expander.qml:509
#: src/contents/ui/Gate.qml:531 src/contents/ui/Limiter.qml:273
msgid "Pre-Mix"
msgstr "Pre-mixare"

#: src/contents/ui/Compressor.qml:563 src/contents/ui/Expander.qml:522
#: src/contents/ui/Gate.qml:544 src/contents/ui/Limiter.qml:286
msgid "Input to Sidechain"
msgstr "Intrare pentru lanțul lateral"

#: src/contents/ui/Compressor.qml:579 src/contents/ui/Expander.qml:538
#: src/contents/ui/Gate.qml:560 src/contents/ui/Limiter.qml:302
msgid "Input to Link"
msgstr "Intrare pentru legătură"

#: src/contents/ui/Compressor.qml:595 src/contents/ui/Expander.qml:554
#: src/contents/ui/Gate.qml:576 src/contents/ui/Limiter.qml:318
msgid "Sidechain to Input"
msgstr "Lanț lateral către intrare"

#: src/contents/ui/Compressor.qml:611 src/contents/ui/Expander.qml:570
#: src/contents/ui/Gate.qml:592 src/contents/ui/Limiter.qml:334
msgid "Sidechain to Link"
msgstr "Lanț lateral către legătură"

#: src/contents/ui/Compressor.qml:627 src/contents/ui/Expander.qml:586
#: src/contents/ui/Gate.qml:608 src/contents/ui/Limiter.qml:350
msgid "Link to Sidechain"
msgstr "Legătură către lanț lateral"

#: src/contents/ui/Compressor.qml:643 src/contents/ui/Expander.qml:602
#: src/contents/ui/Gate.qml:624 src/contents/ui/Limiter.qml:366
msgid "Link to Input"
msgstr "Legătură către intrare"

#: src/contents/ui/Compressor.qml:684 src/contents/ui/Expander.qml:643
#: src/contents/ui/Gate.qml:107 src/contents/ui/Gate.qml:666
#: src/contents/ui/Maximizer.qml:83 src/contents/ui/MultibandCompressor.qml:711
#: src/contents/ui/MultibandGate.qml:213 src/contents/ui/MultibandGate.qml:684
msgid "Reduction"
msgstr "Reducere"

#: src/contents/ui/Compressor.qml:754 src/contents/ui/Compressor.qml:767
#: src/contents/ui/Compressor.qml:863 src/contents/ui/Compressor.qml:876
#: src/contents/ui/Expander.qml:711 src/contents/ui/Expander.qml:724
#: src/contents/ui/Expander.qml:820 src/contents/ui/Expander.qml:833
#: src/contents/ui/Gate.qml:736 src/contents/ui/Gate.qml:749
#: src/contents/ui/Gate.qml:845 src/contents/ui/Gate.qml:858
#: src/contents/ui/Limiter.qml:543 src/contents/ui/Limiter.qml:556
#: src/contents/ui/MultibandCompressor.qml:745
#: src/contents/ui/MultibandCompressor.qml:804
#: src/contents/ui/MultibandCompressor.qml:863
#: src/contents/ui/MultibandGate.qml:718 src/contents/ui/MultibandGate.qml:777
#: src/contents/ui/MultibandGate.qml:836
msgid "L"
msgstr "S"

#: src/contents/ui/Compressor.qml:760 src/contents/ui/Compressor.qml:773
#: src/contents/ui/Compressor.qml:869 src/contents/ui/Compressor.qml:882
#: src/contents/ui/Expander.qml:717 src/contents/ui/Expander.qml:730
#: src/contents/ui/Expander.qml:826 src/contents/ui/Expander.qml:839
#: src/contents/ui/Gate.qml:742 src/contents/ui/Gate.qml:755
#: src/contents/ui/Gate.qml:851 src/contents/ui/Gate.qml:864
#: src/contents/ui/Limiter.qml:549 src/contents/ui/Limiter.qml:562
#: src/contents/ui/MultibandCompressor.qml:751
#: src/contents/ui/MultibandCompressor.qml:810
#: src/contents/ui/MultibandCompressor.qml:869
#: src/contents/ui/MultibandGate.qml:724 src/contents/ui/MultibandGate.qml:783
#: src/contents/ui/MultibandGate.qml:842
msgid "R"
msgstr "D"

#: src/contents/ui/Compressor.qml:795 src/contents/ui/Expander.qml:752
#: src/contents/ui/Gate.qml:777 src/contents/ui/MultibandCompressor.qml:831
#: src/contents/ui/MultibandGate.qml:258 src/contents/ui/MultibandGate.qml:804
msgid "Curve"
msgstr "Curbă"

#: src/contents/ui/Compressor.qml:804 src/contents/ui/Expander.qml:761
#: src/contents/ui/Gate.qml:786 src/contents/ui/MultibandCompressor.qml:772
#: src/contents/ui/MultibandGate.qml:745
msgid "Envelope"
msgstr "Anvelopă"

#: src/contents/ui/Compressor.qml:937 src/contents/ui/Expander.qml:894
#: src/contents/ui/Gate.qml:1028 src/contents/ui/MultibandCompressor.qml:964
#: src/contents/ui/MultibandGate.qml:937
msgid "Stereo Split"
msgstr "Separare stereo"

#: src/contents/ui/Convolver.qml:50
#, fuzzy
msgid "Loaded the %1 Convolver impulse."
msgstr "S-a încărcat impulsul algoritmului de convoluție %1."

#: src/contents/ui/Convolver.qml:52 src/contents/ui/Convolver.qml:312
msgid "Convolver Impulse Is Not Set"
msgstr "Impulsul algoritmului de convoluție nu este definit"

#: src/contents/ui/Convolver.qml:56
#, fuzzy
msgid "The Convolver is in passthrough mode."
msgstr "Algoritmul de convoluție este în modul „passthrough”."

#: src/contents/ui/Convolver.qml:58
#, fuzzy
msgid "Failed to load the %1 impulse. The Convolver is in passthrough mode."
msgstr ""
"Încărcarea impulsului %1 a eșuat. Algoritmul de convoluție este în modul "
"„passthrough”."

#: src/contents/ui/Convolver.qml:122
msgid "First"
msgstr "Primul"

#: src/contents/ui/Convolver.qml:134
msgid "Second"
msgstr "Al doilea"

#: src/contents/ui/Convolver.qml:166 src/contents/ui/Convolver.qml:201
msgid "Combine"
msgstr "Combinare"

#: src/contents/ui/Convolver.qml:194
msgid "Impulses"
msgstr "Impulsuri"

#: src/contents/ui/Convolver.qml:210 src/plugin_base.cpp:284
msgid "Spectrum"
msgstr "Spectru"

#: src/contents/ui/Convolver.qml:242
msgid "Log Scale"
msgstr "Scară logaritmică"

#: src/contents/ui/Convolver.qml:349
msgid "Rate"
msgstr "Rată"

#: src/contents/ui/Convolver.qml:354 src/contents/ui/Delay.qml:61
#: src/contents/ui/Delay.qml:72 src/contents/ui/Delay.qml:219
#: src/contents/ui/Delay.qml:230
msgid "Samples"
msgstr "Eșantioane"

#: src/contents/ui/Convolver.qml:359
msgid "Duration"
msgstr "Durată"

#: src/contents/ui/Convolver.qml:401
msgid "Stereo Width"
msgstr "Amplitudine stereo"

#: src/contents/ui/Convolver.qml:477 src/tags_plugin_name.cpp:26
msgid "Autogain"
msgstr "Câștig automat"

#: src/contents/ui/ConvolverImpulseSheet.qml:31
#, fuzzy
msgid "Imported a new Convolver impluse file."
msgstr "A fost importat un nou fișier de impuls al algoritmului de convoluție."

#: src/contents/ui/ConvolverImpulseSheet.qml:33
#, fuzzy
msgid "Failed to import the Convolver impulse file."
msgstr "Importarea fișierului de impuls al algoritmului de convoluție a eșuat."

#: src/contents/ui/ConvolverImpulseSheet.qml:45
#: src/contents/ui/MenuAddPlugins.qml:144
#: src/contents/ui/PresetsCommunityPage.qml:40
#: src/contents/ui/PresetsLocalPage.qml:144
msgid "Search"
msgstr "Caută"

#: src/contents/ui/ConvolverImpulseSheet.qml:83
msgid "Remove Impulse Response"
msgstr "Elimină răspunsul la impuls"

#: src/contents/ui/ConvolverImpulseSheet.qml:84
msgid "Are you sure you want to remove this impulse response from the list?"
msgstr ""
"Sunteți sigur că doriți să eliminați acest răspuns la impuls din listă?"

#: src/contents/ui/ConvolverImpulseSheet.qml:88
#, fuzzy
msgid "Removed the %1 Convolver impulse."
msgstr "S-a eliminat impulsul algoritmului de convoluție %1."

#: src/contents/ui/ConvolverImpulseSheet.qml:90
#, fuzzy
msgid "Failed to remove the %1 Convolver impulse."
msgstr "Eliminarea impulsului algoritmului de convoluție %1 a eșuat."

#: src/contents/ui/ConvolverImpulseSheet.qml:104
#, fuzzy
msgid "Delete This Impulse"
msgstr "Elimină acest impuls"

#: src/contents/ui/ConvolverImpulseSheet.qml:124
msgid "Import Impulse"
msgstr "Importă impuls"

#: src/contents/ui/Crossfeed.qml:65
msgid "Cutoff"
msgstr "Tăiere"

#: src/contents/ui/Crossfeed.qml:81
msgid "Feed"
msgstr "Flux"

#: src/contents/ui/Crossfeed.qml:101
msgid "Crossfeed Presets"
msgstr "Preconfigurări pentru flux încrucișat"

#: src/contents/ui/Crossfeed.qml:105
msgid "Default"
msgstr "Implicit"

#: src/contents/ui/Crossfeed.qml:151 src/contents/ui/Reverb.qml:326
#: src/contents/ui/main.qml:424
msgid "Presets"
msgstr "Preconfigurări"

#: src/contents/ui/Crystalizer.qml:107
msgid "Adaptive Intensity"
msgstr "Intensitate adaptativă"

#: src/contents/ui/CrystalizerBand.qml:35
#: src/contents/ui/EqualizerBandMenu.qml:157
#: src/contents/ui/MultibandCompressor.qml:66
#: src/contents/ui/MultibandGate.qml:66 src/contents/ui/StereoTools.qml:213
#: src/contents/ui/StereoTools.qml:243
msgid "Mute"
msgstr "Dezactivare sunet"

#: src/contents/ui/CrystalizerBand.qml:46
#: src/contents/ui/MultibandCompressor.qml:84
#: src/contents/ui/MultibandGate.qml:84
msgid "Bypass"
msgstr "Derivare"

#: src/contents/ui/DeepFilterNet.qml:33
msgid "Attenuation Limit"
msgstr "Limita de atenuare"

#: src/contents/ui/DeepFilterNet.qml:80
msgid "Minimum Processing Threshold"
msgstr "Pragul minim de procesare"

#: src/contents/ui/DeepFilterNet.qml:96
msgid "Maximum ERB Processing threshold"
msgstr "Pragul maxim de procesare ERB"

#: src/contents/ui/DeepFilterNet.qml:112
msgid "Maximum DF Processing Threshold"
msgstr "Pragul maxim de procesare DF"

#: src/contents/ui/DeepFilterNet.qml:128
msgid "Minimum Processing Buffer"
msgstr "Memoria tampon minimă de procesare"

#: src/contents/ui/DeepFilterNet.qml:135
msgid "frames"
msgstr "cadre"

#: src/contents/ui/DeepFilterNet.qml:144
msgid "Post Filter Beta"
msgstr "Filtru posterior beta"

#: src/contents/ui/Deesser.qml:46 src/tags_plugin_name.cpp:34
msgid "Deesser"
msgstr "Deesser"

#: src/contents/ui/Deesser.qml:59 src/contents/ui/Deesser.qml:270
msgid "Detection"
msgstr "Detectare"

#: src/contents/ui/Deesser.qml:76
msgid "Wide"
msgstr "Lat"

#: src/contents/ui/Deesser.qml:76
msgid "Split"
msgstr "Separare"

#: src/contents/ui/Deesser.qml:85 src/contents/ui/Gate.qml:124
#: src/contents/ui/Gate.qml:185 src/contents/ui/Gate.qml:960
#: src/contents/ui/Gate.qml:973 src/contents/ui/Limiter.qml:111
#: src/contents/ui/Maximizer.qml:66 src/contents/ui/MultibandCompressor.qml:243
#: src/contents/ui/MultibandCompressor.qml:291
#: src/contents/ui/MultibandGate.qml:262 src/contents/ui/MultibandGate.qml:316
#: src/contents/ui/RNNoise.qml:110
msgid "Threshold"
msgstr "Pragul"

#: src/contents/ui/Deesser.qml:135
msgid "Laxity"
msgstr "Laxitate"

#: src/contents/ui/Deesser.qml:154 src/contents/ui/Filter.qml:105
#: src/contents/ui/Reverb.qml:116 src/tags_plugin_name.cpp:40
msgid "Filter"
msgstr "Filtru"

#: src/contents/ui/Deesser.qml:167
msgid "F1 Split"
msgstr "F1 Separă"

#: src/contents/ui/Deesser.qml:184
msgid "F2 Peak"
msgstr "F2 Vârf"

#: src/contents/ui/Deesser.qml:201
msgid "F1 Gain"
msgstr "F1 Câștig"

#: src/contents/ui/Deesser.qml:218
msgid "F2 Level"
msgstr "F2 Nivel"

#: src/contents/ui/Deesser.qml:236
msgid "F2 Peak Q"
msgstr "F2 Vârf Q"

#: src/contents/ui/Deesser.qml:259 src/contents/ui/EchoCanceller.qml:100
msgid "Level"
msgstr "Nivel"

#: src/contents/ui/Deesser.qml:281
msgid "Gain Reduction"
msgstr "Reducere câștig"

#: src/contents/ui/Delay.qml:61 src/contents/ui/Delay.qml:219
msgid "Distance"
msgstr "Distanța"

#: src/contents/ui/Delay.qml:61 src/contents/ui/Delay.qml:90
#: src/contents/ui/Delay.qml:219 src/contents/ui/Delay.qml:248
#: src/contents/ui/MultibandCompressor.qml:228
#: src/contents/ui/MultibandCompressor.qml:276
msgid "Time"
msgstr "Timpul"

#: src/contents/ui/Delay.qml:108 src/contents/ui/Delay.qml:266
msgid "Meters"
msgstr "Metri"

#: src/contents/ui/Delay.qml:126 src/contents/ui/Delay.qml:284
msgid "Centimeters"
msgstr "Centimetri"

#: src/contents/ui/Delay.qml:145 src/contents/ui/Delay.qml:303
msgid "Temperature"
msgstr "Temperatura"

#: src/contents/ui/Delay.qml:382
msgid "Invert Left"
msgstr "Inversare la stânga"

#: src/contents/ui/Delay.qml:392
msgid "Invert Right"
msgstr "Inversare la dreapta"

#: src/contents/ui/DelegateClientsList.qml:36
#: src/contents/ui/DelegateModulesList.qml:36
msgid "Id"
msgstr "Id"

#: src/contents/ui/DelegateClientsList.qml:50
#: src/contents/ui/DelegateModulesList.qml:50
#: src/contents/ui/PipeWirePage.qml:127 src/contents/ui/PipeWirePage.qml:171
msgid "Name"
msgstr "Nume"

#: src/contents/ui/DelegateClientsList.qml:64
msgid "Api"
msgstr "Api"

#: src/contents/ui/DelegateClientsList.qml:78
msgid "Access"
msgstr "Acces"

#: src/contents/ui/DelegateModulesList.qml:64
#: src/contents/ui/PresetsAutoloadingPage.qml:158
msgid "Description"
msgstr "Descriere"

#: src/contents/ui/DelegatePluginsList.qml:65
#, fuzzy
msgid "Toggle This Effect"
msgstr "Activează acest efect"

#: src/contents/ui/DelegatePluginsList.qml:79
#, fuzzy
msgid "Remove This Effect"
msgstr "Elimină acest efect"

#: src/contents/ui/DelegateStreamsList.qml:76
msgid "channels"
msgstr "canale"

#: src/contents/ui/DelegateStreamsList.qml:87
#: src/contents/ui/EchoCanceller.qml:51 src/contents/ui/EchoCanceller.qml:91
#: src/contents/ui/EchoCanceller.qml:124 src/contents/ui/Gate.qml:173
#: src/contents/ui/RNNoise.qml:99
msgid "Enable"
msgstr "Activează"

#: src/contents/ui/DelegateStreamsList.qml:108
msgid "Exclude"
msgstr "Exclude"

#: src/contents/ui/DelegateStreamsList.qml:110
#, fuzzy
msgid "Add %1 to excluded applications"
msgstr "Adăugați la aplicațiile excluse"

#: src/contents/ui/EchoCanceller.qml:43 src/tags_plugin_name.cpp:36
msgid "Echo Canceller"
msgstr "Anulator de ecou"

#: src/contents/ui/EchoCanceller.qml:60
msgid "Mobile Mode"
msgstr "Modul de tel. mobil"

#: src/contents/ui/EchoCanceller.qml:69
msgid "Enforce High-pass"
msgstr "Aplică filtrul trece-sus"

#: src/contents/ui/EchoCanceller.qml:83 src/contents/ui/Speex.qml:82
msgid "Noise Suppression"
msgstr "Suprimarea zgomotului"

#: src/contents/ui/EchoCanceller.qml:104 src/contents/ui/Loudness.qml:101
msgid "Low"
msgstr "Jos"

#: src/contents/ui/EchoCanceller.qml:104
msgid "Moderate"
msgstr "Moderat"

#: src/contents/ui/EchoCanceller.qml:104 src/contents/ui/Loudness.qml:101
msgid "High"
msgstr "Înalt"

#: src/contents/ui/EchoCanceller.qml:104
msgid "Very High"
msgstr "Foarte Înalt"

#: src/contents/ui/EchoCanceller.qml:116
msgid "High-pass Filter"
msgstr "Filtru trece-sus"

#: src/contents/ui/EchoCanceller.qml:133
msgid "Full Band"
msgstr "Banda completă"

#: src/contents/ui/EchoCanceller.qml:169 src/contents/ui/Speex.qml:60
msgid "Automatic Gain Control"
msgstr "Controlul automat al câștigului"

#: src/contents/ui/EeInputOutputGain.qml:21
msgid "Audio levels control"
msgstr "Controlul nivelurilor audio"

#: src/contents/ui/EeInputOutputGain.qml:22
msgid "Input and output gain controls with level meters"
msgstr ""
"Controale de amplificare de intrare și ieșire cu indicatoare de nivel "
"(vumetre)"

#: src/contents/ui/EeInputOutputGain.qml:95 src/contents/ui/StereoTools.qml:43
#: src/contents/ui/main.qml:471
msgid "Input"
msgstr "Intrare"

#: src/contents/ui/Equalizer.qml:51
msgid "APO Presets"
msgstr "Preconfigurări APO"

#: src/contents/ui/Equalizer.qml:54
#, fuzzy
msgid "Imported the Equalizer APO preset file."
msgstr "A fost importat fișierul de preconfigurare al egalizatorului APO."

#: src/contents/ui/Equalizer.qml:56
#, fuzzy
msgid "Failed to import the Equalizer APO preset file."
msgstr "Importarea fișierului de preconfigurare al egalizatorului APO a eșuat."

#: src/contents/ui/Equalizer.qml:66
msgid "GraphicEQ Presets"
msgstr "Preconfigurări GraphicEQ"

#: src/contents/ui/Equalizer.qml:69
#, fuzzy
msgid "Imported the GraphicEQ preset file."
msgstr "A fost importat fișierul de preconfigurare al GraphicEQ."

#: src/contents/ui/Equalizer.qml:71
#, fuzzy
msgid "Failed to import the GraphicEQ preset file."
msgstr "Importarea fișierului de preconfigurare GraphicEQ a eșuat."

#: src/contents/ui/Equalizer.qml:81
msgid "APO Preset"
msgstr "Preconfigurare APO"

#: src/contents/ui/Equalizer.qml:84
#, fuzzy
msgid "Exported the current Equalizer settings to an external APO preset file."
msgstr ""
"A fost exportată configurația curentă a egalizatorului într-un fișier extern "
"de preconfigurări APO."

#: src/contents/ui/Equalizer.qml:87
#, fuzzy
msgid ""
"Failed to export the current Equalizer settings to an external APO preset "
"file."
msgstr ""
"Exportarea configurației curente a egalizatorului într-un fișier extern de "
"preconfigurări APO a eșuat."

#: src/contents/ui/Equalizer.qml:117
msgid "Bands"
msgstr "Benzi"

#: src/contents/ui/Equalizer.qml:133 src/contents/ui/Filter.qml:175
#: src/contents/ui/StereoTools.qml:66 src/contents/ui/StereoTools.qml:283
msgid "Balance"
msgstr "Balans"

#: src/contents/ui/Equalizer.qml:150
msgid "Pitch Left"
msgstr "Tonalitate stânga"

#: src/contents/ui/Equalizer.qml:167
msgid "Pitch Right"
msgstr "Tonalitate dreapta"

#: src/contents/ui/Equalizer.qml:296
msgid "Split Channels"
msgstr "Separă canalele"

#: src/contents/ui/Equalizer.qml:306
msgid "Flat Response"
msgstr "Răspuns plat"

#: src/contents/ui/Equalizer.qml:313
msgid "Calculate Frequencies"
msgstr "Calculează frecvențele"

#: src/contents/ui/Equalizer.qml:320
msgid "Sort Bands"
msgstr "Sortează benzile"

#: src/contents/ui/Equalizer.qml:327
msgid "Import APO"
msgstr "Importare APO"

#: src/contents/ui/Equalizer.qml:334
msgid "Import APO (GraphicEQ)"
msgstr "Importare APO (GraphicEQ)"

#: src/contents/ui/Equalizer.qml:341
msgid "Export APO"
msgstr "Exportare APO"

#: src/contents/ui/EqualizerBandMenu.qml:25
#: src/contents/ui/MultibandCompressor.qml:635
#: src/contents/ui/MultibandCompressor.qml:905
#: src/contents/ui/MultibandGate.qml:608 src/contents/ui/MultibandGate.qml:878
msgid "Band"
msgstr "Bandă"

#: src/contents/ui/EqualizerBandMenu.qml:37 src/contents/ui/Filter.qml:55
msgid "Bell"
msgstr "Clopot"

#: src/contents/ui/EqualizerBandMenu.qml:37
msgid "Hi-pass"
msgstr "Trece-sus"

#: src/contents/ui/EqualizerBandMenu.qml:37
msgid "Hi-shelf"
msgstr "Reglaj trece-sus"

#: src/contents/ui/EqualizerBandMenu.qml:37
msgid "Lo-pass"
msgstr "Trece-jos"

#: src/contents/ui/EqualizerBandMenu.qml:37
msgid "Lo-shelf"
msgstr "Reglaj trece-jos"

#: src/contents/ui/EqualizerBandMenu.qml:37 src/contents/ui/Filter.qml:55
msgid "Notch"
msgstr "Decupaj de bandă"

#: src/contents/ui/EqualizerBandMenu.qml:37 src/contents/ui/Filter.qml:55
msgid "Resonance"
msgstr "Rezonanță"

#: src/contents/ui/EqualizerBandMenu.qml:37
msgid "Allpass"
msgstr "Trece-tot"

#: src/contents/ui/EqualizerBandMenu.qml:37
msgid "Bandpass"
msgstr "Trece-bandă"

#: src/contents/ui/EqualizerBandMenu.qml:37 src/contents/ui/Filter.qml:55
msgid "Ladder-pass"
msgstr "Trece-scară"

#: src/contents/ui/EqualizerBandMenu.qml:37
msgid "Ladder-rej"
msgstr "Rejectare-scară"

#: src/contents/ui/EqualizerBandMenu.qml:57 src/contents/ui/Filter.qml:90
msgid "Slope"
msgstr "Pantă"

#: src/contents/ui/EqualizerBandMenu.qml:74 src/contents/ui/Filter.qml:113
#: src/contents/ui/MultibandCompressor.qml:175
#: src/contents/ui/MultibandGate.qml:112 src/contents/ui/PipeWirePage.qml:388
msgid "Frequency"
msgstr "Frecvență"

#: src/contents/ui/EqualizerBandMenu.qml:95 src/contents/ui/Filter.qml:144
#: src/contents/ui/Limiter.qml:473 src/contents/ui/MultibandCompressor.qml:323
#: src/contents/ui/MultibandGate.qml:209
msgid "Gain"
msgstr "Câștig"

#: src/contents/ui/EqualizerBandMenu.qml:116 src/contents/ui/Filter.qml:160
#: src/contents/ui/Pitch.qml:42
msgid "Quality"
msgstr "Calitate"

#: src/contents/ui/EqualizerBandMenu.qml:137 src/contents/ui/Filter.qml:129
msgid "Width"
msgstr "Lățime"

#: src/contents/ui/EqualizerBandMenu.qml:167
#: src/contents/ui/MultibandCompressor.qml:75
#: src/contents/ui/MultibandGate.qml:75
msgid "Solo"
msgstr "Solo"

#: src/contents/ui/Exciter.qml:144
msgid "Ceil Active"
msgstr "Plafonare activă"

#: src/contents/ui/Exciter.qml:155
msgid "Ceil"
msgstr "Plafonare"

#: src/contents/ui/Expander.qml:53 src/tags_plugin_name.cpp:39
msgid "Expander"
msgstr "Expandare"

#: src/contents/ui/Expander.qml:223 src/contents/ui/Gate.qml:244
#: src/contents/ui/Limiter.qml:201 src/contents/ui/MultibandCompressor.qml:393
#: src/contents/ui/MultibandGate.qml:366
msgid "Internal"
msgstr "Intern"

#: src/contents/ui/Filter.qml:55
msgid "Low-pass"
msgstr "Trece-jos"

#: src/contents/ui/Filter.qml:55
msgid "High-pass"
msgstr "Trece-sus"

#: src/contents/ui/Filter.qml:55
msgid "Low-shelf"
msgstr "Reglaj trece-jos"

#: src/contents/ui/Filter.qml:55
msgid "High-shelf"
msgstr "Reglaj trece-sus"

#: src/contents/ui/Filter.qml:55
msgid "Band-pass"
msgstr "Trece-bandă"

#: src/contents/ui/Filter.qml:55
msgid "Ladder-rejection"
msgstr "Rejectare-scară"

#: src/contents/ui/Filter.qml:55
msgid "All-pass"
msgstr "Trece-tot"

#: src/contents/ui/Filter.qml:64
msgid "Filter Mode"
msgstr "Modul de filtrare"

#: src/contents/ui/Filter.qml:77
msgid "Equalizer Mode"
msgstr "Modul egalizator"

#: src/contents/ui/Gate.qml:57 src/tags_plugin_name.cpp:41
msgid "Gate"
msgstr "Nivel de trecere (poartă)"

#: src/contents/ui/Gate.qml:141 src/contents/ui/Gate.qml:204
#: src/contents/ui/MultibandGate.qml:277 src/contents/ui/MultibandGate.qml:332
msgid "Zone"
msgstr "Zona"

#: src/contents/ui/Gate.qml:161 src/contents/ui/MultibandGate.qml:305
msgid "Hysteresis"
msgstr "Histerezis"

#: src/contents/ui/Gate.qml:954 src/contents/ui/Gate.qml:967
#: src/contents/ui/MultibandCompressor.qml:179
#: src/contents/ui/MultibandGate.qml:116 src/contents/ui/Speex.qml:121
msgid "Start"
msgstr "Începe"

#: src/contents/ui/LevelMeter.qml:49
msgid "Input Level"
msgstr "Nivel de intrare"

#: src/contents/ui/LevelMeter.qml:85
msgid "True Peak"
msgstr "Vârful real"

#: src/contents/ui/Limiter.qml:60
msgid "Herm Thin"
msgstr "Filtru „Hermite thin”"

#: src/contents/ui/Limiter.qml:60
msgid "Herm Wide"
msgstr "Filtru „Hermite wide”"

#: src/contents/ui/Limiter.qml:60
msgid "Herm Tail"
msgstr "Filtru „Hermite tail”"

#: src/contents/ui/Limiter.qml:60
msgid "Herm Duck"
msgstr "Filtru „Hermite duck”"

#: src/contents/ui/Limiter.qml:60
msgid "Exp Thin"
msgstr "Filtru „Exp thin”"

#: src/contents/ui/Limiter.qml:60
msgid "Exp Wide"
msgstr "Filtru „Exp wide”"

#: src/contents/ui/Limiter.qml:60
msgid "Exp Tail"
msgstr "Filtru „Exp tail”"

#: src/contents/ui/Limiter.qml:60
msgid "Exp Duck"
msgstr "Filtru „Exp duck”"

#: src/contents/ui/Limiter.qml:60
msgid "Line Thin"
msgstr "Filtru „Line thin”"

#: src/contents/ui/Limiter.qml:60
msgid "Line Wide"
msgstr "Filtru „Line wide”"

#: src/contents/ui/Limiter.qml:60
msgid "Line Tail"
msgstr "Filtru „Line tail”"

#: src/contents/ui/Limiter.qml:60
msgid "Line Duck"
msgstr "Filtru „Line duck”"

#: src/contents/ui/Limiter.qml:70
msgid "Oversampling"
msgstr "Supraeșantionare"

#: src/contents/ui/Limiter.qml:74 src/contents/ui/Limiter.qml:88
#: src/contents/ui/MultibandCompressor.qml:557
#: src/contents/ui/MultibandGate.qml:530
msgid "None"
msgstr "Niciunul"

#: src/contents/ui/Limiter.qml:74
msgid "Half x2/16 bit"
msgstr "Jumătate x2/16 biți"

#: src/contents/ui/Limiter.qml:74
msgid "Half x2/24 bit"
msgstr "Jumătate x2/24 biți"

#: src/contents/ui/Limiter.qml:74
msgid "Half x3/16 bit"
msgstr "Jumătate x3/16 biți"

#: src/contents/ui/Limiter.qml:74
msgid "Half x3/24 bit"
msgstr "Jumătate x3/24 biți"

#: src/contents/ui/Limiter.qml:74
msgid "Half x4/16 bit"
msgstr "Jumătate x4/16 biți"

#: src/contents/ui/Limiter.qml:74
msgid "Half x4/24 bit"
msgstr "Jumătate x4/24 biți"

#: src/contents/ui/Limiter.qml:74
msgid "Half x6/16 bit"
msgstr "Jumătate x6/16 biți"

#: src/contents/ui/Limiter.qml:74
msgid "Half x6/24 bit"
msgstr "Jumătate x6/24 biți"

#: src/contents/ui/Limiter.qml:74
msgid "Half x8/16 bit"
msgstr "Jumătate x8/16 biți"

#: src/contents/ui/Limiter.qml:74
msgid "Half x8/24 bit"
msgstr "Jumătate x8/24 biți"

#: src/contents/ui/Limiter.qml:74
msgid "Full x2/16 bit"
msgstr "Complet x2/16 biți"

#: src/contents/ui/Limiter.qml:74
msgid "Full x2/24 bit"
msgstr "Complet x2/24 biți"

#: src/contents/ui/Limiter.qml:74
msgid "Full x3/16 bit"
msgstr "Complet x3/16 biți"

#: src/contents/ui/Limiter.qml:74
msgid "Full x3/24 bit"
msgstr "Complet x3/24 biți"

#: src/contents/ui/Limiter.qml:74
msgid "Full x4/16 bit"
msgstr "Complet x4/16 biți"

#: src/contents/ui/Limiter.qml:74
msgid "Full x4/24 bit"
msgstr "Complet x4/24 biți"

#: src/contents/ui/Limiter.qml:74
msgid "Full x6/16 bit"
msgstr "Complet x6/16 biți"

#: src/contents/ui/Limiter.qml:74
msgid "Full x6/24 bit"
msgstr "Complet x6/24 biți"

#: src/contents/ui/Limiter.qml:74
msgid "Full x8/16 bit"
msgstr "Complet x8/16 biți"

#: src/contents/ui/Limiter.qml:74
msgid "Full x8/24 bit"
msgstr "Complet x8/24 biți"

#: src/contents/ui/Limiter.qml:74
msgid "True Peak/16 bit"
msgstr "Vârful real/16 biți"

#: src/contents/ui/Limiter.qml:74
msgid "True Peak/24 bit"
msgstr "Vârful real/24 biți"

#: src/contents/ui/Limiter.qml:84
msgid "Dithering"
msgstr "Reducere distorsiuni"

#: src/contents/ui/Limiter.qml:88
msgid "7 bit"
msgstr "7 biți"

#: src/contents/ui/Limiter.qml:88
msgid "8 bit"
msgstr "8 biți"

#: src/contents/ui/Limiter.qml:88
msgid "11 bit"
msgstr "11 biți"

#: src/contents/ui/Limiter.qml:88
msgid "12 bit"
msgstr "12 biți"

#: src/contents/ui/Limiter.qml:88
msgid "15 bit"
msgstr "15 biți"

#: src/contents/ui/Limiter.qml:88
msgid "16 bit"
msgstr "16 biți"

#: src/contents/ui/Limiter.qml:88
msgid "23 bit"
msgstr "23 de biți"

#: src/contents/ui/Limiter.qml:88
msgid "24 bit"
msgstr "24 de biți"

#: src/contents/ui/Limiter.qml:100 src/tags_plugin_name.cpp:43
msgid "Limiter"
msgstr "Limitator"

#: src/contents/ui/Limiter.qml:162
msgid "Stereo Link"
msgstr "Legătură stereo"

#: src/contents/ui/Limiter.qml:390 src/contents/ui/Limiter.qml:616
msgid "Automatic Level"
msgstr "Nivel automat"

#: src/contents/ui/Limiter.qml:606
msgid "Gain Boost"
msgstr "Intensificare câștig"

#: src/contents/ui/Loudness.qml:70
msgid "Contour"
msgstr "Contur"

#: src/contents/ui/Loudness.qml:83
msgid "FFT Size"
msgstr "Dimensiune FFT"

#: src/contents/ui/Loudness.qml:97
msgid "IIR Approximation"
msgstr "Aproximarea IIR"

#: src/contents/ui/Loudness.qml:101
msgid "Fastest"
msgstr "Cel mai rapid"

#: src/contents/ui/Loudness.qml:101
msgid "Normal"
msgstr "Normal"

#: src/contents/ui/Loudness.qml:101
msgid "Best"
msgstr "Optim"

#: src/contents/ui/Loudness.qml:111
msgid "Volume"
msgstr "Volum"

#: src/contents/ui/Loudness.qml:128
msgid "Clipping Range"
msgstr "Interval de decupare"

#: src/contents/ui/Loudness.qml:186
msgid "Clipping"
msgstr "Decupare"

#: src/contents/ui/MenuAddPlugins.qml:62
msgid "Add %1"
msgstr ""

#: src/contents/ui/MenuAddPlugins.qml:133
#, fuzzy
msgid "Added a new effect to the pipeline: %1"
msgstr "A fost adăugat un efect nou în canalul (pipeline): %1"

#: src/contents/ui/MultibandCompressor.qml:103
msgid "Compression Mode"
msgstr "Modul de compresie"

#: src/contents/ui/MultibandCompressor.qml:198
#: src/contents/ui/MultibandGate.qml:135
msgid "End"
msgstr "Sfârșit"

#: src/contents/ui/MultibandCompressor.qml:404
#: src/contents/ui/MultibandGate.qml:377
msgid "LPF"
msgstr "LPF"

#: src/contents/ui/MultibandCompressor.qml:483
#: src/contents/ui/MultibandGate.qml:456
msgid "Low-Cut"
msgstr "Filtru taie-jos"

#: src/contents/ui/MultibandCompressor.qml:508
#: src/contents/ui/MultibandGate.qml:481
msgid "High-Cut"
msgstr "Filtru taie-sus"

#: src/contents/ui/MultibandCompressor.qml:540
#: src/contents/ui/MultibandGate.qml:513
msgid "Operating Mode"
msgstr "Modul de operare"

#: src/contents/ui/MultibandCompressor.qml:544
#: src/contents/ui/MultibandGate.qml:517
msgid "Classic"
msgstr "Clasic"

#: src/contents/ui/MultibandCompressor.qml:544
#: src/contents/ui/MultibandGate.qml:517
msgid "Modern"
msgstr "Modern"

#: src/contents/ui/MultibandCompressor.qml:544
#: src/contents/ui/MultibandGate.qml:517
msgid "Linear Phase"
msgstr "Fază liniară"

#: src/contents/ui/MultibandCompressor.qml:553
#: src/contents/ui/MultibandGate.qml:526
msgid "Sidechain Boost"
msgstr "Intensificare lanț lateral"

#: src/contents/ui/MultibandCompressor.qml:557
#: src/contents/ui/MultibandGate.qml:530
msgid "Pink BT"
msgstr "Roz BT"

#: src/contents/ui/MultibandCompressor.qml:557
#: src/contents/ui/MultibandGate.qml:530
msgid "Pink MT"
msgstr "Roz MT"

#: src/contents/ui/MultibandCompressor.qml:557
#: src/contents/ui/MultibandGate.qml:530
msgid "Brown BT"
msgstr "Maron BT"

#: src/contents/ui/MultibandCompressor.qml:557
#: src/contents/ui/MultibandGate.qml:530
msgid "Brown MT"
msgstr "Maron MT"

#: src/contents/ui/MultibandCompressor.qml:567
#: src/contents/ui/MultibandGate.qml:540
msgid "Sidechain Input Device"
msgstr "Dispozitiv de intrare lanț lateral"

#: src/contents/ui/MultibandGate.qml:161
msgid "Reaction"
msgstr "Reacție"

#: src/contents/ui/PageStreamsEffects.qml:80
msgid "No Audio Application Available"
msgstr "Nicio aplicație audio disponibilă"

#: src/contents/ui/PageStreamsEffects.qml:274
msgid "Add Effect"
msgstr "Adaugă efect"

#: src/contents/ui/PageStreamsEffects.qml:321
#: src/contents/ui/PageStreamsEffects.qml:572
msgid "Players"
msgstr "Reproducătoare"

#: src/contents/ui/PageStreamsEffects.qml:338
#: src/contents/ui/PageStreamsEffects.qml:572
msgid "Recorders"
msgstr "Înregistrătoare"

#: src/contents/ui/PageStreamsEffects.qml:351
msgid "Close"
msgstr "Închide"

#: src/contents/ui/PageStreamsEffects.qml:353
msgid "Expand the list of effects pipeline"
msgstr ""

#: src/contents/ui/PageStreamsEffects.qml:353
msgid "Reduce the list of effects pipeline"
msgstr ""

#: src/contents/ui/PageStreamsEffects.qml:377
msgid "No Effects"
msgstr "Niciun efect"

#: src/contents/ui/PageStreamsEffects.qml:378
msgid "Audio Stream Not Modified"
msgstr "Flux audio nemodificat"

#: src/contents/ui/PageStreamsEffects.qml:582
msgid "Effects"
msgstr "Efecte"

#: src/contents/ui/PageStreamsEffects.qml:599
#, fuzzy
msgid "Input monitoring"
msgstr "Monitorizarea intrării"

#: src/contents/ui/PageStreamsEffects.qml:612
msgid "Excluded Apps"
msgstr "Aplicații excluse"

#: src/contents/ui/PipeWirePage.qml:17
msgid "General"
msgstr "General"

#: src/contents/ui/PipeWirePage.qml:22
msgid "Modules"
msgstr "Module"

#: src/contents/ui/PipeWirePage.qml:27
msgid "Clients"
msgstr "Clienți"

#: src/contents/ui/PipeWirePage.qml:32
msgid "Test Signal"
msgstr "Semnal de testare"

#: src/contents/ui/PipeWirePage.qml:102
msgid "Device Management"
msgstr "Administrarea dispozitivelor"

#: src/contents/ui/PipeWirePage.qml:106
msgid ""
"It's recommended to NOT set Easy Effects Sink/Source as Default Device in "
"external applications (e.g. Gnome Settings and Plasma System Settings)"
msgstr ""
"Se recomandă să NU configurați Easy Effects receptor/sursă (sink/source) ca "
"dispozitiv implicit în aplicații externe (de exemplu, Centrul de control "
"Gnome și Configurări de sistem Plasma)."

#: src/contents/ui/PipeWirePage.qml:113
msgid "Use Default Input"
msgstr "Utilizează intrarea implicită"

#: src/contents/ui/PipeWirePage.qml:156
msgid "Use Default Output"
msgstr "Utilizează ieșirea implicită"

#: src/contents/ui/PipeWirePage.qml:195
msgid "Server Information"
msgstr "Informații despre server"

#: src/contents/ui/PipeWirePage.qml:200
msgid "Header Version"
msgstr "Versiunea antetului"

#: src/contents/ui/PipeWirePage.qml:205
msgid "Library Version"
msgstr "Versiunea bibliotecii"

#: src/contents/ui/PipeWirePage.qml:210
msgid "Runtime Version"
msgstr "Versiunea de execuție"

#: src/contents/ui/PipeWirePage.qml:215
msgid "Default Sampling Rate"
msgstr "Rata de eșantionare implicită"

#: src/contents/ui/PipeWirePage.qml:220
msgid "Minimum Quantum"
msgstr "Cuantum minim"

#: src/contents/ui/PipeWirePage.qml:225
msgid "Maximum Quantum"
msgstr "Cuantum maxim"

#: src/contents/ui/PipeWirePage.qml:230
msgid "Default Quantum"
msgstr "Cuantum implicit"

#: src/contents/ui/PipeWirePage.qml:252
msgid "No Modules"
msgstr "Niciun module"

#: src/contents/ui/PipeWirePage.qml:275
msgid "No Clients"
msgstr "Niciun client"

#: src/contents/ui/PipeWirePage.qml:288
#: src/contents/ui/PreferencesSheet.qml:209
msgid "State"
msgstr "Stare"

#: src/contents/ui/PipeWirePage.qml:295
#: src/contents/ui/PreferencesSheet.qml:216
msgid "Enabled"
msgstr "Activat"

#: src/contents/ui/PipeWirePage.qml:305
msgid "Channels"
msgstr "Canale"

#: src/contents/ui/PipeWirePage.qml:336
msgid "Both"
msgstr "Ambele"

#: src/contents/ui/PipeWirePage.qml:346
msgid "Waveform"
msgstr "Forma de undă"

#: src/contents/ui/PipeWirePage.qml:355
msgid "Sine Wave"
msgstr "Undă sinusoidală"

#: src/contents/ui/PipeWirePage.qml:366
msgid "White Noise"
msgstr "Zgomot alb"

#: src/contents/ui/PipeWirePage.qml:377
msgid "Pink Noise"
msgstr "Zgomot Roz"

#: src/contents/ui/Pitch.qml:50
msgid "Sequence Length"
msgstr "Durata secvenței"

#: src/contents/ui/Pitch.qml:66
msgid "Seek Window"
msgstr "Fereastra de căutare"

#: src/contents/ui/Pitch.qml:82
msgid "Overlap Length"
msgstr "Durata suprapunerii"

#: src/contents/ui/Pitch.qml:103 src/tags_plugin_name.cpp:48
msgid "Pitch"
msgstr "Înălțime tonalitate"

#: src/contents/ui/Pitch.qml:119
msgid "Octaves"
msgstr "Octave"

#: src/contents/ui/Pitch.qml:135
msgid "Cents"
msgstr "Centisunete (U.M.=cent)"

#: src/contents/ui/Pitch.qml:151
msgid "Semitones"
msgstr "Semitonuri"

#: src/contents/ui/Pitch.qml:167
msgid "Tempo Difference"
msgstr "Diferența de tempo"

#: src/contents/ui/Pitch.qml:184
msgid "Rate Difference"
msgstr "Diferența de frecvență"

#: src/contents/ui/Pitch.qml:234
msgid "Quick Seek"
msgstr "Căutare rapidă"

#: src/contents/ui/Pitch.qml:244
msgid "Anti-aliasing"
msgstr "Netezire"

#: src/contents/ui/PreferencesSheet.qml:14
#: src/contents/ui/PreferencesSheet.qml:22
#: src/contents/ui/PreferencesSheet.qml:547
#: src/contents/ui/PreferencesSheet.qml:560 src/contents/ui/main.qml:498
msgid "Preferences"
msgstr "Preferințe"

#: src/contents/ui/PreferencesSheet.qml:34
msgid "Enable Service Mode"
msgstr "Activează modul serviciu (demon)"

#: src/contents/ui/PreferencesSheet.qml:35
#, fuzzy
msgid "Easy Effects is active in background when the window is closed."
msgstr "Easy Effects este activ în fundal când fereastra este închisă"

#: src/contents/ui/PreferencesSheet.qml:47
msgid "Autostart on Login"
msgstr "Pornire automată la autentificare"

#: src/contents/ui/PreferencesSheet.qml:48
#, fuzzy
msgid "Easy Effects is launched at user session startup."
msgstr "Easy Effects este lansat la pornirea sesiunii utilizatorului"

#: src/contents/ui/PreferencesSheet.qml:61
msgid "Show the Tray Icon"
msgstr "Afișează pictograma în zona de notificare"

#: src/contents/ui/PreferencesSheet.qml:81
msgid "Process All Output Streams"
msgstr "Procesează toate fluxurile de ieșire"

#: src/contents/ui/PreferencesSheet.qml:92
msgid "Process All Input Streams"
msgstr "Procesează toate fluxurile de intrare"

#: src/contents/ui/PreferencesSheet.qml:103
msgid "Ignore Streams from Monitor of Devices"
msgstr "Ignoră fluxurile de la monitorul de dispozitive"

#: src/contents/ui/PreferencesSheet.qml:114
msgid "Use Cubic Volume"
msgstr "Utilizează volumul cubic"

#: src/contents/ui/PreferencesSheet.qml:125
msgid "Ignore System Notifications"
msgstr "Ignoră notificările de sistem"

#: src/contents/ui/PreferencesSheet.qml:126
#, fuzzy
msgid ""
"Processing system notifications may cause crackling sound, so it would be "
"better to ignore them, but for some presets it may be recommended since they "
"could sound too loud."
msgstr ""
"Procesarea notificărilor de sistem poate provoca sunete ca trosnete/pocnete, "
"așa că ar fi mai bine să le ignorați, dar pentru unele preconfigurări "
"această opțiune poate fi recomandată, deoarece acestea ar putea suna prea "
"tare."

#: src/contents/ui/PreferencesSheet.qml:137
msgid "Enable/Disable Input Monitoring"
msgstr "Activează/dezactivează monitorizarea intrării"

#: src/contents/ui/PreferencesSheet.qml:148
msgid "Mic Monitor Plays to Output Effects Pipeline"
msgstr "Monitorul de microfon redă pe canalul(pipeline) de ieșire al efectelor"

#: src/contents/ui/PreferencesSheet.qml:159
msgid "Enable the Inactivity Timeout"
msgstr "Activează timpul de expirare al inactivității"

#: src/contents/ui/PreferencesSheet.qml:160
#, fuzzy
msgid ""
"When all streams are inactive, Easy Effects pipeline remains loaded for an "
"extra amount of time."
msgstr ""
"Când toate fluxurile sunt inactive, canalul(pipeline) Easy Effectse rămâne "
"încărcat pentru o perioadă suplimentară de timp."

#: src/contents/ui/PreferencesSheet.qml:172
msgid "Inactivity Timeout"
msgstr "Timpul de expirare al inactivității"

#: src/contents/ui/PreferencesSheet.qml:186
msgid "Level Meters Label"
msgstr "Etichetă vumetru"

#: src/contents/ui/PreferencesSheet.qml:187
#, fuzzy
msgid ""
"The time it takes for the level meter labels to be updated when the current "
"level is below the last highest one."
msgstr ""
"Timpul necesar pentru actualizarea etichetelor indicatoarelor de nivel "
"(vumetrelor) atunci când nivelul actual este sub ultimul nivel maxim atins"

#: src/contents/ui/PreferencesSheet.qml:227
msgid "Audio Delay Compensation"
msgstr "Compensarea întârzierii audio"

#: src/contents/ui/PreferencesSheet.qml:241
msgid "Style"
msgstr "Stil"

#: src/contents/ui/PreferencesSheet.qml:248
msgid "Color Scheme"
msgstr "Schema de culori"

#: src/contents/ui/PreferencesSheet.qml:252
msgid "Automatic"
msgstr "Automat"

#: src/contents/ui/PreferencesSheet.qml:252
msgid "Light"
msgstr "Luminoasă"

#: src/contents/ui/PreferencesSheet.qml:252
msgid "Dark"
msgstr "Întunecată"

#: src/contents/ui/PreferencesSheet.qml:262
msgid "Color Theme"
msgstr "Tema de culori"

#: src/contents/ui/PreferencesSheet.qml:266
msgid "Green"
msgstr "Verde"

#: src/contents/ui/PreferencesSheet.qml:266
msgid "Green Neon"
msgstr "Verde neon"

#: src/contents/ui/PreferencesSheet.qml:266
msgid "Mix"
msgstr "Mixare"

#: src/contents/ui/PreferencesSheet.qml:266
msgid "Orange"
msgstr "Portocaliu"

#: src/contents/ui/PreferencesSheet.qml:266
msgid "Yellow"
msgstr "Galben"

#: src/contents/ui/PreferencesSheet.qml:266
msgid "Blue"
msgstr "Albastru"

#: src/contents/ui/PreferencesSheet.qml:266
msgid "Purple"
msgstr "Purpuriu"

#: src/contents/ui/PreferencesSheet.qml:266
msgid "Grey"
msgstr "Gri"

#: src/contents/ui/PreferencesSheet.qml:276
msgid "Shape"
msgstr "Forma"

#: src/contents/ui/PreferencesSheet.qml:280
msgid "Bars"
msgstr "Bare"

#: src/contents/ui/PreferencesSheet.qml:280
msgid "Lines"
msgstr "Linii"

#: src/contents/ui/PreferencesSheet.qml:280
msgid "Dots"
msgstr "Puncte"

#: src/contents/ui/PreferencesSheet.qml:280
msgid "Area"
msgstr "Zona"

#: src/contents/ui/PreferencesSheet.qml:290
msgid "Dynamic Scale"
msgstr "Scară dinamică"

#: src/contents/ui/PreferencesSheet.qml:301
msgid "Logarithmic Frequency Axis"
msgstr "Axa frecvenței logaritmice"

#: src/contents/ui/PreferencesSheet.qml:312
msgid "Points"
msgstr "Puncte"

#: src/contents/ui/PreferencesSheet.qml:326
msgid "Height"
msgstr "Înălțime"

#: src/contents/ui/PreferencesSheet.qml:340
msgid "Frequency Range"
msgstr "Gama de frecvențe"

#: src/contents/ui/PreferencesSheet.qml:347
msgid "Minimum"
msgstr "Minimă"

#: src/contents/ui/PreferencesSheet.qml:362
msgid "Maximum"
msgstr "Maximă"

#: src/contents/ui/PreferencesSheet.qml:383
msgid "Database Autosave Interval"
msgstr "Interval de salvare automată a bazei de date"

#: src/contents/ui/PreferencesSheet.qml:396
msgid "Most Used Presets"
msgstr "Cele mai utilizate preconfigurări"

#: src/contents/ui/PreferencesSheet.qml:418
msgid "Global Shortcuts"
msgstr "Taste de comenzi rapide"

#: src/contents/ui/PreferencesSheet.qml:419
#, fuzzy
msgid "Enables support for XDG global shortcuts."
msgstr "Activează suportul pentru tastele de comenzi rapide globale XDG"

#: src/contents/ui/PreferencesSheet.qml:431
msgid "Native Window of Effects"
msgstr "Fereastra nativă a efectelor"

#: src/contents/ui/PreferencesSheet.qml:432
#, fuzzy
msgid "Allows the native user interface of effects to be shown/hidden."
msgstr "Permite afișarea/ascunderea interfeței native a efectelor"

#: src/contents/ui/PreferencesSheet.qml:444
msgid "Update Frequency"
msgstr "Frecvența de actualizare"

#: src/contents/ui/PreferencesSheet.qml:445
#, fuzzy
msgid "Related to LV2 plugins."
msgstr "Relativ la modulele LV2"

#: src/contents/ui/PreferencesSheet.qml:474
msgid "Background Service"
msgstr "Serviciu în fundal"

#: src/contents/ui/PreferencesSheet.qml:487
msgid "Audio"
msgstr "Audio"

#: src/contents/ui/PreferencesSheet.qml:500
msgid "Spectrum Analyzer"
msgstr "Analizator de spectru"

#: src/contents/ui/PreferencesSheet.qml:513
msgid "Database"
msgstr "Baza de date"

#: src/contents/ui/PreferencesSheet.qml:526
msgid "Experimental Features"
msgstr "Caracteristici experimentale"

#: src/contents/ui/PresetsAutoloadingPage.qml:33
#: src/contents/ui/PresetsAutoloadingPage.qml:130
msgid "Device"
msgstr "Dispozitiv"

#: src/contents/ui/PresetsAutoloadingPage.qml:39
#: src/contents/ui/PresetsAutoloadingPage.qml:172
msgid "Hardware Profile"
msgstr "Profil hardware"

#: src/contents/ui/PresetsAutoloadingPage.qml:53
#: src/contents/ui/PresetsAutoloadingPage.qml:185
msgid "Local Preset"
msgstr "Preconfigurare locală"

#: src/contents/ui/PresetsAutoloadingPage.qml:63
msgid "Create"
msgstr "Creează"

#: src/contents/ui/PresetsAutoloadingPage.qml:65
#, fuzzy
msgid "Create a new autoloading preset"
msgstr "Elimină preconfigurarea cu încărcare automată"

#: src/contents/ui/PresetsAutoloadingPage.qml:144
#, fuzzy
msgid "Remove this autoloading preset"
msgstr "Elimină această preconfigurare cu încărcare automată"

#: src/contents/ui/PresetsCommunityPage.qml:93
#, fuzzy
msgid "Copy to Local Presets"
msgstr "Copiază în lista locală"

#: src/contents/ui/PresetsCommunityPage.qml:98
#, fuzzy
msgid "Imported the %1 community preset to the list of local presets."
msgstr ""
"A fost importată preconfigurarea de la comunitate %1 în lista de "
"preconfigurări locale."

#: src/contents/ui/PresetsCommunityPage.qml:100
#, fuzzy
msgid "Failed to import the %1 community preset to the list of local presets."
msgstr ""
"Importarea preconfigurării de la comunitate %1 în lista de preconfigurări "
"locale a eșuat."

#: src/contents/ui/PresetsCommunityPage.qml:120
msgid "Refresh"
msgstr "Actualizare"

#: src/contents/ui/PresetsLocalPage.qml:35
#, fuzzy
msgid "Imported a new local preset from an external file."
msgstr "A fost importată o nouă preconfigurare locală dintr-un fișier extern."

#: src/contents/ui/PresetsLocalPage.qml:37
#, fuzzy
msgid "Failed to import a new local preset from an external file."
msgstr ""
"Importarea unei noi preconfigurări locale dintr-un fișier extern a eșuat."

#: src/contents/ui/PresetsLocalPage.qml:46
#: src/contents/ui/PresetsLocalPage.qml:131
msgid "Export Presets"
msgstr "Exportă preconfigurări"

#: src/contents/ui/PresetsLocalPage.qml:49
#, fuzzy
msgid "Exported all presets to an external folder."
msgstr "Au fost exportate toate preconfigurările într-un dosar extern."

#: src/contents/ui/PresetsLocalPage.qml:51
#, fuzzy
msgid "Failed to export all presets to an external folder."
msgstr "Exportarea tuturor preconfigurărilor într-un dosar extern a eșuat."

#: src/contents/ui/PresetsLocalPage.qml:63
msgid "New Preset Name"
msgstr "Numele noii preconfigurări"

#: src/contents/ui/PresetsLocalPage.qml:79
msgid "Import Preset File"
msgstr "Importă fișierul de preconfigurare"

#: src/contents/ui/PresetsLocalPage.qml:88
#, fuzzy
msgid "Create New Preset"
msgstr "Creează preconfigurare"

#: src/contents/ui/PresetsLocalPage.qml:98
#, fuzzy
msgid "Created a new local preset: %1"
msgstr "A fost creată o preconfigurare locală nouă: %1"

#: src/contents/ui/PresetsLocalPage.qml:102
#, fuzzy
msgid "Failed to create a new local preset: %1"
msgstr "Crearea unei noi preconfigurării locale a eșuat: %1"

#: src/contents/ui/PresetsLocalPage.qml:186
msgid "Save Preset"
msgstr "Salvează preconfigurarea"

#: src/contents/ui/PresetsLocalPage.qml:187
msgid ""
"Save current settings to the preset:\n"
"%1"
msgstr ""
"Salvează parametrii actuali în preconfigurarea:\n"
"%1"

#: src/contents/ui/PresetsLocalPage.qml:191
#, fuzzy
msgid "Saved the current settings to %1 local preset."
msgstr "Configurația curentă a fost salvată în preconfigurarea locală %1."

#: src/contents/ui/PresetsLocalPage.qml:193
#, fuzzy
msgid "Failed to save the current settings to %1 local preset."
msgstr "Salvarea configurației curente în preconfigurarea locală %1 a eșuat."

#: src/contents/ui/PresetsLocalPage.qml:201
msgid "Remove Preset"
msgstr "Elimină preconfigurarea"

#: src/contents/ui/PresetsLocalPage.qml:202
msgid ""
"Are you sure you want to remove the preset\n"
"%1\n"
<<<<<<< HEAD
"From the List?"
msgstr ""
"Sunteți sigur că doriți să eliminați preconfigurarea\n"
"%1\n"
"din listă?"
=======
"from the list?"
msgstr "Sunteți sigur că doriți să eliminați această preconfigurare din listă?"
>>>>>>> 564ab930

#: src/contents/ui/PresetsLocalPage.qml:206
#, fuzzy
msgid "Removed the %1 local preset."
msgstr "A fost eliminată preconfigurarea locală %1."

#: src/contents/ui/PresetsLocalPage.qml:208
#, fuzzy
msgid "Failed to remove the %1 local preset."
msgstr "Eliminarea preconfigurării locale %1 a eșuat."

#: src/contents/ui/PresetsLocalPage.qml:216
msgid "Rename Preset"
msgstr "Redenumește preconfigurarea"

#: src/contents/ui/PresetsLocalPage.qml:221
msgid "Rename"
msgstr "Redenumește"

#: src/contents/ui/PresetsLocalPage.qml:230
#, fuzzy
msgid "Renamed the %1 local preset to %2"
msgstr "Preconfigurarea locală %1 a fost redenumită %2"

#: src/contents/ui/PresetsLocalPage.qml:233
#, fuzzy
msgid "Failed to rename the %1 local preset to %2"
msgstr "Redenumirea preconfigurării locale %1 în %2 a eșuat"

#: src/contents/ui/PresetsLocalPage.qml:241
msgid "Cancel"
msgstr "Anulare"

#: src/contents/ui/PresetsLocalPage.qml:277
#, fuzzy
msgid "Save Settings to This Preset"
msgstr "Salvează parametrii în această preconfigurare"

#: src/contents/ui/PresetsLocalPage.qml:285
#, fuzzy
msgid "Rename This Preset"
msgstr "Redenumește această preconfigurare"

#: src/contents/ui/PresetsLocalPage.qml:293
#, fuzzy
msgid "Delete This Preset"
msgstr "Șterge această preconfigurare"

#: src/contents/ui/PresetsSheet.qml:68 src/contents/ui/PresetsSheet.qml:104
msgid "Local"
msgstr "Local"

#: src/contents/ui/PresetsSheet.qml:76 src/contents/ui/PresetsSheet.qml:104
msgid "Community"
msgstr "Comunitate"

#: src/contents/ui/PresetsSheet.qml:84
msgid "Autoloading"
msgstr "Încărcare automată"

#: src/contents/ui/PresetsSheet.qml:102
msgid "No Preset Loaded"
msgstr "Nicio preconfigurare încărcată"

#: src/contents/ui/PresetsSheet.qml:118
msgid "Fallback Preset"
msgstr "Preconfigurare de rezervă"

#: src/contents/ui/RNNoise.qml:44
#, fuzzy
msgid "Imported a new RNNoise model file."
msgstr "A fost importat un nou fișier de model RNNoise."

#: src/contents/ui/RNNoise.qml:46
#, fuzzy
msgid "Failed to import the RNNoise model file."
msgstr "Importarea fișierului de model RNNoise a eșuat."

#: src/contents/ui/RNNoise.qml:57 src/contents/ui/RNNoise.qml:68
#: src/contents/ui/RNNoise.qml:278 src/contents/ui/RNNoise.qml:280
msgid "Standard RNNoise Model"
msgstr "Model standard RNNoise"

#: src/contents/ui/RNNoise.qml:59
#, fuzzy
msgid "Standard RNNoise model loaded."
msgstr "Model standard RNNoise încărcat."

#: src/contents/ui/RNNoise.qml:64 src/contents/ui/RNNoise.qml:282
msgid "Using %1 Model"
msgstr "Utilizând modelul %1"

#: src/contents/ui/RNNoise.qml:66
#, fuzzy
msgid "Loaded the %1 RNNoise model."
msgstr "A fost încărcat modelul RNNoise %1."

#: src/contents/ui/RNNoise.qml:70
#, fuzzy
msgid "Failed to load the %1 model. Fallback to Standard RNNoise model."
msgstr ""
"Nu s-a putut încărca modelul %1. Se revine la modelul standard RNNoise."

#: src/contents/ui/RNNoise.qml:89 src/contents/ui/Speex.qml:109
msgid "Voice Detection"
msgstr "Detectare voce"

#: src/contents/ui/RNNoise.qml:126
msgid "Wet Level"
msgstr "Nivelul umed"

#: src/contents/ui/RNNoise.qml:166
msgid "Use the Standard Model"
msgstr "Utilizează modelul standard"

#: src/contents/ui/RNNoise.qml:177
msgid "User Models"
msgstr "Modele utilizator"

#: src/contents/ui/RNNoise.qml:239
#, fuzzy
msgid "Delete This Model"
msgstr "Șterge acest model"

#: src/contents/ui/RNNoise.qml:244
#, fuzzy
msgid "Removed the %1 RNNoise model."
msgstr "A fost eliminat modelul RNNoise %1."

#: src/contents/ui/RNNoise.qml:246
#, fuzzy
msgid "Failed to remove the %1 RNNoise model."
msgstr "Eliminarea modelului RNNoise %1 a eșuat."

#: src/contents/ui/RNNoise.qml:314
msgid "Import Model"
msgstr "Importare model"

#: src/contents/ui/Reverb.qml:53
msgid "Room Size"
msgstr "Dimensiunea camerei"

#: src/contents/ui/Reverb.qml:57
msgid "Small"
msgstr "Mică"

#: src/contents/ui/Reverb.qml:57
msgid "Medium"
msgstr "Medie"

#: src/contents/ui/Reverb.qml:57
msgid "Large"
msgstr "Mare"

#: src/contents/ui/Reverb.qml:57
msgid "Tunnel-like"
msgstr "Ca un tunel"

#: src/contents/ui/Reverb.qml:57
msgid "Large/smooth"
msgstr "Mare/neted"

#: src/contents/ui/Reverb.qml:57
msgid "Experimental"
msgstr "Experimental"

#: src/contents/ui/Reverb.qml:66
msgid "Decay Time"
msgstr "Timpul de declin"

#: src/contents/ui/Reverb.qml:82
msgid "Pre Delay"
msgstr "Pre-întârziere"

#: src/contents/ui/Reverb.qml:98
msgid "Diffusion"
msgstr "Difuzare"

#: src/contents/ui/Reverb.qml:130
msgid "High Frequency Damping"
msgstr "Atenuarea frecvențelor înalte"

#: src/contents/ui/Reverb.qml:147
msgid "Bass Cut"
msgstr "Tăiere bas"

#: src/contents/ui/Reverb.qml:164
msgid "Treble Cut"
msgstr "Tăiere înalte"

#: src/contents/ui/Reverb.qml:222
msgid "Reverberation Presets"
msgstr "Preconfigurări reverberație"

#: src/contents/ui/Reverb.qml:226
msgid "Ambience"
msgstr "Ambianță"

#: src/contents/ui/Reverb.qml:241
msgid "Empty Walls"
msgstr "Pereți goi"

#: src/contents/ui/Reverb.qml:256
msgid "Room"
msgstr "Cameră"

#: src/contents/ui/Reverb.qml:271
msgid "Large Empty Hall"
msgstr "Sală mare goală"

#: src/contents/ui/Reverb.qml:281
msgid "Disco"
msgstr "Discotecă"

#: src/contents/ui/Reverb.qml:291
msgid "Large Occupied Hall"
msgstr "Sală mare ocupată"

#: src/contents/ui/ShortcutsSheet.qml:34
#, fuzzy
msgid "Show help"
msgstr "Afișează ajutorul"

#: src/contents/ui/ShortcutsSheet.qml:47
#, fuzzy
msgid "Toggle fullscreen"
msgstr "Activează/dezactivează modul de ecran complet"

#: src/contents/ui/ShortcutsSheet.qml:75 src/contents/ui/ShortcutsSheet.qml:294
#, fuzzy
msgid "Toggle global bypass"
msgstr "Activează/dezactivează devierea globală"

#: src/contents/ui/ShortcutsSheet.qml:103
#, fuzzy
msgid "Close the window"
msgstr "Închide fereastra"

#: src/contents/ui/ShortcutsSheet.qml:131
#, fuzzy
msgid "Terminate Easy Effects service"
msgstr "Termină serviciul Easy Effects"

#: src/contents/ui/ShortcutsSheet.qml:171
#, fuzzy
msgid "Toggle process all inputs"
msgstr "Activează/dezactivează procesarea tuturor fluxurilor de intrare"

#: src/contents/ui/ShortcutsSheet.qml:211
#, fuzzy
msgid "Toggle process all outputs"
msgstr "Activează/dezactivează procesarea tuturor fluxurilor de ieșire"

#: src/contents/ui/ShortcutsSheet.qml:224
#: src/contents/ui/ShortcutsSheet.qml:237
#, fuzzy
msgid "Can be used on numeric controls"
msgstr "Poate fi utilizat pe controale numerice"

#: src/contents/ui/ShortcutsSheet.qml:248
#, fuzzy
msgid "Global shortcuts"
msgstr "Taste de comenzi rapide"

#: src/contents/ui/ShortcutsSheet.qml:334
#, fuzzy
msgid "Toggle microphone monitoring"
msgstr "Activează/dezactivează monitorizarea microfonului"

#: src/contents/ui/ShortcutsSheet.qml:348 src/contents/ui/main.qml:383
#: src/contents/ui/main.qml:506
msgid "Shortcuts"
msgstr "Taste de comenzi rapide"

#: src/contents/ui/Speex.qml:49
msgid "Denoise"
msgstr "Diminuarea zgomotului"

#: src/contents/ui/Speex.qml:71
msgid "Dereverberation"
msgstr "Diminuarea reverberației"

#: src/contents/ui/Speex.qml:101
msgid "Voice Activity Probability"
msgstr "Probabilitatea de activitate vocală"

#: src/contents/ui/Speex.qml:140
msgid "Continue"
msgstr "Continuă"

#: src/contents/ui/StereoTools.qml:54
msgid "Softclip"
msgstr "Compresie câștig"

#: src/contents/ui/StereoTools.qml:83
msgid "S/C Level"
msgstr "Nivel S/C"

#: src/contents/ui/StereoTools.qml:102
msgid "Stereo Matrix"
msgstr "Matrice stereo"

#: src/contents/ui/StereoTools.qml:122
msgid "LR > LR (Stereo Default)"
msgstr "SD > SD (Stereo implicit)"

#: src/contents/ui/StereoTools.qml:122
msgid "LR > MS (Stereo to Mid-Side)"
msgstr "SD > M (Stereo către mijloc)"

#: src/contents/ui/StereoTools.qml:122
msgid "MS > LR (Mid-Side to Stereo)"
msgstr "M > SD (Mijloc către stereo)"

#: src/contents/ui/StereoTools.qml:122
msgid "LR > LL (Mono Left Channel)"
msgstr "SD > SS (Mono canal stânga)"

#: src/contents/ui/StereoTools.qml:122
msgid "LR > RR (Mono Right Channel)"
msgstr "SD > DD (Mono canal dreapta)"

#: src/contents/ui/StereoTools.qml:122
msgid "LR > L+R (Mono Sum L+R)"
msgstr "SD > S+D (Mono S+D)"

#: src/contents/ui/StereoTools.qml:122
msgid "LR > RL (Stereo Flip Channels)"
msgstr "SD > DS (Canalele stereo inversate)"

#: src/contents/ui/StereoTools.qml:131
msgid "Side Level"
msgstr "Nivel lateral"

#: src/contents/ui/StereoTools.qml:149
msgid "Side Balance"
msgstr "Balans lateral"

#: src/contents/ui/StereoTools.qml:165
msgid "Middle Level"
msgstr "Nivel mijloc"

#: src/contents/ui/StereoTools.qml:183
msgid "Middle Panorama"
msgstr "Panoramă mijloc"

#: src/contents/ui/StereoTools.qml:225 src/contents/ui/StereoTools.qml:255
msgid "Invert Phase"
msgstr "Inversează faza"

#: src/contents/ui/StereoTools.qml:299 src/tags_plugin_name.cpp:35
msgid "Delay"
msgstr "Întârziere"

#: src/contents/ui/StereoTools.qml:316
msgid "Stereo Base"
msgstr "Bază Stereo"

#: src/contents/ui/StereoTools.qml:332
msgid "Stereo Phase"
msgstr "Fază Stereo"

#: src/contents/ui/main.qml:207
msgid "Reset Settings?"
msgstr "Reinițializați parametrii?"

#: src/contents/ui/main.qml:208
msgid "Are you sure you want to reset all Easy Effects settings?"
msgstr ""
"Sunteți sigur că doriți să reinițializați toți parametrii Easy Effects?"

#: src/contents/ui/main.qml:277 src/contents/ui/main.qml:293
msgid "Preset Loaded"
msgstr "Preconfigurare încărcată"

#: src/contents/ui/main.qml:304 src/contents/ui/main.qml:316
msgid "Clear List"
msgstr "Golește lista"

#: src/contents/ui/main.qml:305 src/contents/ui/main.qml:317
msgid "Are you sure you want to clear this list?"
msgstr "Sunteți sigur că doriți să goliți această listă?"

#: src/contents/ui/main.qml:372
msgid "Active"
msgstr "Activ"

#: src/contents/ui/main.qml:392 src/contents/ui/main.qml:514
msgid "Manual"
msgstr "Manual"

#: src/contents/ui/main.qml:402 src/contents/ui/main.qml:546
msgid "Quit"
msgstr "Ieșire"

#: src/contents/ui/main.qml:432
msgid "Turn Effects On/Off"
msgstr "Activează/dezactivează efectele"

#: src/contents/ui/main.qml:482
msgid "PipeWire"
msgstr "PipeWire"

#: src/contents/ui/main.qml:538
msgid "About Easy Effects"
msgstr "Despre Easy Effects"

#: src/plugin_base.cpp:272
msgid "(Mic)"
msgstr "(Mic)"

#: src/plugin_base.cpp:275
msgid "(Speakers)"
msgstr "(Difuzoare)"

#: src/plugin_base.cpp:282
msgid "Output Level Meter"
msgstr "Vumetru de ieșire"

#: src/presets_manager.cpp:758 src/presets_manager.cpp:765
#: src/presets_manager.cpp:775 src/presets_manager.cpp:782
#: src/presets_manager.cpp:792 src/presets_manager.cpp:801
#, fuzzy
msgid "Preset not loaded correctly"
msgstr "Preconfigurarea nu a fost încărcată corect"

#: src/presets_manager.cpp:758
#, fuzzy
msgid "Wrong format in excluded apps list"
msgstr "Format greșit în lista de aplicații excluse"

#: src/presets_manager.cpp:766
#, fuzzy
msgid "Generic error while loading excluded apps list"
msgstr "Eroare generică în timpul încărcării listei de aplicații excluse"

#: src/presets_manager.cpp:775
#, fuzzy
msgid "Wrong format in effects list"
msgstr "Format greșit în lista de efecte"

#: src/presets_manager.cpp:782
#, fuzzy
msgid "Generic error while loading effects list"
msgstr "Eroare generică în timpul încărcării listei de efecte"

#: src/presets_manager.cpp:793
#, fuzzy
msgid "One or more parameters have a wrong format"
msgstr "Unul sau mai mulți parametri au un format greșit"

#: src/presets_manager.cpp:802
#, fuzzy
msgid "Generic error while loading the effect"
msgstr "Eroare generică în timpul încărcării efectului"

#: src/pw_model_nodes.cpp:488
msgid "Running"
msgstr "În execuție"

#: src/pw_model_nodes.cpp:490
msgid "Suspended"
msgstr "Suspendat"

#: src/pw_model_nodes.cpp:492
msgid "Idle"
msgstr "Inactiv"

#: src/pw_model_nodes.cpp:494
msgid "Creating"
msgstr "Se creează"

#: src/pw_model_nodes.cpp:496
msgid "Error"
msgstr "Eroare"

#: src/pw_model_nodes.cpp:498
msgid "Unknown"
msgstr "Necunoscut"

#: src/tags_plugin_name.cpp:27
msgid "Bass Enhancer"
msgstr "Amplificator de bas"

#: src/tags_plugin_name.cpp:28
msgid "Bass Loudness"
msgstr "Intensitate bas"

#: src/tags_plugin_name.cpp:30
msgid "Convolver"
msgstr "Convolver (algoritm de convoluție)"

#: src/tags_plugin_name.cpp:31
msgid "Crossfeed"
msgstr "Flux încrucișat"

#: src/tags_plugin_name.cpp:32
msgid "Crystalizer"
msgstr "Cristalizator"

#: src/tags_plugin_name.cpp:33
msgid "Deep Noise Remover"
msgstr "Eliminator al zgomotului profund"

#: src/tags_plugin_name.cpp:37
msgid "Equalizer"
msgstr "Egalizator"

#: src/tags_plugin_name.cpp:38
msgid "Exciter"
msgstr "Excitator"

#: src/tags_plugin_name.cpp:42
msgid "Level Meter"
msgstr "Vumetru"

#: src/tags_plugin_name.cpp:45
msgid "Maximizer"
msgstr "Maximizator"

#: src/tags_plugin_name.cpp:46
msgid "Multiband Compressor"
msgstr "Compresor multibandă"

#: src/tags_plugin_name.cpp:47
msgid "Multiband Gate"
msgstr "Poartă multibandă"

#: src/tags_plugin_name.cpp:49
msgid "Reverberation"
msgstr "Reverberație"

#: src/tags_plugin_name.cpp:50
msgid "Noise Reduction"
msgstr "Reducere zgomot"

#: src/tags_plugin_name.cpp:51
msgid "Speech Processor"
msgstr "Procesor de vorbire"

#: src/tags_plugin_name.cpp:52
msgid "Stereo Tools"
msgstr "Unelte stereo"

#: com.github.wwmm.easyeffects.desktop.template.h:2
msgid "Easy Effects"
msgstr "Easy Effects"

#: com.github.wwmm.easyeffects.desktop.template.h:3
msgid "Equalizer, Compressor and Other Audio Effects"
msgstr "Egalizator, compresor și alte efecte audio"

#: com.github.wwmm.easyeffects.desktop.template.h:4
msgid "Audio Effects for PipeWire Applications"
msgstr "Efecte audio pentru aplicații PipeWire"

#~ msgid "Empty"
#~ msgstr "Goală"

#~ msgid "Delete this App"
#~ msgstr "Ștergeți această aplicație"

#~ msgid "Impluse File Imported."
#~ msgstr "Fișierul de impuls a fost importat."

#~ msgid "Failed to Import the Impulse File."
#~ msgstr "Importarea fișierului de impuls a eșuat."

#~ msgid "Loaded Impulse: %1"
#~ msgstr "Impuls încărcat: %1"

#~ msgid "Removed Impulse: %1"
#~ msgstr "Impuls eliminat: %1"

#~ msgid "Failed to Remove the Impulse: %1"
#~ msgstr "Eliminarea impulsului a eșuat"

#~ msgid "APO Preset File Imported."
#~ msgstr "Fișierul de preconfigurare APO a fost importat."

#~ msgid "Failed to Import the APO Preset File."
#~ msgstr "Importarea fișierului de preconfigurare APO a eșuat."

#~ msgid "GraphicEQ Preset File Imported."
#~ msgstr "Fișierul de preconfigurare GraphicEQ a fost importat."

#~ msgid "APO Preset File Exported."
#~ msgstr "Fișierul de preconfigurare APO a fost exportat."

#~ msgid "Failed to Export the APO Preset File."
#~ msgstr "Exportarea fișierului de preconfigurare APO a eșuat."

#~ msgid "Added Effect: %1"
#~ msgstr "Efect adăugat: %1"

#~ msgid "The Preset %1 Failed to Load"
#~ msgstr "Preconfigurarea %1 a eșuat la încărcare"

#~ msgid "Imported the Community Preset: %1"
#~ msgstr "Preconfigurare de la comunitate importată: %1"

#~ msgid "Failed to Import the Community Preset: %1"
#~ msgstr "Importarea preconfigurării de la comunitate a eșuat: %1"

#~ msgid "Preset File Imported."
#~ msgstr "Fișierul de preconfigurare a fost importat."

#~ msgid "Failed to Import the Preset."
#~ msgstr "Importarea fișierului de preconfigurare a eșuat."

#~ msgid "Preset Files Exported."
#~ msgstr "Fișierele de preconfigurare au fost exportate."

#~ msgid "Failed to Export the Presets."
#~ msgstr "Exportarea fișierelor de preconfigurare a eșuat."

#~ msgid "New Preset Created"
#~ msgstr "Nouă preconfigurare creată"

#~ msgid "Failed to Create Preset"
#~ msgstr "Crearea preconfigurării a eșuat"

#~ msgid "The Preset %1 Has Been Removed"
#~ msgstr "Preconfigurarea %1 a fost eliminată"

#~ msgid "The Preset %1 Could Not Be Removed"
#~ msgstr "Preconfigurarea %1 nu a putut fi eliminată"

#~ msgid "The Preset %1 Has Been Renamed"
#~ msgstr "Preconfigurarea %1 a fost redenumită"

#~ msgid "The Preset %1 Could Not Be Renamed"
#~ msgstr "Preconfigurarea %1 nu a putut fi redenumită"

#~ msgid "Settings Saved to: %1"
#~ msgstr "Parametrii salvați în: %1"

#~ msgid "Failed to Save Settings to: %1"
#~ msgstr "Salvarea parametrilor în: %1 a eșuat"

#~ msgid "Model File Imported."
#~ msgstr "Fișier de model importat."

#~ msgid "Failed to Import the Model File."
#~ msgstr "Importarea fișierului de model a eșuat."

#~ msgid "%1 Model Correctly Loaded."
#~ msgstr "Modelul %1 a fost încărcat corect."

#~ msgid "Removed Model: %1"
#~ msgstr "Model eliminat: %1"

#~ msgid "Failed to Remove the Model: %1"
#~ msgstr "Eliminarea modelului: %1 a eșuat"

#~ msgid "Loaded Model: %1"
#~ msgstr "Model încărcat: %1"

#~ msgid ""
#~ "Set plugin property. Format: "
#~ "pipeline:plugin_name:instance_id:property:value"
#~ msgstr ""
#~ "Definește proprietatea modulului. Format: "
#~ "pipeline:nume_modul:id_instanță:proprietate:valoare"

#~ msgid "property-string"
#~ msgstr "șir-proprietate"

#~ msgid ""
#~ "Invalid property format. Expected: "
#~ "pipeline:plugin_name:instance_id:property:value"
#~ msgstr ""
#~ "Formatul proprietății nu este valid. Se așteaptă: "
#~ "pipeline:nume_modul:id_instanță:proprietate:valoare"

#~ msgid "Invalid pipeline type. Must be 'input' or 'output'"
#~ msgstr ""
#~ "Tip de canal(pipeline) nevalid. Trebuie să fie „intrare” sau „ieșire”."

#~ msgid "Invalid instance ID. Must be a non-negative integer"
#~ msgstr "ID de instanță nevalid. Trebuie să fie un număr întreg nenegativ."

#~ msgid "Filter Length"
#~ msgstr "Lungimea filtrului"

#~ msgid "Residual Echo Suppression"
#~ msgstr "Suprimarea ecoului rezidual"

#~ msgid "Near End Suppression"
#~ msgstr "Suprimare aproape de sfârșit"

#, fuzzy
#~ msgid "Band "
#~ msgstr "Banda 1"

#, fuzzy
#~ msgctxt "@title:window"
#~ msgid "Easy Effects"
#~ msgstr "EasyEffects"

#, fuzzy
#~ msgctxt "@title"
#~ msgid "Easy Effects"
#~ msgstr "EasyEffects"

#, fuzzy
#~ msgctxt "@info:credit"
#~ msgid "Wellington Wallace"
#~ msgstr "Wellington Wallace"

#, fuzzy
#~ msgid "Added Plugin"
#~ msgstr "Modul de căutare"

#~ msgid "Native Plugin Window"
#~ msgstr "Fereastra modulului nativ"

#~ msgid "@APP_NAME@"
#~ msgstr "@APP_NAME@"

#~ msgid "limiter;compressor;reverberation;equalizer;autovolume;"
#~ msgstr "limitator;compresor;reverberație;egalizator;autovolum;"

#~ msgid "Enable/disable this application"
#~ msgstr "Activează/dezactivează această aplicație"

#~ msgid "Excluded App List: Add/remove this application"
#~ msgstr "Lista de aplicații excluse: Adăugați/eliminați această aplicație"

#~ msgid "Change the volume of this application"
#~ msgstr "Modifică volumul acestei aplicații"

#~ msgid "Application Volume"
#~ msgstr "Volumul aplicației"

#~ msgid "_Help"
#~ msgstr "_Ajutor"

#~ msgid "Presets Menu"
#~ msgstr "Meniu preconfigurări"

#~ msgid "Enable/disable the global bypass"
#~ msgstr "Activează/dezactivează suprimarea globală a efectelor"

#~ msgid "Primary Menu"
#~ msgstr "Meniul principal"

#~ msgid "Easy Effects Window"
#~ msgstr "Fereastra Easy Effects"

#~ msgid "Applications List"
#~ msgstr "Lista de aplicații"

#~ msgid "History"
#~ msgstr "Istoric"

#~ msgid "Plugin Input Gain"
#~ msgstr "Câștigul de intrare al modulului"

#~ msgid "Plugin Output Gain"
#~ msgstr "Câștigul de ieșire al modulului"

#~ msgid "Preset"
#~ msgstr "Preconfigurare"

#~ msgid "Excluded Applications List"
#~ msgstr "Lista aplicațiilor excluse"

#~ msgid "Attack Time"
#~ msgstr "Timpul de atac"

#~ msgid "Attack Threshold"
#~ msgstr "Pragul de atac"

#~ msgid "Release Time"
#~ msgstr "Timpul de eliberare"

#~ msgid "Release Threshold"
#~ msgstr "Pragul de eliberare"

#~ msgid "Dry Level"
#~ msgstr "Nivelul uscat"

#~ msgid "Stereo Split Mode"
#~ msgstr "Modul de separare stereo"

#~ msgid "Sidechain Source"
#~ msgstr "Sursă lanț lateral"

#~ msgid "Stereo Split Source"
#~ msgstr "Sursă separare stereo"

#~ msgid "Low-Pass Filter"
#~ msgstr "Filtru trece-jos"

#~ msgid "Simple Moving Average"
#~ msgstr "Media mobilă simplă"

#~ msgid "Sidechain Type"
#~ msgstr "Tipul de lanț lateral"

#~ msgid "PreAmplification"
#~ msgstr "Preamplificare"

#~ msgid "Sidechain Filters"
#~ msgstr "Filtre de lanț lateral"

#~ msgid "High-Pass Filter Frequency"
#~ msgstr "Frecvența filtrului de trece-sus"

#~ msgid "Low-Pass Filter Mode"
#~ msgstr "Modul de filtru trece-jos"

#~ msgid "Left Channel"
#~ msgstr "Canalul stâng"

#~ msgid "Right Channel"
#~ msgstr "Canalul drept"

#~ msgid "First Kernel"
#~ msgstr "Primul nucleu"

#~ msgid "Output File Name"
#~ msgstr "Numele fișierului de ieșire"

#~ msgid "Combined Kernel Name"
#~ msgstr "Numele nucleului combinat"

#~ msgid "Search Impulse File"
#~ msgstr "Caută fișierul de răspuns la impulsuri"

#~ msgid "Impulse Files List"
#~ msgstr "Lista fișierelor de răspuns la impulsuri"

#~ msgid "Frequency 1 Split"
#~ msgstr "Separare frecvență 1"

#~ msgid "Frequency 2 Peak"
#~ msgstr "Vârf frecvența 2"

#~ msgid "Frequency 1 Gain"
#~ msgstr "Câștig frecvența 1"

#~ msgid "Frequency 2 Level"
#~ msgstr "Nivel frecvența 2"

#~ msgid "Frequency 2 Peak Q"
#~ msgstr "Vârf Q frecvența 2"

#~ msgid "Detected"
#~ msgstr "Detectat"

#~ msgid "Import Preset"
#~ msgstr "Importă preconfigurare"

#~ msgid "Ceil Value"
#~ msgstr "Valoarea plafonării"

#~ msgid "Expander Mode"
#~ msgstr "Modul de expandare"

#~ msgid "API"
#~ msgstr "API"

#~ msgid "Attack Zone Start"
#~ msgstr "Începutul zonei de atac"

#~ msgid "Release Zone Start"
#~ msgstr "Începutul zonei de eliberare"

#~ msgid "Half x2(3L)"
#~ msgstr "Jumătate x2(3L)"

#~ msgid "Half x3(3L)"
#~ msgstr "Jumătate x3(3L)"

#~ msgid "Half x4(3L)"
#~ msgstr "Jumătate x4(3L)"

#~ msgid "Half x6(3L)"
#~ msgstr "Jumătate x6(3L)"

#~ msgid "Half x8(3L)"
#~ msgstr "Jumătate x8(3L)"

#~ msgid "Full x2(3L)"
#~ msgstr "Complet x2(3L)"

#~ msgid "Full x3(3L)"
#~ msgstr "Complet x3(3L)"

#~ msgid "Full x4(3L)"
#~ msgstr "Complet x4(3L)"

#~ msgid "Full x6(3L)"
#~ msgstr "Complet x6(3L)"

#~ msgid "Full x8(3L)"
#~ msgstr "Complet x8(3L)"

#~ msgid "SC PreAmp"
#~ msgstr "PreAmp SC"

#~ msgid "Sidechain PreAmplification"
#~ msgstr "Preamplificarea lanțului lateral"

#~ msgid "Boost"
#~ msgstr "Intensificare"

#~ msgid "External Sidechain"
#~ msgstr "Lanț lateral extern"

#~ msgid "External Sidechain Source"
#~ msgstr "Sursa lanțului lateral extern"

#~ msgid "Auto Leveling Attack"
#~ msgstr "Atac cu nivelare automată"

#~ msgid "Auto Leveling Release"
#~ msgstr "Eliberare cu nivelare automată"

#~ msgid "Auto Leveling Knee"
#~ msgstr "Genunchi cu nivelare automată"

#~ msgid "Gain Left"
#~ msgstr "Câștig stânga"

#~ msgid "Gain Right"
#~ msgstr "Câștig dreapta"

#~ msgid "Sidechain Left"
#~ msgstr "Lanț lateral stânga"

#~ msgid "Sidechain Right"
#~ msgstr "Lanț lateral dreapta"

#~ msgid "Standard"
#~ msgstr "Standard"

#~ msgid "Flat"
#~ msgstr "Plat"

#~ msgid "Output Volume"
#~ msgstr "Volum ieșire"

#~ msgid "Show Native User Interface"
#~ msgstr "Afișează interfața nativă cu utilizatorul"

#~ msgid "Bands List"
#~ msgstr "Lista de benzi"

#~ msgid "Band 2"
#~ msgstr "Banda 2"

#~ msgid "Band 3"
#~ msgstr "Banda 3"

#~ msgid "Band 4"
#~ msgstr "Banda 4"

#~ msgid "Band 5"
#~ msgstr "Banda 5"

#~ msgid "Band 6"
#~ msgstr "Banda 6"

#~ msgid "Band 7"
#~ msgstr "Banda 7"

#~ msgid "Band 8"
#~ msgstr "Banda 8"

#~ msgid "Band Start"
#~ msgstr "Începutul benzii"

#~ msgid "Band End"
#~ msgstr "Sfârșitul benzii"

#~ msgid "Band Compression Mode"
#~ msgstr "Modul de compresie a benzii"

#~ msgid "Band Sidechain Options"
#~ msgstr "Opțiuni lanț lateral de bandă"

#~ msgid "Low-Cut Filter Frequency"
#~ msgstr "Frecvența filtrului taie-jos"

#~ msgid "High-Cut Filter Frequency"
#~ msgstr "Frecvența filtrului taie-sus"

#~ msgid "PreAmp"
#~ msgstr "PreAmp"

#~ msgid "Band Gain"
#~ msgstr "Câștig bandă"

#~ msgid "Band Envelope"
#~ msgstr "Anvelopă bandă"

#~ msgid "Band Curve"
#~ msgstr "Curbă bandă"

#~ msgid "Custom Input Device"
#~ msgstr "Dispozitiv de intrare personalizat"

#~ msgid "Custom Output Device"
#~ msgstr "Dispozitiv de ieșire personalizat"

#~ msgid "Presets Autoloading"
#~ msgstr "Încărcarea automată a preconfigurărilor"

#~ msgid ""
#~ "Only Local Presets can be autoloaded. A Community Preset should be "
#~ "imported locally in order to be selected and associated to a specific "
#~ "device."
#~ msgstr ""
#~ "Numai preconfigurările locale pot fi încărcate automat. O preconfigurare "
#~ "comunitară trebuie să fie importată local pentru a putea fi selectată și "
#~ "asociată unui anumit dispozitiv."

#~ msgid "Output Devices"
#~ msgstr "Dispozitive de ieșire"

#~ msgid "Create Association"
#~ msgstr "Creează o asociație"

#~ msgid "Add Autoloading Output Preset"
#~ msgstr "Adăugați o preconfigurare de ieșire cu încărcare automată"

#~ msgid "Output Autoloading Presets List"
#~ msgstr "Lista de preconfigurări de ieșire cu autoîncărcare"

#~ msgid "Input Devices"
#~ msgstr "Dispozitive de intrare"

#~ msgid "Add Autoloading Input Preset"
#~ msgstr "Adăugați o preconfigurare de intrare cu încărcare automată"

#~ msgid "Input Autoloading Presets List"
#~ msgstr "Lista de preconfigurări de intrare cu autoîncărcare"

#~ msgid "Modules List"
#~ msgstr "Lista de module"

#~ msgid "Properties"
#~ msgstr "Proprietăți"

#~ msgid "Both Channels"
#~ msgstr "Ambele canale"

#~ msgid "Change the position of this effect"
#~ msgstr "Schimbă poziția acestui efect"

#~ msgid "Show/hide effects list"
#~ msgstr "Afișează/ascunde lista de efecte"

#~ msgid "Go to the previous effect"
#~ msgstr "Treceți la efectul anterior"

#~ msgid "Go to the next effect"
#~ msgstr "Treceți la efectul următor"

#~ msgid "Used Plugins List"
#~ msgstr "Lista modulelor utilizate"

#~ msgid "Plugins List"
#~ msgstr "Lista de module"

#~ msgid "_General"
#~ msgstr "_General"

#~ msgid "Service"
#~ msgstr "Serviciu"

#~ msgid "Launch Service at System Startup"
#~ msgstr "Lansare serviciu la pornirea sistemului"

#~ msgid "Shutdown on Window Closing"
#~ msgstr "Oprire la închiderea ferestrei"

#~ msgid "Input Pipeline"
#~ msgstr "Conducta (pipeline) de intrare"

#~ msgid "Update Interval"
#~ msgstr "Intervalul de actualizare"

#~ msgid "Related to Level Meters and Spectrum"
#~ msgstr "Relativ la contoare de nivel și spectru"

#~ msgid "Use Dark Theme"
#~ msgstr "Utilizează tema întunecată"

#~ msgid "Hide Menus on Outside Clicks"
#~ msgstr "Ascunde meniurile făcând clic în exterior"

#~ msgid "_Spectrum"
#~ msgstr "_Spectru"

#~ msgid "Compensating Delay (ms)"
#~ msgstr "Întârziere de compensare (ms)"

#~ msgid "Line Width"
#~ msgstr "Lățimea liniei"

#~ msgid "Fill"
#~ msgstr "Umplere"

#~ msgid "Show Bars Border"
#~ msgstr "Afișează marginea barelor"

#~ msgid "Rounded Corners"
#~ msgstr "Colțuri rotunjite"

#~ msgid "Lines and Bars"
#~ msgstr "Linii și bare"

#~ msgid "Axis Labels"
#~ msgstr "Etichete axe"

#~ msgid "Load"
#~ msgstr "Încarcă"

#~ msgid "Discard the current settings and load this preset"
#~ msgstr "Elimină configurarea curentă și încarcă această preconfigurare"

#~ msgid "Try this community preset"
#~ msgstr "Încearcă această preconfigurare a comunității"

#~ msgid "Import this community preset into the local presets list"
#~ msgstr ""
#~ "Importă această preconfigurare a comunității în lista de preconfigurări "
#~ "locale"

#~ msgid "Import a preset from the local storage"
#~ msgstr "Importă o preconfigurare din stocarea locală"

#~ msgid "Search Local Preset"
#~ msgstr "Căutare preconfigurare locală"

#~ msgid "Community Presets List"
#~ msgstr "Lista preconfigurărilor de la comunitate"

#~ msgid "No Community Presets Installed"
#~ msgstr "Nu sunt instalate preconfigurări de la comunitate"

#~ msgid ""
#~ "Community Presets packages can be installed from the repository of your "
#~ "favorite distribution."
#~ msgstr ""
#~ "Pachetele de preconfigurări de la comunitate pot fi instalate din "
#~ "depozitul distribuției dvs. preferate."

#~ msgid "Refresh to show new installed community presets"
#~ msgstr ""
#~ "Actualizează pentru a afișa noile preconfigurări de la comunitate "
#~ "instalate"

#~ msgid "Models"
#~ msgstr "Modele"

#~ msgid "RNNoise Models List"
#~ msgstr "Lista de modele RNNoise"

#~ msgid "Active Model"
#~ msgstr "Model activ"

#~ msgid "Overview"
#~ msgstr "Vedere de ansamblu"

#~ msgid "Fullscreen/Restore from fullscreen"
#~ msgstr "Ecran complet/ Restaurare din ecran complet"

#~ msgid "Quit Easy Effects"
#~ msgstr "Ieșire din Easy Effects"

#~ msgid "Input Balance"
#~ msgstr "Balans intrare"

#~ msgid "Softclip Level"
#~ msgstr "Nivelul compresiei câștigului"

#~ msgid "Output Balance"
#~ msgstr "Balans ieșire"

#~ msgid "Delay L/R"
#~ msgstr "Întârziere S/D"

#~ msgid "Delay Left Right"
#~ msgstr "Întârziere stânga / dreapta"

#~ msgid "Undefined Name - Process ID "
#~ msgstr "Nume nedefinit - ID-ul procesului "

#~ msgid "Output Preset"
#~ msgstr "Preconfigurare de ieșire"

#~ msgid "Input Preset"
#~ msgstr "Preconfigurare de intrare"

#~ msgid "Weblate https://hosted.weblate.org/projects/easyeffects/"
#~ msgstr "Weblate https://hosted.weblate.org/projects/easyeffects/"

#~ msgid ""
#~ "Show the loaded preset of a specific category. Takes 'input' or 'output' "
#~ "as a value. Example: easyeffects -s input"
#~ msgstr ""
#~ "Afișează preconfigurarea încărcată a unei anumite categorii. Preia "
#~ "„input” (intrare) sau „output” (ieșire) ca valoare. De exemplu: "
#~ "«easyeffects -s input»"

#~ msgid "_Output"
#~ msgstr "_Ieșire"

#~ msgid "_Input"
#~ msgstr "_Intrare"

#~ msgid "The File Is Not Regular"
#~ msgstr "Fișierul nu este un fișier obișnuit"

#~ msgid "The Impulse File May Be Corrupted or Unsupported"
#~ msgstr "Fișierul de impuls poate fi corupt sau nu este compatibil"

#~ msgid "Only Stereo Impulse Files Are Supported"
#~ msgstr "Sunt acceptate numai fișierele de impuls stereo"

#~ msgid "Import Impulse File"
#~ msgstr "Importare fișier de impuls"

#~ msgid "Open"
#~ msgstr "Deschide"

#~ msgid "No Impulse File Loaded"
#~ msgstr "Niciun fișier de impuls încărcat"

#~ msgid ""
#~ "APO Preset Not Loaded. File Format May Be Not Supported. Please Check Its "
#~ "Content."
#~ msgstr ""
#~ "Preconfigurarea APO nu a fost încărcată. Este posibil ca formatul "
#~ "fișierului să nu fie compatibil. Verificați conținutul acestuia."

#~ msgid "Split channels not yet supported when exporting APO presets."
#~ msgstr ""
#~ "Canalele separate nu sunt încă acceptate la exportul preconfigurărilor "
#~ "APO."

#~ msgid "Export EqualizerAPO Preset File"
#~ msgstr "Exportă fișierul de preconfigurare EqualizerAPO"

#~ msgid "Save"
#~ msgstr "Salvează"

#~ msgid "EqualizerAPO Presets"
#~ msgstr "Preconfigurări EqualizerAPO"

#~ msgid ""
#~ "GraphicEQ Preset Not Loaded. File Format May Be Not Supported. Please "
#~ "Check Its Content."
#~ msgstr ""
#~ "Preconfigurarea GraphicEQ nu a fost încărcată. Este posibil ca formatul "
#~ "fișierului să nu fie acceptat. Verificați conținutul acestuia."

#~ msgid "Remove"
#~ msgstr "Elimină"

#~ msgid "Output Device"
#~ msgstr "Dispozitiv de ieșire"

#~ msgid "Add"
#~ msgstr "Adaugă"

#~ msgid "Community Preset"
#~ msgstr "Preconfigurare de la comunitate"

#~ msgid "Package"
#~ msgstr "Pachet"

#~ msgid "Save?"
#~ msgstr "Salvați?"

#~ msgid "Delete?"
#~ msgstr "Ștergeți?"

#~ msgid "Last Local Preset Loaded"
#~ msgstr "Ultima preconfigurare locală încărcată"

#~ msgid "Last Community Preset Loaded"
#~ msgstr "Ultima preconfigurare de la comunitate încărcată"

#~ msgid ""
#~ "Selected Model Not Loaded. Its Format May Be Unsupported. Fell Back To "
#~ "The Standard Model."
#~ msgstr ""
#~ "Modelul selectat nu a fost încărcat. Este posibil ca formatul său să nu "
#~ "fie acceptat. S-a revenit la modelul standard."

#~ msgid "{} Not Available"
#~ msgstr "Efectul {} nu este disponibil"

#~ msgid ""
#~ "The software required for the {} effect, \"{}\", is not installed. "
#~ "Consider using the Easy Effects Flatpak package or installing the "
#~ "software yourself. If you've installed the missing software, you must "
#~ "restart Easy Effects using the 'Quit' option inside the menu in order to "
#~ "make the effect availble to use."
#~ msgstr ""
#~ "Software-ul necesar pentru efectul {}, „{}”, nu este instalat. Luați în "
#~ "considerare utilizarea pachetului Easy Effects Flatpak sau instalarea "
#~ "software-ului personal. Dacă ați instalat software-ul lipsă, trebuie să "
#~ "reporniți Easy Effects folosind opțiunea «Ieșire» din meniu pentru a "
#~ "putea utiliza efectul."

#~ msgid ""
#~ "The {} effect was disabled when Easy Effects was compiled. This is "
#~ "perhaps since the software required for this effect, \"{}\", was not "
#~ "available. Consider using the Easy Effects Flatpak package or building "
#~ "your own Easy Effects package."
#~ msgstr ""
#~ "Efectul {} a fost dezactivat când a fost compilat Easy Effects. Acest "
#~ "lucru se datorează probabil faptului că software-ul necesar pentru acest "
#~ "efect, „{}”, nu era disponibil. Luați în considerare utilizarea "
#~ "pachetului Easy Effects Flatpak sau construirea propriului pachet Easy "
#~ "Effects."

#~ msgid "-inf"
#~ msgstr "- ∞"

#~ msgid "Ceiling"
#~ msgstr "Tavan"

#~ msgid "\"Presets\""
#~ msgstr "”Presetări”"

#, fuzzy
#~ msgid "Import a preset"
#~ msgstr "Importă Presetări"

#, fuzzy
#~ msgid "Low-Cut Filter"
#~ msgstr "Mod Filtru Low-pass"

#, fuzzy
#~ msgid "High-Cut Filter"
#~ msgstr "Filtru High Pass"

#~ msgid "Uniform"
#~ msgstr "Uniform"

#, fuzzy
#~ msgid "New Output Preset Name"
#~ msgstr "Presetări pentru Output:"

#~ msgid "infinity"
#~ msgstr "infinit"

#~ msgid "IIR"
#~ msgstr "IIR"

#~ msgid "FIR"
#~ msgstr "FIR"

#~ msgid "FFT"
#~ msgstr "FFT"

#, fuzzy
#~ msgid "Wet Ratio"
#~ msgstr "Raport"

#, fuzzy
#~ msgid "VAD Threshold"
#~ msgstr "Prag"

#~ msgid "Gating"
#~ msgstr "Gating"

#~ msgid "12dB/oct Lowpass"
#~ msgstr "12dB/oct Lowpass"

#~ msgid "24dB/oct Lowpass"
#~ msgstr "24dB/oct Lowpass"

#~ msgid "36dB/oct Lowpass"
#~ msgstr "36dB/oct Lowpass"

#~ msgid "12dB/oct Highpass"
#~ msgstr "12dB/oct Highpass"

#~ msgid "24dB/oct Highpass"
#~ msgstr "24dB/oct Highpass"

#~ msgid "36dB/oct Highpass"
#~ msgstr "36dB/oct Highpass"

#~ msgid "6dB/oct Bandpass"
#~ msgstr "6dB/oct Bandpass"

#~ msgid "12dB/oct Bandpass"
#~ msgstr "12dB/oct Bandpass"

#~ msgid "18dB/oct Bandpass"
#~ msgstr "18dB/oct Bandpass"

#~ msgid "6dB/oct Bandreject"
#~ msgstr "6dB/oct Bandreject"

#~ msgid "12dB/oct Bandreject"
#~ msgstr "12dB/oct Bandreject"

#~ msgid "18dB/oct Bandreject"
#~ msgstr "18dB/oct Bandreject"

#~ msgid "Inertia"
#~ msgstr "Inerție"

#, fuzzy
#~ msgid "Band Type"
#~ msgstr "Scrie"

#, fuzzy
#~ msgid "Band Mode"
#~ msgstr "Mod"

#, fuzzy
#~ msgid "Band Slope"
#~ msgstr "Pantă"

#, fuzzy
#~ msgid "Loudness List"
#~ msgstr "Intensitate"

#, fuzzy
#~ msgid "High Speed"
#~ msgstr "High Shelf"

#, fuzzy
#~ msgid "High Quality"
#~ msgstr "Calitate"

#, fuzzy
#~ msgid "Formant"
#~ msgstr "Format"

#, fuzzy
#~ msgid "Preserved"
#~ msgstr "Presetări"

#, fuzzy
#~ msgid "Crisp"
#~ msgstr "Claritate"

#, fuzzy
#~ msgid "Detector"
#~ msgstr "Detectare"

#, fuzzy
#~ msgid "Compound"
#~ msgstr "Compresie"

#, fuzzy
#~ msgid "Soft"
#~ msgstr "Softclip"

#, fuzzy
#~ msgid "Open the Easy Effects Manual"
#~ msgstr "Resetează EasyEffects."

#~ msgid "High Pass"
#~ msgstr "High Pass"

#~ msgid "Low Pass"
#~ msgstr "Low Pass"

#, fuzzy
#~ msgid " PreAmplification"
#~ msgstr "Preamplificare"

#~ msgid "Frame Size"
#~ msgstr "Dimensiune Cadru"

#, fuzzy
#~ msgid " Low-Pass"
#~ msgstr "Low-Pass"

#, fuzzy
#~ msgid " Uniform"
#~ msgstr "Uniform"

#, fuzzy
#~ msgid "Left Delay"
#~ msgstr "Pre Întârziere"

#, fuzzy
#~ msgid "Right Delay"
#~ msgstr "Despică Canalele"

#, fuzzy
#~ msgid "Left Dry Level"
#~ msgstr "F2 Nivel"

#, fuzzy
#~ msgid "Right Dry Level"
#~ msgstr "F2 Nivel"

#, fuzzy
#~ msgid "Left Wet Level"
#~ msgstr "Nivelul Țintă"

#, fuzzy
#~ msgid "Right Wet Level"
#~ msgstr "Nivelul Țintă"

#, fuzzy
#~ msgid "Suppression"
#~ msgstr "Nivel de Suprimare"

#, fuzzy
#~ msgid "Noise Reduction (Fast)"
#~ msgstr "Reducere Zgomot"

#, fuzzy
#~ msgid "Load APO Preset"
#~ msgstr "Presetări APO"

#~ msgid "Output Presets: "
#~ msgstr "Presetări pentru Output:"

#~ msgid "Input Presets: "
#~ msgstr "Presetări pentru Input:"

#, fuzzy
#~ msgid "Split Mode"
#~ msgstr "Despică"

#~ msgid "Split 1/2"
#~ msgstr "Despicare 1/2"

#~ msgid "Split 2/3"
#~ msgstr "Despicare 2/3"

#~ msgid "Split 3/4"
#~ msgstr "Despicare 3/4"

#, fuzzy
#~ msgid "Split Frequency 3"
#~ msgstr "Frecvență"

#, fuzzy
#~ msgid "Band 1 Bypass"
#~ msgstr "Evitare"

#, fuzzy
#~ msgid "Band 1 Detection"
#~ msgstr "Detectare"

#, fuzzy
#~ msgid "Band 1 Attack"
#~ msgstr "Atac"

#, fuzzy
#~ msgid "Band 1 Release"
#~ msgstr "Eliberare"

#, fuzzy
#~ msgid "Band 1 Threshold"
#~ msgstr "Prag"

#, fuzzy
#~ msgid "Band 1 Makeup"
#~ msgstr "Compoziție"

#~ msgid "Max Reduction"
#~ msgstr "Reducere"

#, fuzzy
#~ msgid "Band 1 Max Reduction"
#~ msgstr "Reducere"

#~ msgid "Low Band"
#~ msgstr "Low Band"

#, fuzzy
#~ msgid "Band 2 Bypass"
#~ msgstr "Evitare"

#, fuzzy
#~ msgid "Band 2 Detection"
#~ msgstr "Detectare"

#, fuzzy
#~ msgid "Band 2 Attack"
#~ msgstr "Atac"

#, fuzzy
#~ msgid "Band 2 Release"
#~ msgstr "Eliberare"

#, fuzzy
#~ msgid "Band 2 Threshold"
#~ msgstr "Prag"

#, fuzzy
#~ msgid "Band 2 Makeup"
#~ msgstr "Compoziție"

#, fuzzy
#~ msgid "Band 2 Max Reduction"
#~ msgstr "Reducere"

#~ msgid "Mid Band"
#~ msgstr "Mid Band"

#, fuzzy
#~ msgid "Band 3 Bypass"
#~ msgstr "Evitare"

#, fuzzy
#~ msgid "Band 3 Detection"
#~ msgstr "Detectare"

#, fuzzy
#~ msgid "Band 3 Attack"
#~ msgstr "Atac"

#, fuzzy
#~ msgid "Band 3 Release"
#~ msgstr "Eliberare"

#, fuzzy
#~ msgid "Band 3 Threshold"
#~ msgstr "Prag"

#, fuzzy
#~ msgid "Band 3 Makeup"
#~ msgstr "Compoziție"

#, fuzzy
#~ msgid "Band 3 Max Reduction"
#~ msgstr "Reducere"

#~ msgid "High Band"
#~ msgstr "High Band"

#, fuzzy
#~ msgid "Band 4 Bypass"
#~ msgstr "Evitare"

#, fuzzy
#~ msgid "Band 4 Detection"
#~ msgstr "Detectare"

#, fuzzy
#~ msgid "Band 4 Attack"
#~ msgstr "Atac"

#, fuzzy
#~ msgid "Band 4 Release"
#~ msgstr "Eliberare"

#, fuzzy
#~ msgid "Band 4 Threshold"
#~ msgstr "Prag"

#, fuzzy
#~ msgid "Band 4 Makeup"
#~ msgstr "Compoziție"

#, fuzzy
#~ msgid "Band 4 Max Reduction"
#~ msgstr "Reducere"

#, fuzzy
#~ msgid "Wet Amount"
#~ msgstr "Cantitate"

#, fuzzy
#~ msgid "Dry Amount"
#~ msgstr "Cantitate"

#, fuzzy
#~ msgid ""
#~ "EasyEffects is an advanced audio manipulation tool. It includes an "
#~ "equalizer, limiter, compressor and a reverberation tool, just to mention "
#~ "a few. To complement this there is also a built in spectrum analyzer."
#~ msgstr ""
#~ "EasyEffects este un set avansat de unelte pentru manipularea audio. "
#~ "Numind doar câteva din uneltele din acesta, sunt incluse un egalizator, "
#~ "limitator, compresor și o unealtă pentru reverberație."

#, fuzzy
#~ msgid ""
#~ "Because EasyEffects uses the default PipeWire sound server it will work "
#~ "with most, if not all, applications you use. All supported applications "
#~ "are presented in the main window, where each can be enabled individually."
#~ msgstr ""
#~ "Pentru că EasyEffects utilizează serverul de sunet prestabilit "
#~ "PulseAudio, acesta va funcționa cu majoritatea, dacă nu cumva chiar toate "
#~ "programele pe care le folosiți. Toate programele suportate sunt "
#~ "prezentate în fereastra principală, unde fiecare poate fi activată "
#~ "individual."

#~ msgid ""
#~ "Besides manipulating sound output, EasyEffects is able to apply effects "
#~ "to an input device, such as a microphone. This is, for example, useful in "
#~ "audio recording, but it also works well during voice conversations."
#~ msgstr ""
#~ "Pe lângă faptul că EasyEffects poate manipula output-ul de sunet, se "
#~ "poate folosi și pentru a aplica efecte pe un dispozitiv de input, ca un "
#~ "microfon. Acest lucru este util, spre exemplu, în înregistrarea audio, "
#~ "dar funcționează bine și în timpul conversațiilor voce."

#~ msgid ""
#~ "When EasyEffects is launched it will conveniently remember the "
#~ "configuration used in the last session. It is also possible to save all "
#~ "the current settings as profiles."
#~ msgstr ""
#~ "Când EasyEffects este pornit, acesta va reține configurația din sesiunea "
#~ "anterioară. Este de asemenea posibil să salvați setările curente ca și "
#~ "profile."

#, fuzzy
#~ msgid "and #1427"
#~ msgstr "Benzi"

#~ msgid "Average"
#~ msgstr "În Medie"

#~ msgid "Failed"
#~ msgstr "A Eșuat"

#~ msgid "Use Default"
#~ msgstr "Folosește Prestabilit"

#~ msgid "Start Service at Login"
#~ msgstr "Începe Serviciul la Login"

#~ msgid "Add to Blocklist"
#~ msgstr "Adaugă la Lista de Blocare"

#, fuzzy
#~ msgid "Microphone"
#~ msgstr "Calibrare Microfon"

#, fuzzy
#~ msgid "enabled"
#~ msgstr "Activează"

#, fuzzy
#~ msgid "disabled"
#~ msgstr "Activează"

#~ msgid "Latency"
#~ msgstr "Latență"

#~ msgid "idle"
#~ msgstr "inactiv"

#~ msgid "Preserve Formant"
#~ msgstr "Păstrează Formant"

#~ msgid "Cmoy"
#~ msgstr "Cmoy"

#~ msgid "Jmeier"
#~ msgstr "Jmeier"

#~ msgid "Set the volume and turn on/off effects"
#~ msgstr "Setează volumul și pornește/oprește efectele"

#~ msgid "Includes an equalizer with built-in presets"
#~ msgstr "Include un egalizator cu presetări încorporate."

#~ msgid "Input Limiter"
#~ msgstr "Limitator de Input"

#~ msgid "Calibration"
#~ msgstr "Calibrare"

#~ msgid "Based on"
#~ msgstr "Bazat pe"

#~ msgid "Detect Silence"
#~ msgstr "Detectează Tăcerea"

#~ msgid "Provided by"
#~ msgstr "Furnizat de"

#~ msgid "Reconnect the microphone to apply new changes made to the Blocklist"
#~ msgstr ""
#~ "Reconectați microfonul pentru a aplica noile schimbări la Lista de Blocare"

#~ msgid "Restart the player to apply new changes made to the Blocklist"
#~ msgstr ""
#~ "Reporniți playerul pentru a aplica schimbările noi la Lista de Blocare"

#~ msgid "Sine"
#~ msgstr "Sinus"

#~ msgid "Square"
#~ msgstr "Pătrat"

#~ msgid "Saw"
#~ msgstr "Ferăstrău"

#~ msgid "Triangle"
#~ msgstr "Triunghi"

#~ msgid "Ticks"
#~ msgstr "Ticăituri"

#~ msgid "Gaussian Noise"
#~ msgstr "Zgomot Gaussian"

#~ msgid "Blue Noise"
#~ msgstr "Zgomot Albastru"

#~ msgid "Violet Noise"
#~ msgstr "Zgomot Violet"

#~ msgid "Measure Noise"
#~ msgstr "Măsoară Zgomotul"

#~ msgid "Subtract Noise"
#~ msgstr "Scade Zgomotul"

#~ msgid "Advanced"
#~ msgstr "Avansat"

#~ msgid "Import Impulse Response File"
#~ msgstr "Importă Fișier de Răspuns Impuls"

#~ msgid "Select the impulse Response File"
#~ msgstr "Selectează Fișierul de Răspuns Impuls"

#~ msgid "Aggressive Mode"
#~ msgstr "Mod Agresiv"

#~ msgid "Before"
#~ msgstr "Înainte"

#~ msgid "After"
#~ msgstr "După"

#~ msgid "Loudness Range"
#~ msgstr "Gama de Sunet"

#~ msgid "Apply APO Preset"
#~ msgstr "Aplică Presetare APO"

#~ msgid "RLC (BT)"
#~ msgstr "RLC (BT)"

#~ msgid "RLC (MT)"
#~ msgstr "RLC (MT)"

#~ msgid "BWC (BT)"
#~ msgstr "BWC (BT)"

#~ msgid "BWC (MT)"
#~ msgstr "BWC (MT)"

#~ msgid "LRX (BT)"
#~ msgstr "LRX (BT)"

#~ msgid "LRX (MT)"
#~ msgstr "LRX (MT)"

#~ msgid "APO (DR)"
#~ msgstr "APO (DR)"

#~ msgid "Apply"
#~ msgstr "Aplică"

#~ msgid "Muted"
#~ msgstr "Mut"

#~ msgid "Distant Headphones"
#~ msgstr "Căști Departe"

#~ msgid "Niceness"
#~ msgstr "Niceness"

#~ msgid "Priority Type"
#~ msgstr "Tipul Priorității"

#~ msgid "Priority"
#~ msgstr "Prioritate"

#~ msgid "Maximum Gain Reduction"
#~ msgstr "Reducere Maximă a Gain-ului"

#~ msgid "Limit"
#~ msgstr "Limită"

#~ msgid "ASC"
#~ msgstr "ASC"

#~ msgid "ISO226-2003"
#~ msgstr "ISO226-2003"

#~ msgid "Fletcher-Munson"
#~ msgstr "Fletcher-Munson"

#~ msgid "Robinson-Dadson"
#~ msgstr "Robinson-Dadson"

#~ msgid "LR4"
#~ msgstr "LR4"

#~ msgid "LR8"
#~ msgstr "LR8"

#~ msgid ""
#~ "Automatically apply this preset whenever the currently used device is "
#~ "plugged in the system"
#~ msgstr ""
#~ "Aplică automat această presetare oricând dispozitivul folosit acum este "
#~ "conectat la sistem"

#~ msgid "Protocol"
#~ msgstr "Protocol"

#~ msgid "Default Sample Format"
#~ msgstr "Formatul de Sample Prestabilit"

#~ msgid "File"
#~ msgstr "Fișier"

#~ msgid "Configuration"
#~ msgstr "Configurare"

#~ msgid "Resamplers"
#~ msgstr "Resampleri"

#~ msgid "Buffer"
#~ msgstr "Buffer"

#~ msgid "Block Size"
#~ msgstr "Dimensiune Bloc"

#~ msgid "Show Spectrum"
#~ msgstr "Arată Spectrul"

#~ msgid "Use Custom Color"
#~ msgstr "Folosește Culoare Personalizată"

#~ msgid "Use Gradient"
#~ msgstr "Folosește Gradient"

#~ msgid "Sampling"
#~ msgstr "Sampling"

#~ msgid "Maximum Frequency"
#~ msgstr "Frecvență Maximă"

#~ msgid "Spectrum Color"
#~ msgstr "Culoare Spectru"

#~ msgid "Gradient Color"
#~ msgstr "Culoare Gradient"

#~ msgid "WebRTC"
#~ msgstr "WebRTC"

#~ msgid "Extended Filter"
#~ msgstr "Filtru Extins"

#~ msgid "Delay Agnostic"
#~ msgstr "Întârziere Agnostică"

#~ msgid "Fixed Digital"
#~ msgstr "Digital Fix"

#~ msgid "Detection Likelihood"
#~ msgstr "Probabilitatea Detecției"

#~ msgid "Very Low"
#~ msgstr "Foarte Jos"<|MERGE_RESOLUTION|>--- conflicted
+++ resolved
@@ -7,13 +7,8 @@
 msgstr ""
 "Project-Id-Version: easyeffects\n"
 "Report-Msgid-Bugs-To: https://github.com/wwmm/easyeffects/issues\n"
-<<<<<<< HEAD
 "POT-Creation-Date: 2025-10-29 18:26+0000\n"
 "PO-Revision-Date: 2025-10-31 00:02+0000\n"
-=======
-"POT-Creation-Date: 2025-10-30 22:31+0000\n"
-"PO-Revision-Date: 2025-10-30 11:34+0000\n"
->>>>>>> 564ab930
 "Last-Translator: Remus-Gabriel Chelu <remusgabriel.chelu@disroot.org>\n"
 "Language-Team: Romanian <https://hosted.weblate.org/projects/easyeffects/"
 "main/ro/>\n"
@@ -209,8 +204,7 @@
 msgstr "Forțează modul silențios"
 
 #: src/contents/ui/Autogain.qml:250
-#, fuzzy
-msgid "Force silence when the level is below the silence threshold"
+msgid "Force Silence When the Level is Below the Silence Threshold"
 msgstr "Forțează modul silențios când nivelul este sub pragul de liniște"
 
 #: src/contents/ui/Autogain.qml:262 src/contents/ui/LevelMeter.qml:215
@@ -314,12 +308,10 @@
 #: src/contents/ui/BlocklistSheet.qml:97
 #: src/contents/ui/ConvolverImpulseSheet.qml:65
 #: src/contents/ui/MenuAddPlugins.qml:33
-#: src/contents/ui/PageStreamsEffects.qml:79
-#: src/contents/ui/PresetsAutoloadingPage.qml:98
 #: src/contents/ui/PresetsCommunityPage.qml:64
 #: src/contents/ui/PresetsLocalPage.qml:169 src/contents/ui/RNNoise.qml:212
-msgid "Empty List"
-msgstr "Listă goală"
+msgid "Empty"
+msgstr "Goală"
 
 #: src/contents/ui/BlocklistSheet.qml:119
 msgid "Remove Application"
@@ -330,18 +322,11 @@
 msgstr "Sunteți sigur că doriți să eliminați această aplicație din listă?"
 
 #: src/contents/ui/BlocklistSheet.qml:150
-#, fuzzy
-msgid "Remove This App"
-msgstr "Șterge fișierul de presetări"
+msgid "Delete this App"
+msgstr "Ștergeți această aplicație"
 
 #: src/contents/ui/BlocklistSheet.qml:177
-#, fuzzy
-msgid "Show Excluded Apps"
-msgstr "Aplicații excluse"
-
-#: src/contents/ui/BlocklistSheet.qml:178
-#, fuzzy
-msgid "Show excluded applications in the list of players/recorders"
+msgid "Show Excluded Applications in the Streams Section"
 msgstr "Afișează aplicațiile excluse în secțiunea fluxuri"
 
 #: src/contents/ui/Compressor.qml:53 src/tags_plugin_name.cpp:29
@@ -728,8 +713,7 @@
 msgstr "Separare stereo"
 
 #: src/contents/ui/Convolver.qml:50
-#, fuzzy
-msgid "Loaded the %1 Convolver impulse."
+msgid "Loaded the %1 Convolver Impulse."
 msgstr "S-a încărcat impulsul algoritmului de convoluție %1."
 
 #: src/contents/ui/Convolver.qml:52 src/contents/ui/Convolver.qml:312
@@ -737,13 +721,11 @@
 msgstr "Impulsul algoritmului de convoluție nu este definit"
 
 #: src/contents/ui/Convolver.qml:56
-#, fuzzy
-msgid "The Convolver is in passthrough mode."
+msgid "The Convolver is in Passthrough Mode."
 msgstr "Algoritmul de convoluție este în modul „passthrough”."
 
 #: src/contents/ui/Convolver.qml:58
-#, fuzzy
-msgid "Failed to load the %1 impulse. The Convolver is in passthrough mode."
+msgid "Failed to Load the %1 Impulse. The Convolver is in Passthrough Mode."
 msgstr ""
 "Încărcarea impulsului %1 a eșuat. Algoritmul de convoluție este în modul "
 "„passthrough”."
@@ -795,19 +777,18 @@
 msgstr "Câștig automat"
 
 #: src/contents/ui/ConvolverImpulseSheet.qml:31
-#, fuzzy
-msgid "Imported a new Convolver impluse file."
+msgid "Imported a New Convolver Impluse File."
 msgstr "A fost importat un nou fișier de impuls al algoritmului de convoluție."
 
 #: src/contents/ui/ConvolverImpulseSheet.qml:33
-#, fuzzy
-msgid "Failed to import the Convolver impulse file."
+msgid "Failed to Import the Convolver Impulse File."
 msgstr "Importarea fișierului de impuls al algoritmului de convoluție a eșuat."
 
 #: src/contents/ui/ConvolverImpulseSheet.qml:45
-#: src/contents/ui/MenuAddPlugins.qml:144
+#: src/contents/ui/MenuAddPlugins.qml:142
 #: src/contents/ui/PresetsCommunityPage.qml:40
 #: src/contents/ui/PresetsLocalPage.qml:144
+#: src/contents/ui/MenuAddPlugins.qml:144
 msgid "Search"
 msgstr "Caută"
 
@@ -821,18 +802,15 @@
 "Sunteți sigur că doriți să eliminați acest răspuns la impuls din listă?"
 
 #: src/contents/ui/ConvolverImpulseSheet.qml:88
-#, fuzzy
-msgid "Removed the %1 Convolver impulse."
+msgid "Removed the %1 Convolver Impulse."
 msgstr "S-a eliminat impulsul algoritmului de convoluție %1."
 
 #: src/contents/ui/ConvolverImpulseSheet.qml:90
-#, fuzzy
-msgid "Failed to remove the %1 Convolver impulse."
+msgid "Failed to Remove the %1 Convolver Impulse."
 msgstr "Eliminarea impulsului algoritmului de convoluție %1 a eșuat."
 
 #: src/contents/ui/ConvolverImpulseSheet.qml:104
-#, fuzzy
-msgid "Delete This Impulse"
+msgid "Delete this Impulse"
 msgstr "Elimină acest impuls"
 
 #: src/contents/ui/ConvolverImpulseSheet.qml:124
@@ -1020,18 +998,17 @@
 msgstr "Acces"
 
 #: src/contents/ui/DelegateModulesList.qml:64
+#: src/contents/ui/PresetsAutoloadingPage.qml:154
 #: src/contents/ui/PresetsAutoloadingPage.qml:158
 msgid "Description"
 msgstr "Descriere"
 
 #: src/contents/ui/DelegatePluginsList.qml:65
-#, fuzzy
-msgid "Toggle This Effect"
+msgid "Enable this Effect"
 msgstr "Activează acest efect"
 
 #: src/contents/ui/DelegatePluginsList.qml:79
-#, fuzzy
-msgid "Remove This Effect"
+msgid "Remove this effect"
 msgstr "Elimină acest efect"
 
 #: src/contents/ui/DelegateStreamsList.qml:76
@@ -1049,11 +1026,6 @@
 msgid "Exclude"
 msgstr "Exclude"
 
-#: src/contents/ui/DelegateStreamsList.qml:110
-#, fuzzy
-msgid "Add %1 to excluded applications"
-msgstr "Adăugați la aplicațiile excluse"
-
 #: src/contents/ui/EchoCanceller.qml:43 src/tags_plugin_name.cpp:36
 msgid "Echo Canceller"
 msgstr "Anulator de ecou"
@@ -1118,13 +1090,11 @@
 msgstr "Preconfigurări APO"
 
 #: src/contents/ui/Equalizer.qml:54
-#, fuzzy
-msgid "Imported the Equalizer APO preset file."
+msgid "Imported the Equalizer APO Preset File."
 msgstr "A fost importat fișierul de preconfigurare al egalizatorului APO."
 
 #: src/contents/ui/Equalizer.qml:56
-#, fuzzy
-msgid "Failed to import the Equalizer APO preset file."
+msgid "Failed to Import the Equalizer APO Preset File."
 msgstr "Importarea fișierului de preconfigurare al egalizatorului APO a eșuat."
 
 #: src/contents/ui/Equalizer.qml:66
@@ -1132,13 +1102,11 @@
 msgstr "Preconfigurări GraphicEQ"
 
 #: src/contents/ui/Equalizer.qml:69
-#, fuzzy
-msgid "Imported the GraphicEQ preset file."
+msgid "Imported the GraphicEQ Preset File."
 msgstr "A fost importat fișierul de preconfigurare al GraphicEQ."
 
 #: src/contents/ui/Equalizer.qml:71
-#, fuzzy
-msgid "Failed to import the GraphicEQ preset file."
+msgid "Failed to Import the GraphicEQ Preset File."
 msgstr "Importarea fișierului de preconfigurare GraphicEQ a eșuat."
 
 #: src/contents/ui/Equalizer.qml:81
@@ -1146,17 +1114,15 @@
 msgstr "Preconfigurare APO"
 
 #: src/contents/ui/Equalizer.qml:84
-#, fuzzy
-msgid "Exported the current Equalizer settings to an external APO preset file."
+msgid "Exported the Current Equalizer Settings to an External APO Preset File."
 msgstr ""
 "A fost exportată configurația curentă a egalizatorului într-un fișier extern "
 "de preconfigurări APO."
 
 #: src/contents/ui/Equalizer.qml:87
-#, fuzzy
 msgid ""
-"Failed to export the current Equalizer settings to an external APO preset "
-"file."
+"Failed to Export the Current Equalizer Settings to an External APO Preset "
+"File."
 msgstr ""
 "Exportarea configurației curente a egalizatorului într-un fișier extern de "
 "preconfigurări APO a eșuat."
@@ -1603,13 +1569,8 @@
 msgid "Clipping"
 msgstr "Decupare"
 
-#: src/contents/ui/MenuAddPlugins.qml:62
-msgid "Add %1"
-msgstr ""
-
-#: src/contents/ui/MenuAddPlugins.qml:133
-#, fuzzy
-msgid "Added a new effect to the pipeline: %1"
+#: src/contents/ui/MenuAddPlugins.qml:131
+msgid "Added a New Effect to the Pipeline: %1"
 msgstr "A fost adăugat un efect nou în canalul (pipeline): %1"
 
 #: src/contents/ui/MultibandCompressor.qml:103
@@ -1690,6 +1651,17 @@
 msgid "Reaction"
 msgstr "Reacție"
 
+#: src/contents/ui/PageStreamsEffects.qml:79
+#: src/contents/ui/PresetsAutoloadingPage.qml:96
+#: src/contents/ui/BlocklistSheet.qml:97
+#: src/contents/ui/ConvolverImpulseSheet.qml:65
+#: src/contents/ui/MenuAddPlugins.qml:33
+#: src/contents/ui/PresetsAutoloadingPage.qml:98
+#: src/contents/ui/PresetsCommunityPage.qml:64
+#: src/contents/ui/PresetsLocalPage.qml:169 src/contents/ui/RNNoise.qml:212
+msgid "Empty List"
+msgstr "Listă goală"
+
 #: src/contents/ui/PageStreamsEffects.qml:80
 msgid "No Audio Application Available"
 msgstr "Nicio aplicație audio disponibilă"
@@ -1699,11 +1671,13 @@
 msgstr "Adaugă efect"
 
 #: src/contents/ui/PageStreamsEffects.qml:321
+#: src/contents/ui/PageStreamsEffects.qml:570
 #: src/contents/ui/PageStreamsEffects.qml:572
 msgid "Players"
 msgstr "Reproducătoare"
 
 #: src/contents/ui/PageStreamsEffects.qml:338
+#: src/contents/ui/PageStreamsEffects.qml:570
 #: src/contents/ui/PageStreamsEffects.qml:572
 msgid "Recorders"
 msgstr "Înregistrătoare"
@@ -1712,31 +1686,26 @@
 msgid "Close"
 msgstr "Închide"
 
-#: src/contents/ui/PageStreamsEffects.qml:353
-msgid "Expand the list of effects pipeline"
-msgstr ""
-
-#: src/contents/ui/PageStreamsEffects.qml:353
-msgid "Reduce the list of effects pipeline"
-msgstr ""
-
+#: src/contents/ui/PageStreamsEffects.qml:375
 #: src/contents/ui/PageStreamsEffects.qml:377
 msgid "No Effects"
 msgstr "Niciun efect"
 
+#: src/contents/ui/PageStreamsEffects.qml:376
 #: src/contents/ui/PageStreamsEffects.qml:378
 msgid "Audio Stream Not Modified"
 msgstr "Flux audio nemodificat"
 
+#: src/contents/ui/PageStreamsEffects.qml:580
 #: src/contents/ui/PageStreamsEffects.qml:582
 msgid "Effects"
 msgstr "Efecte"
 
-#: src/contents/ui/PageStreamsEffects.qml:599
-#, fuzzy
-msgid "Input monitoring"
+#: src/contents/ui/PageStreamsEffects.qml:597
+msgid "Input Monitoring"
 msgstr "Monitorizarea intrării"
 
+#: src/contents/ui/PageStreamsEffects.qml:610
 #: src/contents/ui/PageStreamsEffects.qml:612
 msgid "Excluded Apps"
 msgstr "Aplicații excluse"
@@ -1908,8 +1877,7 @@
 msgstr "Activează modul serviciu (demon)"
 
 #: src/contents/ui/PreferencesSheet.qml:35
-#, fuzzy
-msgid "Easy Effects is active in background when the window is closed."
+msgid "Easy Effects is Active in Background When the Window is Closed"
 msgstr "Easy Effects este activ în fundal când fereastra este închisă"
 
 #: src/contents/ui/PreferencesSheet.qml:47
@@ -1917,8 +1885,7 @@
 msgstr "Pornire automată la autentificare"
 
 #: src/contents/ui/PreferencesSheet.qml:48
-#, fuzzy
-msgid "Easy Effects is launched at user session startup."
+msgid "Easy Effects is Launched at User Session Startup"
 msgstr "Easy Effects este lansat la pornirea sesiunii utilizatorului"
 
 #: src/contents/ui/PreferencesSheet.qml:61
@@ -1944,6 +1911,996 @@
 #: src/contents/ui/PreferencesSheet.qml:125
 msgid "Ignore System Notifications"
 msgstr "Ignoră notificările de sistem"
+
+#: src/contents/ui/PreferencesSheet.qml:126
+msgid ""
+"Processing System Notifications May Cause Crackling Sound, so It Would be "
+"Better to Ignore Them, but For Some Presets It May be Recommended Since They "
+"Could Sound Too Loud"
+msgstr ""
+"Procesarea notificărilor de sistem poate provoca sunete ca trosnete/pocnete, "
+"așa că ar fi mai bine să le ignorați, dar pentru unele preconfigurări "
+"această opțiune poate fi recomandată, deoarece acestea ar putea suna prea "
+"tare."
+
+#: src/contents/ui/PreferencesSheet.qml:137
+msgid "Enable/Disable Input Monitoring"
+msgstr "Activează/dezactivează monitorizarea intrării"
+
+#: src/contents/ui/PreferencesSheet.qml:148
+msgid "Mic Monitor Plays to Output Effects Pipeline"
+msgstr "Monitorul de microfon redă pe canalul(pipeline) de ieșire al efectelor"
+
+#: src/contents/ui/PreferencesSheet.qml:159
+msgid "Enable the Inactivity Timeout"
+msgstr "Activează timpul de expirare al inactivității"
+
+#: src/contents/ui/PreferencesSheet.qml:160
+msgid ""
+"When all Streams are Inactive, Easy Effects Pipeline Remains Loaded for an "
+"Extra Amount of Time"
+msgstr ""
+"Când toate fluxurile sunt inactive, canalul(pipeline) Easy Effectse rămâne "
+"încărcat pentru o perioadă suplimentară de timp."
+
+#: src/contents/ui/PreferencesSheet.qml:172
+msgid "Inactivity Timeout"
+msgstr "Timpul de expirare al inactivității"
+
+#: src/contents/ui/PreferencesSheet.qml:186
+msgid "Level Meters Label"
+msgstr "Etichetă vumetru"
+
+#: src/contents/ui/PreferencesSheet.qml:187
+msgid ""
+"The Time it Takes for the Level Meter Labels to be Updated When the Current "
+"Level is Below the Last Highest One"
+msgstr ""
+"Timpul necesar pentru actualizarea etichetelor indicatoarelor de nivel "
+"(vumetrelor) atunci când nivelul actual este sub ultimul nivel maxim atins"
+
+#: src/contents/ui/PreferencesSheet.qml:227
+msgid "Audio Delay Compensation"
+msgstr "Compensarea întârzierii audio"
+
+#: src/contents/ui/PreferencesSheet.qml:241
+msgid "Style"
+msgstr "Stil"
+
+#: src/contents/ui/PreferencesSheet.qml:248
+msgid "Color Scheme"
+msgstr "Schema de culori"
+
+#: src/contents/ui/PreferencesSheet.qml:252
+msgid "Automatic"
+msgstr "Automat"
+
+#: src/contents/ui/PreferencesSheet.qml:252
+msgid "Light"
+msgstr "Luminoasă"
+
+#: src/contents/ui/PreferencesSheet.qml:252
+msgid "Dark"
+msgstr "Întunecată"
+
+#: src/contents/ui/PreferencesSheet.qml:262
+msgid "Color Theme"
+msgstr "Tema de culori"
+
+#: src/contents/ui/PreferencesSheet.qml:266
+msgid "Green"
+msgstr "Verde"
+
+#: src/contents/ui/PreferencesSheet.qml:266
+msgid "Green Neon"
+msgstr "Verde neon"
+
+#: src/contents/ui/PreferencesSheet.qml:266
+msgid "Mix"
+msgstr "Mixare"
+
+#: src/contents/ui/PreferencesSheet.qml:266
+msgid "Orange"
+msgstr "Portocaliu"
+
+#: src/contents/ui/PreferencesSheet.qml:266
+msgid "Yellow"
+msgstr "Galben"
+
+#: src/contents/ui/PreferencesSheet.qml:266
+msgid "Blue"
+msgstr "Albastru"
+
+#: src/contents/ui/PreferencesSheet.qml:266
+msgid "Purple"
+msgstr "Purpuriu"
+
+#: src/contents/ui/PreferencesSheet.qml:266
+msgid "Grey"
+msgstr "Gri"
+
+#: src/contents/ui/PreferencesSheet.qml:276
+msgid "Shape"
+msgstr "Forma"
+
+#: src/contents/ui/PreferencesSheet.qml:280
+msgid "Bars"
+msgstr "Bare"
+
+#: src/contents/ui/PreferencesSheet.qml:280
+msgid "Lines"
+msgstr "Linii"
+
+#: src/contents/ui/PreferencesSheet.qml:280
+msgid "Dots"
+msgstr "Puncte"
+
+#: src/contents/ui/PreferencesSheet.qml:280
+msgid "Area"
+msgstr "Zona"
+
+#: src/contents/ui/PreferencesSheet.qml:290
+msgid "Dynamic Scale"
+msgstr "Scară dinamică"
+
+#: src/contents/ui/PreferencesSheet.qml:301
+msgid "Logarithmic Frequency Axis"
+msgstr "Axa frecvenței logaritmice"
+
+#: src/contents/ui/PreferencesSheet.qml:312
+msgid "Points"
+msgstr "Puncte"
+
+#: src/contents/ui/PreferencesSheet.qml:326
+msgid "Height"
+msgstr "Înălțime"
+
+#: src/contents/ui/PreferencesSheet.qml:340
+msgid "Frequency Range"
+msgstr "Gama de frecvențe"
+
+#: src/contents/ui/PreferencesSheet.qml:347
+msgid "Minimum"
+msgstr "Minimă"
+
+#: src/contents/ui/PreferencesSheet.qml:362
+msgid "Maximum"
+msgstr "Maximă"
+
+#: src/contents/ui/PreferencesSheet.qml:383
+msgid "Database Autosave Interval"
+msgstr "Interval de salvare automată a bazei de date"
+
+#: src/contents/ui/PreferencesSheet.qml:396
+msgid "Most Used Presets"
+msgstr "Cele mai utilizate preconfigurări"
+
+#: src/contents/ui/PreferencesSheet.qml:418
+#: src/contents/ui/ShortcutsSheet.qml:248
+msgid "Global Shortcuts"
+msgstr "Taste de comenzi rapide"
+
+#: src/contents/ui/PreferencesSheet.qml:419
+msgid "Enables Support for XDG Global Shortcuts"
+msgstr "Activează suportul pentru tastele de comenzi rapide globale XDG"
+
+#: src/contents/ui/PreferencesSheet.qml:431
+msgid "Native Window of Effects"
+msgstr "Fereastra nativă a efectelor"
+
+#: src/contents/ui/PreferencesSheet.qml:432
+msgid "Allows the Native User Interface of Effects to be Shown/Hidden"
+msgstr "Permite afișarea/ascunderea interfeței native a efectelor"
+
+#: src/contents/ui/PreferencesSheet.qml:444
+msgid "Update Frequency"
+msgstr "Frecvența de actualizare"
+
+#: src/contents/ui/PreferencesSheet.qml:445
+msgid "Related to LV2 Plugins"
+msgstr "Relativ la modulele LV2"
+
+#: src/contents/ui/PreferencesSheet.qml:474
+msgid "Background Service"
+msgstr "Serviciu în fundal"
+
+#: src/contents/ui/PreferencesSheet.qml:487
+msgid "Audio"
+msgstr "Audio"
+
+#: src/contents/ui/PreferencesSheet.qml:500
+msgid "Spectrum Analyzer"
+msgstr "Analizator de spectru"
+
+#: src/contents/ui/PreferencesSheet.qml:513
+msgid "Database"
+msgstr "Baza de date"
+
+#: src/contents/ui/PreferencesSheet.qml:526
+msgid "Experimental Features"
+msgstr "Caracteristici experimentale"
+
+#: src/contents/ui/PresetsAutoloadingPage.qml:33
+#: src/contents/ui/PresetsAutoloadingPage.qml:128
+#: src/contents/ui/PresetsAutoloadingPage.qml:130
+msgid "Device"
+msgstr "Dispozitiv"
+
+#: src/contents/ui/PresetsAutoloadingPage.qml:39
+#: src/contents/ui/PresetsAutoloadingPage.qml:168
+#: src/contents/ui/PresetsAutoloadingPage.qml:172
+msgid "Hardware Profile"
+msgstr "Profil hardware"
+
+#: src/contents/ui/PresetsAutoloadingPage.qml:53
+#: src/contents/ui/PresetsAutoloadingPage.qml:181
+#: src/contents/ui/PresetsAutoloadingPage.qml:185
+msgid "Local Preset"
+msgstr "Preconfigurare locală"
+
+#: src/contents/ui/PresetsAutoloadingPage.qml:63
+msgid "Create"
+msgstr "Creează"
+
+#: src/contents/ui/PresetsCommunityPage.qml:93
+msgid "Copy to the Local List"
+msgstr "Copiază în lista locală"
+
+#: src/contents/ui/PresetsCommunityPage.qml:98
+msgid "Imported the %1 Community Preset to the List of Local Presets."
+msgstr ""
+"A fost importată preconfigurarea de la comunitate %1 în lista de "
+"preconfigurări locale."
+
+#: src/contents/ui/PresetsCommunityPage.qml:100
+msgid "Failed to Import the %1 Community Preset to the List of Local Presets."
+msgstr ""
+"Importarea preconfigurării de la comunitate %1 în lista de preconfigurări "
+"locale a eșuat."
+
+#: src/contents/ui/PresetsCommunityPage.qml:120
+msgid "Refresh"
+msgstr "Actualizare"
+
+#: src/contents/ui/PresetsLocalPage.qml:35
+msgid "Imported a New Local Preset from an External File."
+msgstr "A fost importată o nouă preconfigurare locală dintr-un fișier extern."
+
+#: src/contents/ui/PresetsLocalPage.qml:37
+msgid "Failed to Import a New Local Preset from an External File."
+msgstr ""
+"Importarea unei noi preconfigurări locale dintr-un fișier extern a eșuat."
+
+#: src/contents/ui/PresetsLocalPage.qml:46
+#: src/contents/ui/PresetsLocalPage.qml:131
+msgid "Export Presets"
+msgstr "Exportă preconfigurări"
+
+#: src/contents/ui/PresetsLocalPage.qml:49
+msgid "Exported all Presets to an External Folder."
+msgstr "Au fost exportate toate preconfigurările într-un dosar extern."
+
+#: src/contents/ui/PresetsLocalPage.qml:51
+msgid "Failed to Export All Presets to an External Folder."
+msgstr "Exportarea tuturor preconfigurărilor într-un dosar extern a eșuat."
+
+#: src/contents/ui/PresetsLocalPage.qml:63
+msgid "New Preset Name"
+msgstr "Numele noii preconfigurări"
+
+#: src/contents/ui/PresetsLocalPage.qml:79
+msgid "Import Preset File"
+msgstr "Importă fișierul de preconfigurare"
+
+#: src/contents/ui/PresetsLocalPage.qml:88
+msgid "Create Preset"
+msgstr "Creează preconfigurare"
+
+#: src/contents/ui/PresetsLocalPage.qml:98
+msgid "Created a New Local Preset: %1"
+msgstr "A fost creată o preconfigurare locală nouă: %1"
+
+#: src/contents/ui/PresetsLocalPage.qml:102
+msgid "Failed to Create a New Local Preset: %1"
+msgstr "Crearea unei noi preconfigurării locale a eșuat: %1"
+
+#: src/contents/ui/PresetsLocalPage.qml:186
+msgid "Save Preset"
+msgstr "Salvează preconfigurarea"
+
+#: src/contents/ui/PresetsLocalPage.qml:187
+msgid ""
+"Save Current Settings to the Preset:\n"
+"%1"
+msgstr ""
+"Salvează parametrii actuali în preconfigurarea:\n"
+"%1"
+
+#: src/contents/ui/PresetsLocalPage.qml:191
+msgid "Saved the Current Settings to %1 Local Preset."
+msgstr "Configurația curentă a fost salvată în preconfigurarea locală %1."
+
+#: src/contents/ui/PresetsLocalPage.qml:193
+msgid "Failed to Save the Current Settings to %1 Local Preset."
+msgstr "Salvarea configurației curente în preconfigurarea locală %1 a eșuat."
+
+#: src/contents/ui/PresetsLocalPage.qml:201
+msgid "Remove Preset"
+msgstr "Elimină preconfigurarea"
+
+#: src/contents/ui/PresetsLocalPage.qml:202
+msgid ""
+"Are You Sure You Want to Remove the Preset\n"
+"%1\n"
+"From the List?"
+msgstr ""
+"Sunteți sigur că doriți să eliminați preconfigurarea\n"
+"%1\n"
+"din listă?"
+
+#: src/contents/ui/PresetsLocalPage.qml:206
+msgid "Removed the %1 Local Preset."
+msgstr "A fost eliminată preconfigurarea locală %1."
+
+#: src/contents/ui/PresetsLocalPage.qml:208
+msgid "Failed to Remove the %1 Local Preset."
+msgstr "Eliminarea preconfigurării locale %1 a eșuat."
+
+#: src/contents/ui/PresetsLocalPage.qml:216
+msgid "Rename Preset"
+msgstr "Redenumește preconfigurarea"
+
+#: src/contents/ui/PresetsLocalPage.qml:221
+msgid "Rename"
+msgstr "Redenumește"
+
+#: src/contents/ui/PresetsLocalPage.qml:230
+msgid "Renamed the %1 Local Preset to %2"
+msgstr "Preconfigurarea locală %1 a fost redenumită %2"
+
+#: src/contents/ui/PresetsLocalPage.qml:233
+msgid "Failed to Rename the %1 Local Preset to %2"
+msgstr "Redenumirea preconfigurării locale %1 în %2 a eșuat"
+
+#: src/contents/ui/PresetsLocalPage.qml:241
+msgid "Cancel"
+msgstr "Anulare"
+
+#: src/contents/ui/PresetsLocalPage.qml:277
+msgid "Save Settings to this Preset"
+msgstr "Salvează parametrii în această preconfigurare"
+
+#: src/contents/ui/PresetsLocalPage.qml:285
+msgid "Rename this Preset"
+msgstr "Redenumește această preconfigurare"
+
+#: src/contents/ui/PresetsLocalPage.qml:293
+msgid "Delete this Preset"
+msgstr "Șterge această preconfigurare"
+
+#: src/contents/ui/PresetsSheet.qml:68 src/contents/ui/PresetsSheet.qml:104
+msgid "Local"
+msgstr "Local"
+
+#: src/contents/ui/PresetsSheet.qml:76 src/contents/ui/PresetsSheet.qml:104
+msgid "Community"
+msgstr "Comunitate"
+
+#: src/contents/ui/PresetsSheet.qml:84
+msgid "Autoloading"
+msgstr "Încărcare automată"
+
+#: src/contents/ui/PresetsSheet.qml:102
+msgid "No Preset Loaded"
+msgstr "Nicio preconfigurare încărcată"
+
+#: src/contents/ui/PresetsSheet.qml:118
+msgid "Fallback Preset"
+msgstr "Preconfigurare de rezervă"
+
+#: src/contents/ui/RNNoise.qml:44
+msgid "Imported a New RNNoise Model File."
+msgstr "A fost importat un nou fișier de model RNNoise."
+
+#: src/contents/ui/RNNoise.qml:46
+msgid "Failed to Import the RNNoise Model File."
+msgstr "Importarea fișierului de model RNNoise a eșuat."
+
+#: src/contents/ui/RNNoise.qml:57 src/contents/ui/RNNoise.qml:68
+#: src/contents/ui/RNNoise.qml:278 src/contents/ui/RNNoise.qml:280
+msgid "Standard RNNoise Model"
+msgstr "Model standard RNNoise"
+
+#: src/contents/ui/RNNoise.qml:59
+msgid "Standard RNNoise Model Loaded."
+msgstr "Model standard RNNoise încărcat."
+
+#: src/contents/ui/RNNoise.qml:64 src/contents/ui/RNNoise.qml:282
+msgid "Using %1 Model"
+msgstr "Utilizând modelul %1"
+
+#: src/contents/ui/RNNoise.qml:66
+msgid "Loaded the %1 RNNoise Model."
+msgstr "A fost încărcat modelul RNNoise %1."
+
+#: src/contents/ui/RNNoise.qml:70
+msgid "Failed to Load the %1 Model. Fallback to Standard RNNoise Model."
+msgstr ""
+"Nu s-a putut încărca modelul %1. Se revine la modelul standard RNNoise."
+
+#: src/contents/ui/RNNoise.qml:89 src/contents/ui/Speex.qml:109
+msgid "Voice Detection"
+msgstr "Detectare voce"
+
+#: src/contents/ui/RNNoise.qml:126
+msgid "Wet Level"
+msgstr "Nivelul umed"
+
+#: src/contents/ui/RNNoise.qml:166
+msgid "Use the Standard Model"
+msgstr "Utilizează modelul standard"
+
+#: src/contents/ui/RNNoise.qml:177
+msgid "User Models"
+msgstr "Modele utilizator"
+
+#: src/contents/ui/RNNoise.qml:239
+msgid "Delete this Model"
+msgstr "Șterge acest model"
+
+#: src/contents/ui/RNNoise.qml:244
+msgid "Removed the %1 RNNoise Model."
+msgstr "A fost eliminat modelul RNNoise %1."
+
+#: src/contents/ui/RNNoise.qml:246
+msgid "Failed to Remove the %1 RNNoise Model."
+msgstr "Eliminarea modelului RNNoise %1 a eșuat."
+
+#: src/contents/ui/RNNoise.qml:314
+msgid "Import Model"
+msgstr "Importare model"
+
+#: src/contents/ui/Reverb.qml:53
+msgid "Room Size"
+msgstr "Dimensiunea camerei"
+
+#: src/contents/ui/Reverb.qml:57
+msgid "Small"
+msgstr "Mică"
+
+#: src/contents/ui/Reverb.qml:57
+msgid "Medium"
+msgstr "Medie"
+
+#: src/contents/ui/Reverb.qml:57
+msgid "Large"
+msgstr "Mare"
+
+#: src/contents/ui/Reverb.qml:57
+msgid "Tunnel-like"
+msgstr "Ca un tunel"
+
+#: src/contents/ui/Reverb.qml:57
+msgid "Large/smooth"
+msgstr "Mare/neted"
+
+#: src/contents/ui/Reverb.qml:57
+msgid "Experimental"
+msgstr "Experimental"
+
+#: src/contents/ui/Reverb.qml:66
+msgid "Decay Time"
+msgstr "Timpul de declin"
+
+#: src/contents/ui/Reverb.qml:82
+msgid "Pre Delay"
+msgstr "Pre-întârziere"
+
+#: src/contents/ui/Reverb.qml:98
+msgid "Diffusion"
+msgstr "Difuzare"
+
+#: src/contents/ui/Reverb.qml:130
+msgid "High Frequency Damping"
+msgstr "Atenuarea frecvențelor înalte"
+
+#: src/contents/ui/Reverb.qml:147
+msgid "Bass Cut"
+msgstr "Tăiere bas"
+
+#: src/contents/ui/Reverb.qml:164
+msgid "Treble Cut"
+msgstr "Tăiere înalte"
+
+#: src/contents/ui/Reverb.qml:222
+msgid "Reverberation Presets"
+msgstr "Preconfigurări reverberație"
+
+#: src/contents/ui/Reverb.qml:226
+msgid "Ambience"
+msgstr "Ambianță"
+
+#: src/contents/ui/Reverb.qml:241
+msgid "Empty Walls"
+msgstr "Pereți goi"
+
+#: src/contents/ui/Reverb.qml:256
+msgid "Room"
+msgstr "Cameră"
+
+#: src/contents/ui/Reverb.qml:271
+msgid "Large Empty Hall"
+msgstr "Sală mare goală"
+
+#: src/contents/ui/Reverb.qml:281
+msgid "Disco"
+msgstr "Discotecă"
+
+#: src/contents/ui/Reverb.qml:291
+msgid "Large Occupied Hall"
+msgstr "Sală mare ocupată"
+
+#: src/contents/ui/ShortcutsSheet.qml:34
+msgid "Show Help"
+msgstr "Afișează ajutorul"
+
+#: src/contents/ui/ShortcutsSheet.qml:47
+msgid "Toggle Fullscreen"
+msgstr "Activează/dezactivează modul de ecran complet"
+
+#: src/contents/ui/ShortcutsSheet.qml:75 src/contents/ui/ShortcutsSheet.qml:294
+msgid "Toggle Global Bypass"
+msgstr "Activează/dezactivează devierea globală"
+
+#: src/contents/ui/ShortcutsSheet.qml:103
+msgid "Close the Window"
+msgstr "Închide fereastra"
+
+#: src/contents/ui/ShortcutsSheet.qml:131
+msgid "Terminate Easy Effects Service"
+msgstr "Termină serviciul Easy Effects"
+
+#: src/contents/ui/ShortcutsSheet.qml:171
+msgid "Toggle Process All Inputs"
+msgstr "Activează/dezactivează procesarea tuturor fluxurilor de intrare"
+
+#: src/contents/ui/ShortcutsSheet.qml:211
+msgid "Toggle Process All Outputs"
+msgstr "Activează/dezactivează procesarea tuturor fluxurilor de ieșire"
+
+#: src/contents/ui/ShortcutsSheet.qml:224
+#: src/contents/ui/ShortcutsSheet.qml:237
+msgid "Can Be Used on Numeric Controls"
+msgstr "Poate fi utilizat pe controale numerice"
+
+#: src/contents/ui/ShortcutsSheet.qml:334
+msgid "Toggle Microphone Monitoring"
+msgstr "Activează/dezactivează monitorizarea microfonului"
+
+#: src/contents/ui/ShortcutsSheet.qml:348 src/contents/ui/main.qml:383
+#: src/contents/ui/main.qml:506
+msgid "Shortcuts"
+msgstr "Taste de comenzi rapide"
+
+#: src/contents/ui/Speex.qml:49
+msgid "Denoise"
+msgstr "Diminuarea zgomotului"
+
+#: src/contents/ui/Speex.qml:71
+msgid "Dereverberation"
+msgstr "Diminuarea reverberației"
+
+#: src/contents/ui/Speex.qml:101
+msgid "Voice Activity Probability"
+msgstr "Probabilitatea de activitate vocală"
+
+#: src/contents/ui/Speex.qml:140
+msgid "Continue"
+msgstr "Continuă"
+
+#: src/contents/ui/StereoTools.qml:54
+msgid "Softclip"
+msgstr "Compresie câștig"
+
+#: src/contents/ui/StereoTools.qml:83
+msgid "S/C Level"
+msgstr "Nivel S/C"
+
+#: src/contents/ui/StereoTools.qml:102
+msgid "Stereo Matrix"
+msgstr "Matrice stereo"
+
+#: src/contents/ui/StereoTools.qml:122
+msgid "LR > LR (Stereo Default)"
+msgstr "SD > SD (Stereo implicit)"
+
+#: src/contents/ui/StereoTools.qml:122
+msgid "LR > MS (Stereo to Mid-Side)"
+msgstr "SD > M (Stereo către mijloc)"
+
+#: src/contents/ui/StereoTools.qml:122
+msgid "MS > LR (Mid-Side to Stereo)"
+msgstr "M > SD (Mijloc către stereo)"
+
+#: src/contents/ui/StereoTools.qml:122
+msgid "LR > LL (Mono Left Channel)"
+msgstr "SD > SS (Mono canal stânga)"
+
+#: src/contents/ui/StereoTools.qml:122
+msgid "LR > RR (Mono Right Channel)"
+msgstr "SD > DD (Mono canal dreapta)"
+
+#: src/contents/ui/StereoTools.qml:122
+msgid "LR > L+R (Mono Sum L+R)"
+msgstr "SD > S+D (Mono S+D)"
+
+#: src/contents/ui/StereoTools.qml:122
+msgid "LR > RL (Stereo Flip Channels)"
+msgstr "SD > DS (Canalele stereo inversate)"
+
+#: src/contents/ui/StereoTools.qml:131
+msgid "Side Level"
+msgstr "Nivel lateral"
+
+#: src/contents/ui/StereoTools.qml:149
+msgid "Side Balance"
+msgstr "Balans lateral"
+
+#: src/contents/ui/StereoTools.qml:165
+msgid "Middle Level"
+msgstr "Nivel mijloc"
+
+#: src/contents/ui/StereoTools.qml:183
+msgid "Middle Panorama"
+msgstr "Panoramă mijloc"
+
+#: src/contents/ui/StereoTools.qml:225 src/contents/ui/StereoTools.qml:255
+msgid "Invert Phase"
+msgstr "Inversează faza"
+
+#: src/contents/ui/StereoTools.qml:299 src/tags_plugin_name.cpp:35
+msgid "Delay"
+msgstr "Întârziere"
+
+#: src/contents/ui/StereoTools.qml:316
+msgid "Stereo Base"
+msgstr "Bază Stereo"
+
+#: src/contents/ui/StereoTools.qml:332
+msgid "Stereo Phase"
+msgstr "Fază Stereo"
+
+#: src/contents/ui/main.qml:207
+msgid "Reset Settings?"
+msgstr "Reinițializați parametrii?"
+
+#: src/contents/ui/main.qml:208
+msgid "Are you sure you want to reset all Easy Effects settings?"
+msgstr ""
+"Sunteți sigur că doriți să reinițializați toți parametrii Easy Effects?"
+
+#: src/contents/ui/main.qml:277 src/contents/ui/main.qml:293
+msgid "Preset Loaded"
+msgstr "Preconfigurare încărcată"
+
+#: src/contents/ui/main.qml:304 src/contents/ui/main.qml:316
+msgid "Clear List"
+msgstr "Golește lista"
+
+#: src/contents/ui/main.qml:305 src/contents/ui/main.qml:317
+msgid "Are you sure you want to clear this list?"
+msgstr "Sunteți sigur că doriți să goliți această listă?"
+
+#: src/contents/ui/main.qml:372
+msgid "Active"
+msgstr "Activ"
+
+#: src/contents/ui/main.qml:392 src/contents/ui/main.qml:514
+msgid "Manual"
+msgstr "Manual"
+
+#: src/contents/ui/main.qml:402 src/contents/ui/main.qml:546
+msgid "Quit"
+msgstr "Ieșire"
+
+#: src/contents/ui/main.qml:432
+msgid "Turn Effects On/Off"
+msgstr "Activează/dezactivează efectele"
+
+#: src/contents/ui/main.qml:482
+msgid "PipeWire"
+msgstr "PipeWire"
+
+#: src/contents/ui/main.qml:538
+msgid "About Easy Effects"
+msgstr "Despre Easy Effects"
+
+#: src/plugin_base.cpp:272
+msgid "(Mic)"
+msgstr "(Mic)"
+
+#: src/plugin_base.cpp:275
+msgid "(Speakers)"
+msgstr "(Difuzoare)"
+
+#: src/plugin_base.cpp:282
+msgid "Output Level Meter"
+msgstr "Vumetru de ieșire"
+
+#: src/presets_manager.cpp:758 src/presets_manager.cpp:765
+#: src/presets_manager.cpp:775 src/presets_manager.cpp:782
+#: src/presets_manager.cpp:792 src/presets_manager.cpp:801
+msgid "Preset Not Loaded Correctly"
+msgstr "Preconfigurarea nu a fost încărcată corect"
+
+#: src/presets_manager.cpp:758
+msgid "Wrong Format in Excluded Apps List"
+msgstr "Format greșit în lista de aplicații excluse"
+
+#: src/presets_manager.cpp:766
+msgid "Generic Error While Loading Excluded Apps List"
+msgstr "Eroare generică în timpul încărcării listei de aplicații excluse"
+
+#: src/presets_manager.cpp:775
+msgid "Wrong Format in Effects List"
+msgstr "Format greșit în lista de efecte"
+
+#: src/presets_manager.cpp:782
+msgid "Generic Error While Loading Effects List"
+msgstr "Eroare generică în timpul încărcării listei de efecte"
+
+#: src/presets_manager.cpp:793
+msgid "One or More Parameters Have a Wrong Format"
+msgstr "Unul sau mai mulți parametri au un format greșit"
+
+#: src/presets_manager.cpp:802
+msgid "Generic Error While Loading The Effect"
+msgstr "Eroare generică în timpul încărcării efectului"
+
+#: src/pw_model_nodes.cpp:488
+msgid "Running"
+msgstr "În execuție"
+
+#: src/pw_model_nodes.cpp:490
+msgid "Suspended"
+msgstr "Suspendat"
+
+#: src/pw_model_nodes.cpp:492
+msgid "Idle"
+msgstr "Inactiv"
+
+#: src/pw_model_nodes.cpp:494
+msgid "Creating"
+msgstr "Se creează"
+
+#: src/pw_model_nodes.cpp:496
+msgid "Error"
+msgstr "Eroare"
+
+#: src/pw_model_nodes.cpp:498
+msgid "Unknown"
+msgstr "Necunoscut"
+
+#: src/tags_plugin_name.cpp:27
+msgid "Bass Enhancer"
+msgstr "Amplificator de bas"
+
+#: src/tags_plugin_name.cpp:28
+msgid "Bass Loudness"
+msgstr "Intensitate bas"
+
+#: src/tags_plugin_name.cpp:30
+msgid "Convolver"
+msgstr "Convolver (algoritm de convoluție)"
+
+#: src/tags_plugin_name.cpp:31
+msgid "Crossfeed"
+msgstr "Flux încrucișat"
+
+#: src/tags_plugin_name.cpp:32
+msgid "Crystalizer"
+msgstr "Cristalizator"
+
+#: src/tags_plugin_name.cpp:33
+msgid "Deep Noise Remover"
+msgstr "Eliminator al zgomotului profund"
+
+#: src/tags_plugin_name.cpp:37
+msgid "Equalizer"
+msgstr "Egalizator"
+
+#: src/tags_plugin_name.cpp:38
+msgid "Exciter"
+msgstr "Excitator"
+
+#: src/tags_plugin_name.cpp:42
+msgid "Level Meter"
+msgstr "Vumetru"
+
+#: src/tags_plugin_name.cpp:45
+msgid "Maximizer"
+msgstr "Maximizator"
+
+#: src/tags_plugin_name.cpp:46
+msgid "Multiband Compressor"
+msgstr "Compresor multibandă"
+
+#: src/tags_plugin_name.cpp:47
+msgid "Multiband Gate"
+msgstr "Poartă multibandă"
+
+#: src/tags_plugin_name.cpp:49
+msgid "Reverberation"
+msgstr "Reverberație"
+
+#: src/tags_plugin_name.cpp:50
+msgid "Noise Reduction"
+msgstr "Reducere zgomot"
+
+#: src/tags_plugin_name.cpp:51
+msgid "Speech Processor"
+msgstr "Procesor de vorbire"
+
+#: src/tags_plugin_name.cpp:52
+msgid "Stereo Tools"
+msgstr "Unelte stereo"
+
+#: com.github.wwmm.easyeffects.desktop.template.h:2
+msgid "Easy Effects"
+msgstr "Easy Effects"
+
+#: com.github.wwmm.easyeffects.desktop.template.h:3
+msgid "Equalizer, Compressor and Other Audio Effects"
+msgstr "Egalizator, compresor și alte efecte audio"
+
+#: com.github.wwmm.easyeffects.desktop.template.h:4
+msgid "Audio Effects for PipeWire Applications"
+msgstr "Efecte audio pentru aplicații PipeWire"
+
+#: src/contents/ui/Autogain.qml:250
+#, fuzzy
+msgid "Force silence when the level is below the silence threshold"
+msgstr "Forțează modul silențios când nivelul este sub pragul de liniște"
+
+#: src/contents/ui/BlocklistSheet.qml:150
+#, fuzzy
+msgid "Remove This App"
+msgstr "Șterge fișierul de presetări"
+
+#: src/contents/ui/BlocklistSheet.qml:177
+#, fuzzy
+msgid "Show Excluded Apps"
+msgstr "Aplicații excluse"
+
+#: src/contents/ui/BlocklistSheet.qml:178
+#, fuzzy
+msgid "Show excluded applications in the list of players/recorders"
+msgstr "Afișează aplicațiile excluse în secțiunea fluxuri"
+
+#: src/contents/ui/Convolver.qml:50
+#, fuzzy
+msgid "Loaded the %1 Convolver impulse."
+msgstr "S-a încărcat impulsul algoritmului de convoluție %1."
+
+#: src/contents/ui/Convolver.qml:56
+#, fuzzy
+msgid "The Convolver is in passthrough mode."
+msgstr "Algoritmul de convoluție este în modul „passthrough”."
+
+#: src/contents/ui/Convolver.qml:58
+#, fuzzy
+msgid "Failed to load the %1 impulse. The Convolver is in passthrough mode."
+msgstr ""
+"Încărcarea impulsului %1 a eșuat. Algoritmul de convoluție este în modul "
+"„passthrough”."
+
+#: src/contents/ui/ConvolverImpulseSheet.qml:31
+#, fuzzy
+msgid "Imported a new Convolver impluse file."
+msgstr "A fost importat un nou fișier de impuls al algoritmului de convoluție."
+
+#: src/contents/ui/ConvolverImpulseSheet.qml:33
+#, fuzzy
+msgid "Failed to import the Convolver impulse file."
+msgstr "Importarea fișierului de impuls al algoritmului de convoluție a eșuat."
+
+#: src/contents/ui/ConvolverImpulseSheet.qml:88
+#, fuzzy
+msgid "Removed the %1 Convolver impulse."
+msgstr "S-a eliminat impulsul algoritmului de convoluție %1."
+
+#: src/contents/ui/ConvolverImpulseSheet.qml:90
+#, fuzzy
+msgid "Failed to remove the %1 Convolver impulse."
+msgstr "Eliminarea impulsului algoritmului de convoluție %1 a eșuat."
+
+#: src/contents/ui/ConvolverImpulseSheet.qml:104
+#, fuzzy
+msgid "Delete This Impulse"
+msgstr "Elimină acest impuls"
+
+#: src/contents/ui/DelegatePluginsList.qml:65
+#, fuzzy
+msgid "Toggle This Effect"
+msgstr "Activează acest efect"
+
+#: src/contents/ui/DelegatePluginsList.qml:79
+#, fuzzy
+msgid "Remove This Effect"
+msgstr "Elimină acest efect"
+
+#: src/contents/ui/DelegateStreamsList.qml:110
+#, fuzzy
+msgid "Add %1 to excluded applications"
+msgstr "Adăugați la aplicațiile excluse"
+
+#: src/contents/ui/Equalizer.qml:54
+#, fuzzy
+msgid "Imported the Equalizer APO preset file."
+msgstr "A fost importat fișierul de preconfigurare al egalizatorului APO."
+
+#: src/contents/ui/Equalizer.qml:56
+#, fuzzy
+msgid "Failed to import the Equalizer APO preset file."
+msgstr "Importarea fișierului de preconfigurare al egalizatorului APO a eșuat."
+
+#: src/contents/ui/Equalizer.qml:69
+#, fuzzy
+msgid "Imported the GraphicEQ preset file."
+msgstr "A fost importat fișierul de preconfigurare al GraphicEQ."
+
+#: src/contents/ui/Equalizer.qml:71
+#, fuzzy
+msgid "Failed to import the GraphicEQ preset file."
+msgstr "Importarea fișierului de preconfigurare GraphicEQ a eșuat."
+
+#: src/contents/ui/Equalizer.qml:84
+#, fuzzy
+msgid "Exported the current Equalizer settings to an external APO preset file."
+msgstr ""
+"A fost exportată configurația curentă a egalizatorului într-un fișier extern "
+"de preconfigurări APO."
+
+#: src/contents/ui/Equalizer.qml:87
+#, fuzzy
+msgid ""
+"Failed to export the current Equalizer settings to an external APO preset "
+"file."
+msgstr ""
+"Exportarea configurației curente a egalizatorului într-un fișier extern de "
+"preconfigurări APO a eșuat."
+
+#: src/contents/ui/MenuAddPlugins.qml:62
+msgid "Add %1"
+msgstr ""
+
+#: src/contents/ui/MenuAddPlugins.qml:133
+#, fuzzy
+msgid "Added a new effect to the pipeline: %1"
+msgstr "A fost adăugat un efect nou în canalul (pipeline): %1"
+
+#: src/contents/ui/PageStreamsEffects.qml:353
+msgid "Expand the list of effects pipeline"
+msgstr ""
+
+#: src/contents/ui/PageStreamsEffects.qml:353
+msgid "Reduce the list of effects pipeline"
+msgstr ""
+
+#: src/contents/ui/PageStreamsEffects.qml:599
+#, fuzzy
+msgid "Input monitoring"
+msgstr "Monitorizarea intrării"
+
+#: src/contents/ui/PreferencesSheet.qml:35
+#, fuzzy
+msgid "Easy Effects is active in background when the window is closed."
+msgstr "Easy Effects este activ în fundal când fereastra este închisă"
+
+#: src/contents/ui/PreferencesSheet.qml:48
+#, fuzzy
+msgid "Easy Effects is launched at user session startup."
+msgstr "Easy Effects este lansat la pornirea sesiunii utilizatorului"
 
 #: src/contents/ui/PreferencesSheet.qml:126
 #, fuzzy
@@ -1957,18 +2914,6 @@
 "această opțiune poate fi recomandată, deoarece acestea ar putea suna prea "
 "tare."
 
-#: src/contents/ui/PreferencesSheet.qml:137
-msgid "Enable/Disable Input Monitoring"
-msgstr "Activează/dezactivează monitorizarea intrării"
-
-#: src/contents/ui/PreferencesSheet.qml:148
-msgid "Mic Monitor Plays to Output Effects Pipeline"
-msgstr "Monitorul de microfon redă pe canalul(pipeline) de ieșire al efectelor"
-
-#: src/contents/ui/PreferencesSheet.qml:159
-msgid "Enable the Inactivity Timeout"
-msgstr "Activează timpul de expirare al inactivității"
-
 #: src/contents/ui/PreferencesSheet.qml:160
 #, fuzzy
 msgid ""
@@ -1978,14 +2923,6 @@
 "Când toate fluxurile sunt inactive, canalul(pipeline) Easy Effectse rămâne "
 "încărcat pentru o perioadă suplimentară de timp."
 
-#: src/contents/ui/PreferencesSheet.qml:172
-msgid "Inactivity Timeout"
-msgstr "Timpul de expirare al inactivității"
-
-#: src/contents/ui/PreferencesSheet.qml:186
-msgid "Level Meters Label"
-msgstr "Etichetă vumetru"
-
 #: src/contents/ui/PreferencesSheet.qml:187
 #, fuzzy
 msgid ""
@@ -1995,187 +2932,20 @@
 "Timpul necesar pentru actualizarea etichetelor indicatoarelor de nivel "
 "(vumetrelor) atunci când nivelul actual este sub ultimul nivel maxim atins"
 
-#: src/contents/ui/PreferencesSheet.qml:227
-msgid "Audio Delay Compensation"
-msgstr "Compensarea întârzierii audio"
-
-#: src/contents/ui/PreferencesSheet.qml:241
-msgid "Style"
-msgstr "Stil"
-
-#: src/contents/ui/PreferencesSheet.qml:248
-msgid "Color Scheme"
-msgstr "Schema de culori"
-
-#: src/contents/ui/PreferencesSheet.qml:252
-msgid "Automatic"
-msgstr "Automat"
-
-#: src/contents/ui/PreferencesSheet.qml:252
-msgid "Light"
-msgstr "Luminoasă"
-
-#: src/contents/ui/PreferencesSheet.qml:252
-msgid "Dark"
-msgstr "Întunecată"
-
-#: src/contents/ui/PreferencesSheet.qml:262
-msgid "Color Theme"
-msgstr "Tema de culori"
-
-#: src/contents/ui/PreferencesSheet.qml:266
-msgid "Green"
-msgstr "Verde"
-
-#: src/contents/ui/PreferencesSheet.qml:266
-msgid "Green Neon"
-msgstr "Verde neon"
-
-#: src/contents/ui/PreferencesSheet.qml:266
-msgid "Mix"
-msgstr "Mixare"
-
-#: src/contents/ui/PreferencesSheet.qml:266
-msgid "Orange"
-msgstr "Portocaliu"
-
-#: src/contents/ui/PreferencesSheet.qml:266
-msgid "Yellow"
-msgstr "Galben"
-
-#: src/contents/ui/PreferencesSheet.qml:266
-msgid "Blue"
-msgstr "Albastru"
-
-#: src/contents/ui/PreferencesSheet.qml:266
-msgid "Purple"
-msgstr "Purpuriu"
-
-#: src/contents/ui/PreferencesSheet.qml:266
-msgid "Grey"
-msgstr "Gri"
-
-#: src/contents/ui/PreferencesSheet.qml:276
-msgid "Shape"
-msgstr "Forma"
-
-#: src/contents/ui/PreferencesSheet.qml:280
-msgid "Bars"
-msgstr "Bare"
-
-#: src/contents/ui/PreferencesSheet.qml:280
-msgid "Lines"
-msgstr "Linii"
-
-#: src/contents/ui/PreferencesSheet.qml:280
-msgid "Dots"
-msgstr "Puncte"
-
-#: src/contents/ui/PreferencesSheet.qml:280
-msgid "Area"
-msgstr "Zona"
-
-#: src/contents/ui/PreferencesSheet.qml:290
-msgid "Dynamic Scale"
-msgstr "Scară dinamică"
-
-#: src/contents/ui/PreferencesSheet.qml:301
-msgid "Logarithmic Frequency Axis"
-msgstr "Axa frecvenței logaritmice"
-
-#: src/contents/ui/PreferencesSheet.qml:312
-msgid "Points"
-msgstr "Puncte"
-
-#: src/contents/ui/PreferencesSheet.qml:326
-msgid "Height"
-msgstr "Înălțime"
-
-#: src/contents/ui/PreferencesSheet.qml:340
-msgid "Frequency Range"
-msgstr "Gama de frecvențe"
-
-#: src/contents/ui/PreferencesSheet.qml:347
-msgid "Minimum"
-msgstr "Minimă"
-
-#: src/contents/ui/PreferencesSheet.qml:362
-msgid "Maximum"
-msgstr "Maximă"
-
-#: src/contents/ui/PreferencesSheet.qml:383
-msgid "Database Autosave Interval"
-msgstr "Interval de salvare automată a bazei de date"
-
-#: src/contents/ui/PreferencesSheet.qml:396
-msgid "Most Used Presets"
-msgstr "Cele mai utilizate preconfigurări"
-
-#: src/contents/ui/PreferencesSheet.qml:418
-msgid "Global Shortcuts"
-msgstr "Taste de comenzi rapide"
-
 #: src/contents/ui/PreferencesSheet.qml:419
 #, fuzzy
 msgid "Enables support for XDG global shortcuts."
 msgstr "Activează suportul pentru tastele de comenzi rapide globale XDG"
 
-#: src/contents/ui/PreferencesSheet.qml:431
-msgid "Native Window of Effects"
-msgstr "Fereastra nativă a efectelor"
-
 #: src/contents/ui/PreferencesSheet.qml:432
 #, fuzzy
 msgid "Allows the native user interface of effects to be shown/hidden."
 msgstr "Permite afișarea/ascunderea interfeței native a efectelor"
 
-#: src/contents/ui/PreferencesSheet.qml:444
-msgid "Update Frequency"
-msgstr "Frecvența de actualizare"
-
 #: src/contents/ui/PreferencesSheet.qml:445
 #, fuzzy
 msgid "Related to LV2 plugins."
 msgstr "Relativ la modulele LV2"
-
-#: src/contents/ui/PreferencesSheet.qml:474
-msgid "Background Service"
-msgstr "Serviciu în fundal"
-
-#: src/contents/ui/PreferencesSheet.qml:487
-msgid "Audio"
-msgstr "Audio"
-
-#: src/contents/ui/PreferencesSheet.qml:500
-msgid "Spectrum Analyzer"
-msgstr "Analizator de spectru"
-
-#: src/contents/ui/PreferencesSheet.qml:513
-msgid "Database"
-msgstr "Baza de date"
-
-#: src/contents/ui/PreferencesSheet.qml:526
-msgid "Experimental Features"
-msgstr "Caracteristici experimentale"
-
-#: src/contents/ui/PresetsAutoloadingPage.qml:33
-#: src/contents/ui/PresetsAutoloadingPage.qml:130
-msgid "Device"
-msgstr "Dispozitiv"
-
-#: src/contents/ui/PresetsAutoloadingPage.qml:39
-#: src/contents/ui/PresetsAutoloadingPage.qml:172
-msgid "Hardware Profile"
-msgstr "Profil hardware"
-
-#: src/contents/ui/PresetsAutoloadingPage.qml:53
-#: src/contents/ui/PresetsAutoloadingPage.qml:185
-msgid "Local Preset"
-msgstr "Preconfigurare locală"
-
-#: src/contents/ui/PresetsAutoloadingPage.qml:63
-msgid "Create"
-msgstr "Creează"
 
 #: src/contents/ui/PresetsAutoloadingPage.qml:65
 #, fuzzy
@@ -2206,10 +2976,6 @@
 "Importarea preconfigurării de la comunitate %1 în lista de preconfigurări "
 "locale a eșuat."
 
-#: src/contents/ui/PresetsCommunityPage.qml:120
-msgid "Refresh"
-msgstr "Actualizare"
-
 #: src/contents/ui/PresetsLocalPage.qml:35
 #, fuzzy
 msgid "Imported a new local preset from an external file."
@@ -2221,11 +2987,6 @@
 msgstr ""
 "Importarea unei noi preconfigurări locale dintr-un fișier extern a eșuat."
 
-#: src/contents/ui/PresetsLocalPage.qml:46
-#: src/contents/ui/PresetsLocalPage.qml:131
-msgid "Export Presets"
-msgstr "Exportă preconfigurări"
-
 #: src/contents/ui/PresetsLocalPage.qml:49
 #, fuzzy
 msgid "Exported all presets to an external folder."
@@ -2236,14 +2997,6 @@
 msgid "Failed to export all presets to an external folder."
 msgstr "Exportarea tuturor preconfigurărilor într-un dosar extern a eșuat."
 
-#: src/contents/ui/PresetsLocalPage.qml:63
-msgid "New Preset Name"
-msgstr "Numele noii preconfigurări"
-
-#: src/contents/ui/PresetsLocalPage.qml:79
-msgid "Import Preset File"
-msgstr "Importă fișierul de preconfigurare"
-
 #: src/contents/ui/PresetsLocalPage.qml:88
 #, fuzzy
 msgid "Create New Preset"
@@ -2259,17 +3012,12 @@
 msgid "Failed to create a new local preset: %1"
 msgstr "Crearea unei noi preconfigurării locale a eșuat: %1"
 
-#: src/contents/ui/PresetsLocalPage.qml:186
-msgid "Save Preset"
-msgstr "Salvează preconfigurarea"
-
 #: src/contents/ui/PresetsLocalPage.qml:187
+#, fuzzy
 msgid ""
 "Save current settings to the preset:\n"
 "%1"
-msgstr ""
-"Salvează parametrii actuali în preconfigurarea:\n"
-"%1"
+msgstr "Salvează parametrii în această preconfigurare"
 
 #: src/contents/ui/PresetsLocalPage.qml:191
 #, fuzzy
@@ -2281,24 +3029,13 @@
 msgid "Failed to save the current settings to %1 local preset."
 msgstr "Salvarea configurației curente în preconfigurarea locală %1 a eșuat."
 
-#: src/contents/ui/PresetsLocalPage.qml:201
-msgid "Remove Preset"
-msgstr "Elimină preconfigurarea"
-
 #: src/contents/ui/PresetsLocalPage.qml:202
+#, fuzzy
 msgid ""
 "Are you sure you want to remove the preset\n"
 "%1\n"
-<<<<<<< HEAD
-"From the List?"
-msgstr ""
-"Sunteți sigur că doriți să eliminați preconfigurarea\n"
-"%1\n"
-"din listă?"
-=======
 "from the list?"
 msgstr "Sunteți sigur că doriți să eliminați această preconfigurare din listă?"
->>>>>>> 564ab930
 
 #: src/contents/ui/PresetsLocalPage.qml:206
 #, fuzzy
@@ -2310,14 +3047,6 @@
 msgid "Failed to remove the %1 local preset."
 msgstr "Eliminarea preconfigurării locale %1 a eșuat."
 
-#: src/contents/ui/PresetsLocalPage.qml:216
-msgid "Rename Preset"
-msgstr "Redenumește preconfigurarea"
-
-#: src/contents/ui/PresetsLocalPage.qml:221
-msgid "Rename"
-msgstr "Redenumește"
-
 #: src/contents/ui/PresetsLocalPage.qml:230
 #, fuzzy
 msgid "Renamed the %1 local preset to %2"
@@ -2328,10 +3057,6 @@
 msgid "Failed to rename the %1 local preset to %2"
 msgstr "Redenumirea preconfigurării locale %1 în %2 a eșuat"
 
-#: src/contents/ui/PresetsLocalPage.qml:241
-msgid "Cancel"
-msgstr "Anulare"
-
 #: src/contents/ui/PresetsLocalPage.qml:277
 #, fuzzy
 msgid "Save Settings to This Preset"
@@ -2347,26 +3072,6 @@
 msgid "Delete This Preset"
 msgstr "Șterge această preconfigurare"
 
-#: src/contents/ui/PresetsSheet.qml:68 src/contents/ui/PresetsSheet.qml:104
-msgid "Local"
-msgstr "Local"
-
-#: src/contents/ui/PresetsSheet.qml:76 src/contents/ui/PresetsSheet.qml:104
-msgid "Community"
-msgstr "Comunitate"
-
-#: src/contents/ui/PresetsSheet.qml:84
-msgid "Autoloading"
-msgstr "Încărcare automată"
-
-#: src/contents/ui/PresetsSheet.qml:102
-msgid "No Preset Loaded"
-msgstr "Nicio preconfigurare încărcată"
-
-#: src/contents/ui/PresetsSheet.qml:118
-msgid "Fallback Preset"
-msgstr "Preconfigurare de rezervă"
-
 #: src/contents/ui/RNNoise.qml:44
 #, fuzzy
 msgid "Imported a new RNNoise model file."
@@ -2377,19 +3082,10 @@
 msgid "Failed to import the RNNoise model file."
 msgstr "Importarea fișierului de model RNNoise a eșuat."
 
-#: src/contents/ui/RNNoise.qml:57 src/contents/ui/RNNoise.qml:68
-#: src/contents/ui/RNNoise.qml:278 src/contents/ui/RNNoise.qml:280
-msgid "Standard RNNoise Model"
-msgstr "Model standard RNNoise"
-
 #: src/contents/ui/RNNoise.qml:59
 #, fuzzy
 msgid "Standard RNNoise model loaded."
 msgstr "Model standard RNNoise încărcat."
-
-#: src/contents/ui/RNNoise.qml:64 src/contents/ui/RNNoise.qml:282
-msgid "Using %1 Model"
-msgstr "Utilizând modelul %1"
 
 #: src/contents/ui/RNNoise.qml:66
 #, fuzzy
@@ -2402,22 +3098,6 @@
 msgstr ""
 "Nu s-a putut încărca modelul %1. Se revine la modelul standard RNNoise."
 
-#: src/contents/ui/RNNoise.qml:89 src/contents/ui/Speex.qml:109
-msgid "Voice Detection"
-msgstr "Detectare voce"
-
-#: src/contents/ui/RNNoise.qml:126
-msgid "Wet Level"
-msgstr "Nivelul umed"
-
-#: src/contents/ui/RNNoise.qml:166
-msgid "Use the Standard Model"
-msgstr "Utilizează modelul standard"
-
-#: src/contents/ui/RNNoise.qml:177
-msgid "User Models"
-msgstr "Modele utilizator"
-
 #: src/contents/ui/RNNoise.qml:239
 #, fuzzy
 msgid "Delete This Model"
@@ -2433,90 +3113,6 @@
 msgid "Failed to remove the %1 RNNoise model."
 msgstr "Eliminarea modelului RNNoise %1 a eșuat."
 
-#: src/contents/ui/RNNoise.qml:314
-msgid "Import Model"
-msgstr "Importare model"
-
-#: src/contents/ui/Reverb.qml:53
-msgid "Room Size"
-msgstr "Dimensiunea camerei"
-
-#: src/contents/ui/Reverb.qml:57
-msgid "Small"
-msgstr "Mică"
-
-#: src/contents/ui/Reverb.qml:57
-msgid "Medium"
-msgstr "Medie"
-
-#: src/contents/ui/Reverb.qml:57
-msgid "Large"
-msgstr "Mare"
-
-#: src/contents/ui/Reverb.qml:57
-msgid "Tunnel-like"
-msgstr "Ca un tunel"
-
-#: src/contents/ui/Reverb.qml:57
-msgid "Large/smooth"
-msgstr "Mare/neted"
-
-#: src/contents/ui/Reverb.qml:57
-msgid "Experimental"
-msgstr "Experimental"
-
-#: src/contents/ui/Reverb.qml:66
-msgid "Decay Time"
-msgstr "Timpul de declin"
-
-#: src/contents/ui/Reverb.qml:82
-msgid "Pre Delay"
-msgstr "Pre-întârziere"
-
-#: src/contents/ui/Reverb.qml:98
-msgid "Diffusion"
-msgstr "Difuzare"
-
-#: src/contents/ui/Reverb.qml:130
-msgid "High Frequency Damping"
-msgstr "Atenuarea frecvențelor înalte"
-
-#: src/contents/ui/Reverb.qml:147
-msgid "Bass Cut"
-msgstr "Tăiere bas"
-
-#: src/contents/ui/Reverb.qml:164
-msgid "Treble Cut"
-msgstr "Tăiere înalte"
-
-#: src/contents/ui/Reverb.qml:222
-msgid "Reverberation Presets"
-msgstr "Preconfigurări reverberație"
-
-#: src/contents/ui/Reverb.qml:226
-msgid "Ambience"
-msgstr "Ambianță"
-
-#: src/contents/ui/Reverb.qml:241
-msgid "Empty Walls"
-msgstr "Pereți goi"
-
-#: src/contents/ui/Reverb.qml:256
-msgid "Room"
-msgstr "Cameră"
-
-#: src/contents/ui/Reverb.qml:271
-msgid "Large Empty Hall"
-msgstr "Sală mare goală"
-
-#: src/contents/ui/Reverb.qml:281
-msgid "Disco"
-msgstr "Discotecă"
-
-#: src/contents/ui/Reverb.qml:291
-msgid "Large Occupied Hall"
-msgstr "Sală mare ocupată"
-
 #: src/contents/ui/ShortcutsSheet.qml:34
 #, fuzzy
 msgid "Show help"
@@ -2567,156 +3163,6 @@
 #, fuzzy
 msgid "Toggle microphone monitoring"
 msgstr "Activează/dezactivează monitorizarea microfonului"
-
-#: src/contents/ui/ShortcutsSheet.qml:348 src/contents/ui/main.qml:383
-#: src/contents/ui/main.qml:506
-msgid "Shortcuts"
-msgstr "Taste de comenzi rapide"
-
-#: src/contents/ui/Speex.qml:49
-msgid "Denoise"
-msgstr "Diminuarea zgomotului"
-
-#: src/contents/ui/Speex.qml:71
-msgid "Dereverberation"
-msgstr "Diminuarea reverberației"
-
-#: src/contents/ui/Speex.qml:101
-msgid "Voice Activity Probability"
-msgstr "Probabilitatea de activitate vocală"
-
-#: src/contents/ui/Speex.qml:140
-msgid "Continue"
-msgstr "Continuă"
-
-#: src/contents/ui/StereoTools.qml:54
-msgid "Softclip"
-msgstr "Compresie câștig"
-
-#: src/contents/ui/StereoTools.qml:83
-msgid "S/C Level"
-msgstr "Nivel S/C"
-
-#: src/contents/ui/StereoTools.qml:102
-msgid "Stereo Matrix"
-msgstr "Matrice stereo"
-
-#: src/contents/ui/StereoTools.qml:122
-msgid "LR > LR (Stereo Default)"
-msgstr "SD > SD (Stereo implicit)"
-
-#: src/contents/ui/StereoTools.qml:122
-msgid "LR > MS (Stereo to Mid-Side)"
-msgstr "SD > M (Stereo către mijloc)"
-
-#: src/contents/ui/StereoTools.qml:122
-msgid "MS > LR (Mid-Side to Stereo)"
-msgstr "M > SD (Mijloc către stereo)"
-
-#: src/contents/ui/StereoTools.qml:122
-msgid "LR > LL (Mono Left Channel)"
-msgstr "SD > SS (Mono canal stânga)"
-
-#: src/contents/ui/StereoTools.qml:122
-msgid "LR > RR (Mono Right Channel)"
-msgstr "SD > DD (Mono canal dreapta)"
-
-#: src/contents/ui/StereoTools.qml:122
-msgid "LR > L+R (Mono Sum L+R)"
-msgstr "SD > S+D (Mono S+D)"
-
-#: src/contents/ui/StereoTools.qml:122
-msgid "LR > RL (Stereo Flip Channels)"
-msgstr "SD > DS (Canalele stereo inversate)"
-
-#: src/contents/ui/StereoTools.qml:131
-msgid "Side Level"
-msgstr "Nivel lateral"
-
-#: src/contents/ui/StereoTools.qml:149
-msgid "Side Balance"
-msgstr "Balans lateral"
-
-#: src/contents/ui/StereoTools.qml:165
-msgid "Middle Level"
-msgstr "Nivel mijloc"
-
-#: src/contents/ui/StereoTools.qml:183
-msgid "Middle Panorama"
-msgstr "Panoramă mijloc"
-
-#: src/contents/ui/StereoTools.qml:225 src/contents/ui/StereoTools.qml:255
-msgid "Invert Phase"
-msgstr "Inversează faza"
-
-#: src/contents/ui/StereoTools.qml:299 src/tags_plugin_name.cpp:35
-msgid "Delay"
-msgstr "Întârziere"
-
-#: src/contents/ui/StereoTools.qml:316
-msgid "Stereo Base"
-msgstr "Bază Stereo"
-
-#: src/contents/ui/StereoTools.qml:332
-msgid "Stereo Phase"
-msgstr "Fază Stereo"
-
-#: src/contents/ui/main.qml:207
-msgid "Reset Settings?"
-msgstr "Reinițializați parametrii?"
-
-#: src/contents/ui/main.qml:208
-msgid "Are you sure you want to reset all Easy Effects settings?"
-msgstr ""
-"Sunteți sigur că doriți să reinițializați toți parametrii Easy Effects?"
-
-#: src/contents/ui/main.qml:277 src/contents/ui/main.qml:293
-msgid "Preset Loaded"
-msgstr "Preconfigurare încărcată"
-
-#: src/contents/ui/main.qml:304 src/contents/ui/main.qml:316
-msgid "Clear List"
-msgstr "Golește lista"
-
-#: src/contents/ui/main.qml:305 src/contents/ui/main.qml:317
-msgid "Are you sure you want to clear this list?"
-msgstr "Sunteți sigur că doriți să goliți această listă?"
-
-#: src/contents/ui/main.qml:372
-msgid "Active"
-msgstr "Activ"
-
-#: src/contents/ui/main.qml:392 src/contents/ui/main.qml:514
-msgid "Manual"
-msgstr "Manual"
-
-#: src/contents/ui/main.qml:402 src/contents/ui/main.qml:546
-msgid "Quit"
-msgstr "Ieșire"
-
-#: src/contents/ui/main.qml:432
-msgid "Turn Effects On/Off"
-msgstr "Activează/dezactivează efectele"
-
-#: src/contents/ui/main.qml:482
-msgid "PipeWire"
-msgstr "PipeWire"
-
-#: src/contents/ui/main.qml:538
-msgid "About Easy Effects"
-msgstr "Despre Easy Effects"
-
-#: src/plugin_base.cpp:272
-msgid "(Mic)"
-msgstr "(Mic)"
-
-#: src/plugin_base.cpp:275
-msgid "(Speakers)"
-msgstr "(Difuzoare)"
-
-#: src/plugin_base.cpp:282
-msgid "Output Level Meter"
-msgstr "Vumetru de ieșire"
 
 #: src/presets_manager.cpp:758 src/presets_manager.cpp:765
 #: src/presets_manager.cpp:775 src/presets_manager.cpp:782
@@ -2755,112 +3201,6 @@
 msgid "Generic error while loading the effect"
 msgstr "Eroare generică în timpul încărcării efectului"
 
-#: src/pw_model_nodes.cpp:488
-msgid "Running"
-msgstr "În execuție"
-
-#: src/pw_model_nodes.cpp:490
-msgid "Suspended"
-msgstr "Suspendat"
-
-#: src/pw_model_nodes.cpp:492
-msgid "Idle"
-msgstr "Inactiv"
-
-#: src/pw_model_nodes.cpp:494
-msgid "Creating"
-msgstr "Se creează"
-
-#: src/pw_model_nodes.cpp:496
-msgid "Error"
-msgstr "Eroare"
-
-#: src/pw_model_nodes.cpp:498
-msgid "Unknown"
-msgstr "Necunoscut"
-
-#: src/tags_plugin_name.cpp:27
-msgid "Bass Enhancer"
-msgstr "Amplificator de bas"
-
-#: src/tags_plugin_name.cpp:28
-msgid "Bass Loudness"
-msgstr "Intensitate bas"
-
-#: src/tags_plugin_name.cpp:30
-msgid "Convolver"
-msgstr "Convolver (algoritm de convoluție)"
-
-#: src/tags_plugin_name.cpp:31
-msgid "Crossfeed"
-msgstr "Flux încrucișat"
-
-#: src/tags_plugin_name.cpp:32
-msgid "Crystalizer"
-msgstr "Cristalizator"
-
-#: src/tags_plugin_name.cpp:33
-msgid "Deep Noise Remover"
-msgstr "Eliminator al zgomotului profund"
-
-#: src/tags_plugin_name.cpp:37
-msgid "Equalizer"
-msgstr "Egalizator"
-
-#: src/tags_plugin_name.cpp:38
-msgid "Exciter"
-msgstr "Excitator"
-
-#: src/tags_plugin_name.cpp:42
-msgid "Level Meter"
-msgstr "Vumetru"
-
-#: src/tags_plugin_name.cpp:45
-msgid "Maximizer"
-msgstr "Maximizator"
-
-#: src/tags_plugin_name.cpp:46
-msgid "Multiband Compressor"
-msgstr "Compresor multibandă"
-
-#: src/tags_plugin_name.cpp:47
-msgid "Multiband Gate"
-msgstr "Poartă multibandă"
-
-#: src/tags_plugin_name.cpp:49
-msgid "Reverberation"
-msgstr "Reverberație"
-
-#: src/tags_plugin_name.cpp:50
-msgid "Noise Reduction"
-msgstr "Reducere zgomot"
-
-#: src/tags_plugin_name.cpp:51
-msgid "Speech Processor"
-msgstr "Procesor de vorbire"
-
-#: src/tags_plugin_name.cpp:52
-msgid "Stereo Tools"
-msgstr "Unelte stereo"
-
-#: com.github.wwmm.easyeffects.desktop.template.h:2
-msgid "Easy Effects"
-msgstr "Easy Effects"
-
-#: com.github.wwmm.easyeffects.desktop.template.h:3
-msgid "Equalizer, Compressor and Other Audio Effects"
-msgstr "Egalizator, compresor și alte efecte audio"
-
-#: com.github.wwmm.easyeffects.desktop.template.h:4
-msgid "Audio Effects for PipeWire Applications"
-msgstr "Efecte audio pentru aplicații PipeWire"
-
-#~ msgid "Empty"
-#~ msgstr "Goală"
-
-#~ msgid "Delete this App"
-#~ msgstr "Ștergeți această aplicație"
-
 #~ msgid "Impluse File Imported."
 #~ msgstr "Fișierul de impuls a fost importat."
 
@@ -2958,21 +3298,21 @@
 #~ msgstr "Model încărcat: %1"
 
 #~ msgid ""
-#~ "Set plugin property. Format: "
-#~ "pipeline:plugin_name:instance_id:property:value"
+#~ "Set plugin property. Format: pipeline:plugin_name:instance_id:property:"
+#~ "value"
 #~ msgstr ""
-#~ "Definește proprietatea modulului. Format: "
-#~ "pipeline:nume_modul:id_instanță:proprietate:valoare"
+#~ "Definește proprietatea modulului. Format: pipeline:nume_modul:id_instanță:"
+#~ "proprietate:valoare"
 
 #~ msgid "property-string"
 #~ msgstr "șir-proprietate"
 
 #~ msgid ""
-#~ "Invalid property format. Expected: "
-#~ "pipeline:plugin_name:instance_id:property:value"
+#~ "Invalid property format. Expected: pipeline:plugin_name:instance_id:"
+#~ "property:value"
 #~ msgstr ""
-#~ "Formatul proprietății nu este valid. Se așteaptă: "
-#~ "pipeline:nume_modul:id_instanță:proprietate:valoare"
+#~ "Formatul proprietății nu este valid. Se așteaptă: pipeline:nume_modul:"
+#~ "id_instanță:proprietate:valoare"
 
 #~ msgid "Invalid pipeline type. Must be 'input' or 'output'"
 #~ msgstr ""
@@ -3063,6 +3403,9 @@
 
 #~ msgid "Preset"
 #~ msgstr "Preconfigurare"
+
+#~ msgid "Remove this autoload preset"
+#~ msgstr "Elimină această preconfigurare cu încărcare automată"
 
 #~ msgid "Excluded Applications List"
 #~ msgstr "Lista aplicațiilor excluse"
@@ -3560,6 +3903,9 @@
 #~ msgstr ""
 #~ "Preconfigurarea GraphicEQ nu a fost încărcată. Este posibil ca formatul "
 #~ "fișierului să nu fie acceptat. Verificați conținutul acestuia."
+
+#~ msgid "Remove Autoloading Preset"
+#~ msgstr "Elimină preconfigurarea cu încărcare automată"
 
 #~ msgid "Remove"
 #~ msgstr "Elimină"
@@ -4031,6 +4377,10 @@
 #~ msgid "Use Default"
 #~ msgstr "Folosește Prestabilit"
 
+#, fuzzy
+#~ msgid "Remove this plugin"
+#~ msgstr "Șterge fișierul de presetări"
+
 #~ msgid "Start Service at Login"
 #~ msgstr "Începe Serviciul la Login"
 
