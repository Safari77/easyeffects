--- conflicted
+++ resolved
@@ -7,13 +7,8 @@
 msgstr ""
 "Project-Id-Version: \n"
 "Report-Msgid-Bugs-To: \n"
-<<<<<<< HEAD
 "POT-Creation-Date: 2023-07-26 12:20-0300\n"
 "PO-Revision-Date: 2023-07-28 00:15+0000\n"
-=======
-"POT-Creation-Date: 2023-07-28 16:37+0000\n"
-"PO-Revision-Date: 2023-06-23 20:35+0000\n"
->>>>>>> 94ed9d21
 "Last-Translator: tachyglossues <tachyglossues@gmail.com>\n"
 "Language-Team: French <https://hosted.weblate.org/projects/easyeffects/main/"
 "fr/>\n"
@@ -2339,12 +2334,10 @@
 
 #. For translators: {} is replaced by the effect name.
 #: src/ui_helpers.cpp:69
-#, c++-format
 msgid "{} Not Available"
 msgstr "{} Indisponible"
 
 #: src/ui_helpers.cpp:73
-#, c++-format
 msgid ""
 "The software required for the {} effect, \"{}\", is not installed. Consider "
 "using the Easy Effects Flatpak package or installing the software yourself."
@@ -2354,7 +2347,6 @@
 "même."
 
 #: src/ui_helpers.cpp:79
-#, c++-format
 msgid ""
 "The {} effect was disabled when Easy Effects was compiled. This is perhaps "
 "since the software required for this effect, \"{}\", was not available. "
@@ -2372,7 +2364,6 @@
 
 #. For translators: {} is replaced by the library used by the plugin. I.e. "Using Calf Studio".
 #: src/ui_helpers.cpp:226
-#, c++-format
 msgid "Using {}"
 msgstr "Utilise {}"
 
