--- conflicted
+++ resolved
@@ -27,24 +27,6 @@
         inputOutputLevels.outputLevelRight = pluginBackend.getOutputLevelRight();
     }
 
-<<<<<<< HEAD
-    function showStatus(label, positive = true) {
-        autoHideStatusTimer.stop();
-
-        status.text = label;
-
-        if (positive) {
-            status.type = Kirigami.MessageType.Positive;
-            autoHideStatusTimer.start();
-        } else {
-            status.type = Kirigami.MessageType.Error;
-        }
-
-        status.visible = true;
-    }
-
-=======
->>>>>>> fcfeb42e
     Component.onCompleted: {
         pluginBackend = pipelineInstance.getPluginInstance(name);
     }
@@ -210,10 +192,7 @@
                             onClicked: {
                                 rnnoisePage.pluginDB.modelName = name;
                                 listItemDelegate.ListView.view.currentIndex = index;
-<<<<<<< HEAD
-=======
                                 appWindow.showStatus(i18n("Loaded Model: %1", name), Kirigami.MessageType.Positive);// qmllint disable
->>>>>>> fcfeb42e
                             }
 
                             contentItem: RowLayout {
