import QtQuick
import QtQuick.Controls as Controls
import QtQuick.Layouts
import "Common.js" as Common
import ee.database as DB
import ee.pipewire as PW
import ee.tags.plugin.name as TagsPluginName// qmllint disable
import org.kde.kirigami as Kirigami
import org.kde.kirigami.layouts as KirigamiLayouts
import org.kde.kirigamiaddons.formcard as FormCard

Kirigami.ScrollablePage {
    id: gatePage

    required property string name
    required property var pluginDB
    required property var pipelineInstance
    property var pluginBackend

    function updateMeters() {
        if (!pluginBackend)
            return;

        inputOutputLevels.inputLevelLeft = pluginBackend.getInputLevelLeft();
        inputOutputLevels.inputLevelRight = pluginBackend.getInputLevelRight();
        inputOutputLevels.outputLevelLeft = pluginBackend.getOutputLevelLeft();
        inputOutputLevels.outputLevelRight = pluginBackend.getOutputLevelRight();
        reductionLevelLeft.value = pluginBackend.getReductionLevelLeft();
        reductionLevelRight.value = pluginBackend.getReductionLevelRight();
        sideChainLevelLeft.value = pluginBackend.getSideChainLevelLeft();
        sideChainLevelRight.value = pluginBackend.getSideChainLevelRight();
        curveLevelLeft.value = pluginBackend.getCurveLevelLeft();
        curveLevelRight.value = pluginBackend.getCurveLevelRight();
        envelopeLevelLeft.value = pluginBackend.getEnvelopeLevelLeft();
        envelopeLevelRight.value = pluginBackend.getEnvelopeLevelRight();
        attackZoneStart.value = pluginBackend.getAttackZoneStart();
        attackThreshold.value = pluginBackend.getAttackThreshold();
        releaseZoneStart.value = pluginBackend.getReleaseZoneStart();
        releaseThreshold.value = pluginBackend.getReleaseThreshold();
    }

    Component.onCompleted: {
        pluginBackend = pipelineInstance.getPluginInstance(name);
    }

    ColumnLayout {
        Kirigami.CardsLayout {
            id: cardLayout

            maximumColumns: 6
            minimumColumnWidth: Kirigami.Units.gridUnit * 16
            uniformCellWidths: true

            EeCard {
                title: i18n("Gate") // qmllint disable

                GridLayout {
                    columns: 2
                    uniformCellWidths: true
                    Layout.alignment: Qt.AlignTop

<<<<<<< HEAD
                    rowSpacing: 0

                    EeSpinBox {
                        id: attack

                        label: i18n("Attack") // qmllint disable
                        labelAbove: true
                        spinboxLayoutFillWidth: true
                        from: gatePage.pluginDB.getMinValue("attack")
                        to: gatePage.pluginDB.getMaxValue("attack")
                        value: gatePage.pluginDB.attack
                        decimals: 2
                        stepSize: 0.01
                        unit: "ms"
                        onValueModified: v => {
                            gatePage.pluginDB.attack = v;
=======
                contentItem: ColumnLayout {
                    anchors.fill: parent

                    GridLayout {
                        columns: 2
                        uniformCellWidths: true
                        Layout.alignment: Qt.AlignTop

                        EeSpinBox {
                            id: attack

                            label: i18n("Attack") // qmllint disable
                            labelAbove: true
                            spinboxLayoutFillWidth: true
                            from: gatePage.pluginDB.getMinValue("attack")
                            to: gatePage.pluginDB.getMaxValue("attack")
                            value: gatePage.pluginDB.attack
                            decimals: 2
                            stepSize: 0.01
                            unit: i18n("ms")
                            onValueModified: v => {
                                gatePage.pluginDB.attack = v;
                            }
                        }

                        EeSpinBox {
                            id: release

                            label: i18n("Release") // qmllint disable
                            labelAbove: true
                            spinboxLayoutFillWidth: true
                            from: gatePage.pluginDB.getMinValue("release")
                            to: gatePage.pluginDB.getMaxValue("release")
                            value: gatePage.pluginDB.release
                            decimals: 2
                            stepSize: 0.01
                            unit: i18n("ms")
                            onValueModified: v => {
                                gatePage.pluginDB.release = v;
                            }
                        }

                        EeSpinBox {
                            id: reduction

                            Layout.columnSpan: 2
                            label: i18n("Reduction") // qmllint disable
                            labelAbove: true
                            spinboxLayoutFillWidth: true
                            from: gatePage.pluginDB.getMinValue("reduction")
                            to: gatePage.pluginDB.getMaxValue("reduction")
                            value: gatePage.pluginDB.reduction
                            decimals: 2
                            stepSize: 0.01
                            unit: i18n("dB")
                            onValueModified: v => {
                                gatePage.pluginDB.reduction = v;
                            }
>>>>>>> 337f6066
                        }
                    }

<<<<<<< HEAD
                    EeSpinBox {
                        id: release

                        label: i18n("Release") // qmllint disable
                        labelAbove: true
                        spinboxLayoutFillWidth: true
                        from: gatePage.pluginDB.getMinValue("release")
                        to: gatePage.pluginDB.getMaxValue("release")
                        value: gatePage.pluginDB.release
                        decimals: 2
                        stepSize: 0.01
                        unit: "ms"
                        onValueModified: v => {
                            gatePage.pluginDB.release = v;
=======
                        EeSpinBox {
                            id: curveThreshold

                            label: i18n("Threshold") // qmllint disable
                            labelAbove: true
                            spinboxLayoutFillWidth: true
                            from: gatePage.pluginDB.getMinValue("curveThreshold")
                            to: gatePage.pluginDB.getMaxValue("curveThreshold")
                            value: gatePage.pluginDB.curveThreshold
                            decimals: 2
                            stepSize: 0.01
                            unit: i18n("dB")
                            onValueModified: v => {
                                gatePage.pluginDB.curveThreshold = v;
                            }
                        }

                        EeSpinBox {
                            id: curveZone

                            label: i18n("Zone") // qmllint disable
                            labelAbove: true
                            spinboxLayoutFillWidth: true
                            from: gatePage.pluginDB.getMinValue("curveZone")
                            to: gatePage.pluginDB.getMaxValue("curveZone")
                            value: gatePage.pluginDB.curveZone
                            decimals: 2
                            stepSize: 0.01
                            unit: i18n("dB")
                            onValueModified: v => {
                                gatePage.pluginDB.curveZone = v;
                            }
>>>>>>> 337f6066
                        }
                    }

                    EeSpinBox {
                        id: reduction

                        Layout.columnSpan: 2
                        label: i18n("Reduction") // qmllint disable
                        labelAbove: true
                        spinboxLayoutFillWidth: true
                        from: gatePage.pluginDB.getMinValue("reduction")
                        to: gatePage.pluginDB.getMaxValue("reduction")
                        value: gatePage.pluginDB.reduction
                        decimals: 2
                        stepSize: 0.01
                        unit: "dB"
                        onValueModified: v => {
                            gatePage.pluginDB.reduction = v;
                        }
                    }

                    EeSpinBox {
                        id: curveThreshold

                        label: i18n("Threshold") // qmllint disable
                        labelAbove: true
                        spinboxLayoutFillWidth: true
                        from: gatePage.pluginDB.getMinValue("curveThreshold")
                        to: gatePage.pluginDB.getMaxValue("curveThreshold")
                        value: gatePage.pluginDB.curveThreshold
                        decimals: 2
                        stepSize: 0.01
<<<<<<< HEAD
                        unit: "dB"
=======
                        unit: i18n("dB")
                        enabled: hysteresis.isChecked
>>>>>>> 337f6066
                        onValueModified: v => {
                            gatePage.pluginDB.curveThreshold = v;
                        }
                    }

                    EeSpinBox {
                        id: curveZone

                        label: i18n("Zone") // qmllint disable
                        labelAbove: true
                        spinboxLayoutFillWidth: true
                        from: gatePage.pluginDB.getMinValue("curveZone")
                        to: gatePage.pluginDB.getMaxValue("curveZone")
                        value: gatePage.pluginDB.curveZone
                        decimals: 2
                        stepSize: 0.01
<<<<<<< HEAD
                        unit: "dB"
=======
                        unit: i18n("dB")
                        enabled: hysteresis.isChecked
>>>>>>> 337f6066
                        onValueModified: v => {
                            gatePage.pluginDB.curveZone = v;
                        }
                    }
                }
            }

            EeCard {
                title: i18n("Hysteresis") // qmllint disable

                EeSwitch {
                    id: hysteresis

                    Layout.alignment: Qt.AlignTop
                    label: i18n("Enable") // qmllint disable
                    isChecked: gatePage.pluginDB.hysteresis
                    onCheckedChanged: {
                        if (isChecked !== gatePage.pluginDB.hysteresis)
                            gatePage.pluginDB.hysteresis = isChecked;
                    }
                }

                EeSpinBox {
                    id: hysteresisThreshold

                    Layout.alignment: Qt.AlignTop
                    label: i18n("Threshold") // qmllint disable
                    labelAbove: true
                    spinboxLayoutFillWidth: true
                    from: gatePage.pluginDB.getMinValue("hysteresisThreshold")
                    to: gatePage.pluginDB.getMaxValue("hysteresisThreshold")
                    value: gatePage.pluginDB.hysteresisThreshold
                    decimals: 2
                    stepSize: 0.01
                    unit: "dB"
                    enabled: hysteresis.isChecked
                    onValueModified: v => {
                        gatePage.pluginDB.hysteresisThreshold = v;
                    }
                }

                EeSpinBox {
                    id: hysteresisZone

                    Layout.alignment: Qt.AlignTop
                    label: i18n("Zone") // qmllint disable
                    labelAbove: true
                    spinboxLayoutFillWidth: true
                    from: gatePage.pluginDB.getMinValue("hysteresisZone")
                    to: gatePage.pluginDB.getMaxValue("hysteresisZone")
                    value: gatePage.pluginDB.hysteresisZone
                    decimals: 2
                    stepSize: 0.01
                    unit: "dB"
                    enabled: hysteresis.isChecked
                    onValueModified: v => {
                        gatePage.pluginDB.hysteresisZone = v;
                    }
                }

                Item {
                    Layout.fillHeight: true
                }
            }

            EeCard {
                title: i18n("Sidechain") // qmllint disable

                GridLayout {
                    columns: 2
                    rowSpacing: 0
                    uniformCellWidths: true
                    Layout.alignment: Qt.AlignTop

                    FormCard.FormComboBoxDelegate {
                        id: sidechainType

                        Layout.columnSpan: 2
                        verticalPadding: Kirigami.Units.largeSpacing
                        text: i18n("Type") // qmllint disable
                        displayMode: FormCard.FormComboBoxDelegate.ComboBox
                        currentIndex: gatePage.pluginDB.sidechainType
                        editable: false
                        model: [i18n("Internal"), i18n("External"), i18n("Link")]// qmllint disable
                        onActivated: idx => {
                            gatePage.pluginDB.sidechainType = idx;
                        }
                    }

                    FormCard.FormComboBoxDelegate {
                        id: comboSideChainInputDevice

                        Layout.columnSpan: 2
                        verticalPadding: Kirigami.Units.largeSpacing
                        text: i18n("Input device") // qmllint disable
                        displayMode: FormCard.FormComboBoxDelegate.ComboBox
                        editable: false
                        model: PW.ModelNodes
                        textRole: "description"
                        enabled: sidechainType.currentIndex === 1
                        currentIndex: {
                            for (let n = 0; n < PW.ModelNodes.rowCount(); n++) {
                                if (PW.ModelNodes.getNodeName(n) === gatePage.pluginDB.sidechainInputDevice)
                                    return n;
                            }
                            return 0;
                        }
                        onActivated: idx => {
                            let selectedName = PW.ModelNodes.getNodeName(idx);
                            if (selectedName !== gatePage.pluginDB.sidechainInputDevice)
                                gatePage.pluginDB.sidechainInputDevice = selectedName;
                        }
                    }

                    FormCard.FormComboBoxDelegate {
                        id: sidechainMode

                        verticalPadding: Kirigami.Units.largeSpacing
                        text: i18n("Mode") // qmllint disable
                        displayMode: FormCard.FormComboBoxDelegate.ComboBox
                        currentIndex: gatePage.pluginDB.sidechainMode
                        editable: false
                        model: [i18n("Peak"), i18n("RMS"), i18n("Low-pass"), i18n("SMA")]// qmllint disable
                        onActivated: idx => {
                            gatePage.pluginDB.sidechainMode = idx;
                        }
                    }

                    FormCard.FormComboBoxDelegate {
                        id: sidechainSource

                        verticalPadding: Kirigami.Units.largeSpacing
                        text: i18n("Source") // qmllint disable
                        displayMode: FormCard.FormComboBoxDelegate.ComboBox
                        currentIndex: gatePage.pluginDB.sidechainSource
                        editable: false
                        model: [i18n("Middle"), i18n("Side"), i18n("Left"), i18n("Right"), i18n("Min"), i18n("Max")]// qmllint disable
                        visible: !gatePage.pluginDB.stereoSplit
                        onActivated: idx => {
                            gatePage.pluginDB.sidechainSource = idx;
                        }
                    }

                    FormCard.FormComboBoxDelegate {
                        id: stereoSplitSource

                        verticalPadding: Kirigami.Units.largeSpacing
                        text: i18n("Source") // qmllint disable
                        displayMode: FormCard.FormComboBoxDelegate.ComboBox
                        currentIndex: gatePage.pluginDB.stereoSplitSource
                        editable: false
                        model: [i18n("Left/Right"), i18n("Right/Left"), i18n("Mid/Side"), i18n("Side/Mid"), i18n("Min"), i18n("Max")]// qmllint disable
                        visible: gatePage.pluginDB.stereoSplit
                        onActivated: idx => {
                            gatePage.pluginDB.stereoSplitSource = idx;
                        }
                    }
                }
            }

            EeCard {
                title: i18n("Sidechain") // qmllint disable

                GridLayout {
                    columns: 2
                    uniformCellWidths: true
                    rowSpacing: 0
                    Layout.alignment: Qt.AlignTop

<<<<<<< HEAD
                    EeSpinBox {
                        id: sidechainPreamp

                        label: i18n("Preamp") // qmllint disable
                        labelAbove: true
                        spinboxLayoutFillWidth: true
                        from: gatePage.pluginDB.getMinValue("sidechainPreamp")
                        to: gatePage.pluginDB.getMaxValue("sidechainPreamp")
                        value: gatePage.pluginDB.sidechainPreamp
                        decimals: 2 // Required to show "-inf"
                        stepSize: 0.01
                        unit: "dB"
                        minusInfinityMode: true
                        onValueModified: v => {
                            gatePage.pluginDB.sidechainPreamp = v;
=======
                contentItem: ColumnLayout {
                    anchors.fill: parent

                    GridLayout {
                        columns: 2
                        uniformCellWidths: true
                        Layout.alignment: Qt.AlignTop

                        EeSpinBox {
                            id: sidechainPreamp

                            label: i18n("Preamp") // qmllint disable
                            labelAbove: true
                            spinboxLayoutFillWidth: true
                            from: gatePage.pluginDB.getMinValue("sidechainPreamp")
                            to: gatePage.pluginDB.getMaxValue("sidechainPreamp")
                            value: gatePage.pluginDB.sidechainPreamp
                            decimals: 2 // Required to show "-inf"
                            stepSize: 0.01
                            unit: i18n("dB")
                            minusInfinityMode: true
                            onValueModified: v => {
                                gatePage.pluginDB.sidechainPreamp = v;
                            }
>>>>>>> 337f6066
                        }
                    }

<<<<<<< HEAD
                    EeSpinBox {
                        id: sidechainReactivity

                        label: i18n("Reactivity") // qmllint disable
                        labelAbove: true
                        spinboxLayoutFillWidth: true
                        from: gatePage.pluginDB.getMinValue("sidechainReactivity")
                        to: gatePage.pluginDB.getMaxValue("sidechainReactivity")
                        value: gatePage.pluginDB.sidechainReactivity
                        decimals: 2
                        stepSize: 0.01
                        unit: "ms"
                        onValueModified: v => {
                            gatePage.pluginDB.sidechainReactivity = v;
=======
                        EeSpinBox {
                            id: sidechainReactivity

                            label: i18n("Reactivity") // qmllint disable
                            labelAbove: true
                            spinboxLayoutFillWidth: true
                            from: gatePage.pluginDB.getMinValue("sidechainReactivity")
                            to: gatePage.pluginDB.getMaxValue("sidechainReactivity")
                            value: gatePage.pluginDB.sidechainReactivity
                            decimals: 2
                            stepSize: 0.01
                            unit: i18n("ms")
                            onValueModified: v => {
                                gatePage.pluginDB.sidechainReactivity = v;
                            }
>>>>>>> 337f6066
                        }
                    }

<<<<<<< HEAD
                    EeSpinBox {
                        id: sidechainLookahead

                        Layout.columnSpan: 2
                        label: i18n("Lookahead") // qmllint disable
                        labelAbove: true
                        spinboxLayoutFillWidth: true
                        from: gatePage.pluginDB.getMinValue("sidechainLookahead")
                        to: gatePage.pluginDB.getMaxValue("sidechainLookahead")
                        value: gatePage.pluginDB.sidechainLookahead
                        decimals: 3
                        stepSize: 0.001
                        unit: "ms"
                        onValueModified: v => {
                            gatePage.pluginDB.sidechainLookahead = v;
=======
                        EeSpinBox {
                            id: sidechainLookahead

                            Layout.columnSpan: 2
                            label: i18n("Lookahead") // qmllint disable
                            labelAbove: true
                            spinboxLayoutFillWidth: true
                            from: gatePage.pluginDB.getMinValue("sidechainLookahead")
                            to: gatePage.pluginDB.getMaxValue("sidechainLookahead")
                            value: gatePage.pluginDB.sidechainLookahead
                            decimals: 3
                            stepSize: 0.001
                            unit: i18n("ms")
                            onValueModified: v => {
                                gatePage.pluginDB.sidechainLookahead = v;
                            }
>>>>>>> 337f6066
                        }
                    }

                    FormCard.FormComboBoxDelegate {
                        id: hpfMode

                        verticalPadding: Kirigami.Units.largeSpacing
                        text: i18n("High-pass") // qmllint disable
                        displayMode: FormCard.FormComboBoxDelegate.ComboBox
                        currentIndex: gatePage.pluginDB.hpfMode
                        editable: false
                        model: [i18n("Off"), i18n("12 dB/oct"), i18n("24 dB/oct"), i18n("36 dB/oct")]// qmllint disable
                        onActivated: idx => {
                            gatePage.pluginDB.hpfMode = idx;
                        }
                    }

                    FormCard.FormComboBoxDelegate {
                        id: lpfMode

                        verticalPadding: Kirigami.Units.largeSpacing
                        text: i18n("Low-pass") // qmllint disable
                        displayMode: FormCard.FormComboBoxDelegate.ComboBox
                        currentIndex: gatePage.pluginDB.lpfMode
                        editable: false
                        model: [i18n("Off"), i18n("12 dB/oct"), i18n("24 dB/oct"), i18n("36 dB/oct")]// qmllint disable
                        onActivated: idx => {
                            gatePage.pluginDB.lpfMode = idx;
                        }
                    }

<<<<<<< HEAD
                    EeSpinBox {
                        id: hpfFrequency

                        verticalPadding: Kirigami.Units.largeSpacing
                        labelAbove: true
                        spinboxLayoutFillWidth: true
                        from: gatePage.pluginDB.getMinValue("hpfFrequency")
                        to: gatePage.pluginDB.getMaxValue("hpfFrequency")
                        value: gatePage.pluginDB.hpfFrequency
                        decimals: 0
                        stepSize: 1
                        unit: "Hz"
                        visible: hpfMode.currentIndex !== 0
                        onValueModified: v => {
                            gatePage.pluginDB.hpfFrequency = v;
=======
                        EeSpinBox {
                            id: hpfFrequency

                            horizontalPadding: 0
                            verticalPadding: 0
                            labelAbove: true
                            spinboxLayoutFillWidth: true
                            from: gatePage.pluginDB.getMinValue("hpfFrequency")
                            to: gatePage.pluginDB.getMaxValue("hpfFrequency")
                            value: gatePage.pluginDB.hpfFrequency
                            decimals: 0
                            stepSize: 1
                            unit: i18n("Hz")
                            visible: hpfMode.currentIndex !== 0
                            onValueModified: v => {
                                gatePage.pluginDB.hpfFrequency = v;
                            }
>>>>>>> 337f6066
                        }
                    }

<<<<<<< HEAD
                    EeSpinBox {
                        id: lpfFrequency

                        Layout.column: 1
                        Layout.row: 3
                        verticalPadding: Kirigami.Units.largeSpacing
                        labelFillWidth: false
                        labelAbove: true
                        spinboxLayoutFillWidth: true
                        from: gatePage.pluginDB.getMinValue("lpfFrequency")
                        to: gatePage.pluginDB.getMaxValue("lpfFrequency")
                        value: gatePage.pluginDB.lpfFrequency
                        decimals: 0
                        stepSize: 1
                        unit: "Hz"
                        visible: lpfMode.currentIndex !== 0
                        onValueModified: v => {
                            gatePage.pluginDB.lpfFrequency = v;
=======
                        EeSpinBox {
                            id: lpfFrequency

                            Layout.column: 1
                            Layout.row: 3
                            horizontalPadding: 0
                            verticalPadding: 0
                            labelFillWidth: false
                            labelAbove: true
                            spinboxLayoutFillWidth: true
                            from: gatePage.pluginDB.getMinValue("lpfFrequency")
                            to: gatePage.pluginDB.getMaxValue("lpfFrequency")
                            value: gatePage.pluginDB.lpfFrequency
                            decimals: 0
                            stepSize: 1
                            unit: i18n("Hz")
                            visible: lpfMode.currentIndex !== 0
                            onValueModified: v => {
                                gatePage.pluginDB.lpfFrequency = v;
                            }
>>>>>>> 337f6066
                        }
                    }
                }
            }

            EeCard {
                title: i18n("Output") // qmllint disable

                EeSpinBox {
                    id: dry

                    Layout.alignment: Qt.AlignTop
                    label: i18n("Dry") // qmllint disable
                    labelAbove: true
                    spinboxLayoutFillWidth: true
                    from: gatePage.pluginDB.getMinValue("dry")
                    to: gatePage.pluginDB.getMaxValue("dry")
                    value: gatePage.pluginDB.dry
                    decimals: 2 // Required to show "-inf"
                    stepSize: 0.01
                    unit: "dB"
                    minusInfinityMode: true
                    onValueModified: v => {
                        gatePage.pluginDB.dry = v;
                    }
                }

                EeSpinBox {
                    id: wet

                    Layout.alignment: Qt.AlignTop
                    label: i18n("Wet") // qmllint disable
                    labelAbove: true
                    spinboxLayoutFillWidth: true
                    from: gatePage.pluginDB.getMinValue("wet")
                    to: gatePage.pluginDB.getMaxValue("wet")
                    value: gatePage.pluginDB.wet
                    decimals: 2 // Required to show "-inf"
                    stepSize: 0.01
                    unit: "dB"
                    minusInfinityMode: true
                    onValueModified: v => {
                        gatePage.pluginDB.wet = v;
                    }
                }

                EeSpinBox {
                    id: makeup

                    Layout.alignment: Qt.AlignTop
                    label: i18n("Makeup") // qmllint disable
                    labelAbove: true
                    spinboxLayoutFillWidth: true
                    from: gatePage.pluginDB.getMinValue("makeup")
                    to: gatePage.pluginDB.getMaxValue("makeup")
                    value: gatePage.pluginDB.makeup
                    decimals: 2
                    stepSize: 0.01
                    unit: "dB"
                    onValueModified: v => {
                        gatePage.pluginDB.makeup = v;
                    }
                }

                Item {
                    Layout.fillHeight: true
                }
            }

            EeCard {
                title: i18n("Pre-Mix") // qmllint disable

                GridLayout {
                    columns: 2
                    uniformCellWidths: true
                    Layout.alignment: Qt.AlignTop

                    rowSpacing: 0

                    EeSpinBox {
                        label: i18n("Input to sidechain") // qmllint disable
                        labelAbove: true
                        spinboxLayoutFillWidth: true
                        from: gatePage.pluginDB.getMinValue("inputToSidechain")
                        to: gatePage.pluginDB.getMaxValue("inputToSidechain")
                        value: gatePage.pluginDB.inputToSidechain
                        decimals: 2
                        stepSize: 0.01
                        unit: i18n("dB")
                        minusInfinityMode: true
                        onValueModified: v => {
                            gatePage.pluginDB.inputToSidechain = v;
                        }
                    }

                    EeSpinBox {
                        label: i18n("Input to link") // qmllint disable
                        labelAbove: true
                        spinboxLayoutFillWidth: true
                        from: gatePage.pluginDB.getMinValue("inputToLink")
                        to: gatePage.pluginDB.getMaxValue("inputToLink")
                        value: gatePage.pluginDB.inputToLink
                        decimals: 2
                        stepSize: 0.01
                        unit: i18n("dB")
                        minusInfinityMode: true
                        onValueModified: v => {
                            gatePage.pluginDB.inputToLink = v;
                        }
                    }

                    EeSpinBox {
                        label: i18n("Sidechain to input") // qmllint disable
                        labelAbove: true
                        spinboxLayoutFillWidth: true
                        from: gatePage.pluginDB.getMinValue("sidechainToInput")
                        to: gatePage.pluginDB.getMaxValue("sidechainToInput")
                        value: gatePage.pluginDB.sidechainToInput
                        decimals: 2
                        stepSize: 0.01
<<<<<<< HEAD
                        unit: "dB"
                        minusInfinityMode: true
=======
                        unit: i18n("dB")
>>>>>>> 337f6066
                        onValueModified: v => {
                            gatePage.pluginDB.sidechainToInput = v;
                        }
                    }
<<<<<<< HEAD

                    EeSpinBox {
                        label: i18n("Sidechain to link") // qmllint disable
                        labelAbove: true
                        spinboxLayoutFillWidth: true
                        from: gatePage.pluginDB.getMinValue("sidechainToLink")
                        to: gatePage.pluginDB.getMaxValue("sidechainToLink")
                        value: gatePage.pluginDB.sidechainToLink
                        decimals: 2
                        stepSize: 0.01
                        unit: "dB"
                        minusInfinityMode: true
                        onValueModified: v => {
                            gatePage.pluginDB.sidechainToLink = v;
=======
                }
            }

            Kirigami.Card {
                header: Kirigami.Heading {
                    text: i18n("Pre-Mix") // qmllint disable
                    level: 2
                }

                contentItem: ColumnLayout {
                    anchors.fill: parent

                    GridLayout {
                        columns: 2
                        uniformCellWidths: true
                        Layout.alignment: Qt.AlignTop

                        EeSpinBox {
                            label: i18n("Input to sidechain") // qmllint disable
                            labelAbove: true
                            spinboxLayoutFillWidth: true
                            from: gatePage.pluginDB.getMinValue("inputToSidechain")
                            to: gatePage.pluginDB.getMaxValue("inputToSidechain")
                            value: gatePage.pluginDB.inputToSidechain
                            decimals: 2
                            stepSize: 0.01
                            unit: i18n("dB")
                            minusInfinityMode: true
                            onValueModified: v => {
                                gatePage.pluginDB.inputToSidechain = v;
                            }
                        }

                        EeSpinBox {
                            label: i18n("Input to link") // qmllint disable
                            labelAbove: true
                            spinboxLayoutFillWidth: true
                            from: gatePage.pluginDB.getMinValue("inputToLink")
                            to: gatePage.pluginDB.getMaxValue("inputToLink")
                            value: gatePage.pluginDB.inputToLink
                            decimals: 2
                            stepSize: 0.01
                            unit: i18n("dB")
                            minusInfinityMode: true
                            onValueModified: v => {
                                gatePage.pluginDB.inputToLink = v;
                            }
                        }

                        EeSpinBox {
                            label: i18n("Sidechain to input") // qmllint disable
                            labelAbove: true
                            spinboxLayoutFillWidth: true
                            from: gatePage.pluginDB.getMinValue("sidechainToInput")
                            to: gatePage.pluginDB.getMaxValue("sidechainToInput")
                            value: gatePage.pluginDB.sidechainToInput
                            decimals: 2
                            stepSize: 0.01
                            unit: i18n("dB")
                            minusInfinityMode: true
                            onValueModified: v => {
                                gatePage.pluginDB.sidechainToInput = v;
                            }
>>>>>>> 337f6066
                        }
                    }

<<<<<<< HEAD
                    EeSpinBox {
                        label: i18n("Link to sidechain") // qmllint disable
                        labelAbove: true
                        spinboxLayoutFillWidth: true
                        from: gatePage.pluginDB.getMinValue("linkToSidechain")
                        to: gatePage.pluginDB.getMaxValue("linkToSidechain")
                        value: gatePage.pluginDB.linkToSidechain
                        decimals: 2
                        stepSize: 0.01
                        unit: "dB"
                        minusInfinityMode: true
                        onValueModified: v => {
                            gatePage.pluginDB.linkToSidechain = v;
=======
                        EeSpinBox {
                            label: i18n("Sidechain to link") // qmllint disable
                            labelAbove: true
                            spinboxLayoutFillWidth: true
                            from: gatePage.pluginDB.getMinValue("sidechainToLink")
                            to: gatePage.pluginDB.getMaxValue("sidechainToLink")
                            value: gatePage.pluginDB.sidechainToLink
                            decimals: 2
                            stepSize: 0.01
                            unit: i18n("dB")
                            minusInfinityMode: true
                            onValueModified: v => {
                                gatePage.pluginDB.sidechainToLink = v;
                            }
>>>>>>> 337f6066
                        }
                    }

<<<<<<< HEAD
                    EeSpinBox {
                        label: i18n("Link to input") // qmllint disable
                        labelAbove: true
                        spinboxLayoutFillWidth: true
                        from: gatePage.pluginDB.getMinValue("linkToInput")
                        to: gatePage.pluginDB.getMaxValue("linkToInput")
                        value: gatePage.pluginDB.linkToInput
                        decimals: 2
                        stepSize: 0.01
                        unit: "dB"
                        minusInfinityMode: true
                        onValueModified: v => {
                            gatePage.pluginDB.linkToInput = v;
=======
                        EeSpinBox {
                            label: i18n("Link to sidechain") // qmllint disable
                            labelAbove: true
                            spinboxLayoutFillWidth: true
                            from: gatePage.pluginDB.getMinValue("linkToSidechain")
                            to: gatePage.pluginDB.getMaxValue("linkToSidechain")
                            value: gatePage.pluginDB.linkToSidechain
                            decimals: 2
                            stepSize: 0.01
                            unit: i18n("dB")
                            minusInfinityMode: true
                            onValueModified: v => {
                                gatePage.pluginDB.linkToSidechain = v;
                            }
>>>>>>> 337f6066
                        }
                    }

<<<<<<< HEAD
                    Item {
                        Layout.fillHeight: true
=======
                        EeSpinBox {
                            label: i18n("Link to input") // qmllint disable
                            labelAbove: true
                            spinboxLayoutFillWidth: true
                            from: gatePage.pluginDB.getMinValue("linkToInput")
                            to: gatePage.pluginDB.getMaxValue("linkToInput")
                            value: gatePage.pluginDB.linkToInput
                            decimals: 2
                            stepSize: 0.01
                            unit: i18n("dB")
                            minusInfinityMode: true
                            onValueModified: v => {
                                gatePage.pluginDB.linkToInput = v;
                            }
                        }
>>>>>>> 337f6066
                    }
                }
            }
        }

        Kirigami.CardsLayout {
            maximumColumns: 3
            minimumColumnWidth: Kirigami.Units.gridUnit * 17
            uniformCellWidths: true
            Layout.topMargin: Kirigami.Units.largeSpacing

            Kirigami.Card {
                Layout.fillWidth: false
                Layout.alignment: Qt.AlignHCenter

                contentItem: GridLayout {
                    readonly property real radius: 2.5 * Kirigami.Units.gridUnit

                    columnSpacing: Kirigami.Units.largeSpacing
                    rowSpacing: 0
                    columns: 4
                    rows: 3

                    Controls.Label {
                        Layout.columnSpan: 2
                        Layout.alignment: Qt.AlignHCenter
                        topPadding: Kirigami.Units.smallSpacing
                        horizontalAlignment: Text.AlignHCenter
                        text: i18n("Reduction") // qmllint disable
                    }

                    Controls.Label {
                        Layout.columnSpan: 2
                        Layout.alignment: Qt.AlignHCenter
                        Layout.leftMargin: Kirigami.Units.gridUnit
                        topPadding: Kirigami.Units.smallSpacing
                        horizontalAlignment: Text.AlignHCenter
                        text: i18n("Sidechain") // qmllint disable
                    }

                    EeAudioLevel {
                        id: reductionLevelLeft

                        Layout.alignment: Qt.AlignBottom
                        implicitWidth: parent.radius
                        implicitHeight: parent.radius
                        from: Common.minimumDecibelLevel
                        to: 0
                        value: 0
                        decimals: 0
                        convertDecibelToLinear: true
                        topToBottom: true
                    }

                    EeAudioLevel {
                        id: reductionLevelRight

                        Layout.alignment: Qt.AlignBottom
                        implicitWidth: parent.radius
                        implicitHeight: parent.radius
                        from: Common.minimumDecibelLevel
                        to: 0
                        value: 0
                        decimals: 0
                        convertDecibelToLinear: true
                        topToBottom: true
                    }

                    EeAudioLevel {
                        id: sideChainLevelLeft

                        Layout.alignment: Qt.AlignBottom
                        Layout.leftMargin: Kirigami.Units.gridUnit
                        implicitWidth: parent.radius
                        implicitHeight: parent.radius
                        from: Common.minimumDecibelLevel
                        to: 24
                        value: 0
                        decimals: 0
                        convertDecibelToLinear: true
                    }

                    EeAudioLevel {
                        id: sideChainLevelRight

                        Layout.alignment: Qt.AlignBottom
                        implicitWidth: parent.radius
                        implicitHeight: parent.radius
                        from: Common.minimumDecibelLevel
                        to: 24
                        value: 0
                        decimals: 0
                        convertDecibelToLinear: true
                    }

                    Controls.Label {
                        Layout.alignment: Qt.AlignHCenter
                        horizontalAlignment: Text.AlignHCenter
                        text: i18n("L") // qmllint disable
                    }

                    Controls.Label {
                        Layout.alignment: Qt.AlignHCenter
                        horizontalAlignment: Text.AlignHCenter
                        text: i18n("R") // qmllint disable
                    }

                    Controls.Label {
                        Layout.alignment: Qt.AlignHCenter
                        Layout.leftMargin: Kirigami.Units.gridUnit
                        horizontalAlignment: Text.AlignHCenter
                        text: i18n("L") // qmllint disable
                    }

                    Controls.Label {
                        Layout.alignment: Qt.AlignHCenter
                        horizontalAlignment: Text.AlignHCenter
                        text: i18n("R") // qmllint disable
                    }
                }
            }

            Kirigami.Card {
                Layout.fillWidth: false
                Layout.alignment: Qt.AlignHCenter

                contentItem: GridLayout {
                    readonly property real radius: 2.5 * Kirigami.Units.gridUnit

                    columnSpacing: Kirigami.Units.largeSpacing
                    rowSpacing: 0
                    columns: 4
                    rows: 3

                    Controls.Label {
                        Layout.columnSpan: 2
                        Layout.alignment: Qt.AlignHCenter
                        topPadding: Kirigami.Units.smallSpacing
                        horizontalAlignment: Text.AlignHCenter
                        text: i18n("Curve") // qmllint disable
                    }

                    Controls.Label {
                        Layout.columnSpan: 2
                        Layout.alignment: Qt.AlignHCenter
                        Layout.leftMargin: Kirigami.Units.gridUnit
                        topPadding: Kirigami.Units.smallSpacing
                        horizontalAlignment: Text.AlignHCenter
                        text: i18n("Envelope") // qmllint disable
                    }

                    EeAudioLevel {
                        id: curveLevelLeft

                        Layout.alignment: Qt.AlignBottom
                        implicitWidth: parent.radius
                        implicitHeight: parent.radius
                        from: Common.minimumDecibelLevel
                        to: 24
                        value: 0
                        decimals: 0
                        convertDecibelToLinear: true
                    }

                    EeAudioLevel {
                        id: curveLevelRight

                        Layout.alignment: Qt.AlignBottom
                        implicitWidth: parent.radius
                        implicitHeight: parent.radius
                        from: Common.minimumDecibelLevel
                        to: 24
                        value: 0
                        decimals: 0
                        convertDecibelToLinear: true
                    }

                    EeAudioLevel {
                        id: envelopeLevelLeft

                        Layout.alignment: Qt.AlignBottom
                        Layout.leftMargin: Kirigami.Units.gridUnit
                        implicitWidth: parent.radius
                        implicitHeight: parent.radius
                        from: Common.minimumDecibelLevel
                        to: 24
                        value: 0
                        decimals: 0
                        convertDecibelToLinear: true
                    }

                    EeAudioLevel {
                        id: envelopeLevelRight

                        Layout.alignment: Qt.AlignBottom
                        implicitWidth: parent.radius
                        implicitHeight: parent.radius
                        from: Common.minimumDecibelLevel
                        to: 24
                        value: 0
                        decimals: 0
                        convertDecibelToLinear: true
                    }

                    Controls.Label {
                        Layout.alignment: Qt.AlignHCenter
                        horizontalAlignment: Text.AlignHCenter
                        text: i18n("L") // qmllint disable
                    }

                    Controls.Label {
                        Layout.alignment: Qt.AlignHCenter
                        horizontalAlignment: Text.AlignHCenter
                        text: i18n("R") // qmllint disable
                    }

                    Controls.Label {
                        Layout.alignment: Qt.AlignHCenter
                        Layout.leftMargin: Kirigami.Units.gridUnit
                        horizontalAlignment: Text.AlignHCenter
                        text: i18n("L") // qmllint disable
                    }

                    Controls.Label {
                        Layout.alignment: Qt.AlignHCenter
                        horizontalAlignment: Text.AlignHCenter
                        text: i18n("R") // qmllint disable
                    }
                }
            }

            Kirigami.Card {
                Layout.fillWidth: false
                Layout.alignment: Qt.AlignHCenter

                contentItem: GridLayout {
                    readonly property real radius: 2.5 * Kirigami.Units.gridUnit

                    columnSpacing: Kirigami.Units.smallSpacing
                    rowSpacing: Kirigami.Units.largeSpacing
                    columns: 4
                    rows: 3

                    Controls.Label {
                        Layout.columnSpan: 2
                        Layout.alignment: Qt.AlignHCenter
                        topPadding: Kirigami.Units.smallSpacing
                        horizontalAlignment: Text.AlignHCenter
                        text: i18n("Attack") // qmllint disable
                    }

                    Controls.Label {
                        Layout.columnSpan: 2
                        Layout.alignment: Qt.AlignHCenter
                        Layout.leftMargin: Kirigami.Units.gridUnit
                        topPadding: Kirigami.Units.smallSpacing
                        horizontalAlignment: Text.AlignHCenter
                        text: i18n("Release") // qmllint disable
                    }

                    EeAudioLevel {
                        id: attackZoneStart

                        Layout.alignment: Qt.AlignBottom | Text.AlignHCenter
                        implicitWidth: parent.radius
                        implicitHeight: parent.radius
                        from: Common.minimumDecibelLevel
                        to: 0
                        value: 0
                        decimals: 0
                        convertDecibelToLinear: true
                    }

                    EeAudioLevel {
                        id: attackThreshold

                        Layout.alignment: Qt.AlignBottom | Text.AlignHCenter
                        implicitWidth: parent.radius
                        implicitHeight: parent.radius
                        from: Common.minimumDecibelLevel
                        to: 0
                        value: 0
                        decimals: 0
                        convertDecibelToLinear: true
                    }

                    EeAudioLevel {
                        id: releaseZoneStart

                        Layout.alignment: Qt.AlignBottom | Text.AlignHCenter
                        Layout.leftMargin: Kirigami.Units.gridUnit
                        implicitWidth: parent.radius
                        implicitHeight: parent.radius
                        from: Common.minimumDecibelLevel
                        to: 0
                        value: 0
                        decimals: 0
                        convertDecibelToLinear: true
                    }

                    EeAudioLevel {
                        id: releaseThreshold

                        Layout.alignment: Qt.AlignBottom | Text.AlignHCenter
                        implicitWidth: parent.radius
                        implicitHeight: parent.radius
                        from: Common.minimumDecibelLevel
                        to: 0
                        value: 0
                        decimals: 0
                        convertDecibelToLinear: true
                    }

                    Controls.Label {
                        Layout.alignment: Qt.AlignHCenter
                        horizontalAlignment: Text.AlignHCenter
                        text: i18n("Start") // qmllint disable
                    }

                    Controls.Label {
                        Layout.alignment: Qt.AlignHCenter
                        horizontalAlignment: Text.AlignHCenter
                        text: i18n("Threshold") // qmllint disable
                    }

                    Controls.Label {
                        Layout.alignment: Qt.AlignHCenter
                        Layout.leftMargin: Kirigami.Units.gridUnit
                        horizontalAlignment: Text.AlignHCenter
                        text: i18n("Start") // qmllint disable
                    }

                    Controls.Label {
                        Layout.alignment: Qt.AlignHCenter
                        horizontalAlignment: Text.AlignHCenter
                        text: i18n("Threshold") // qmllint disable
                    }
                }
            }
        }
    }

    header: EeInputOutputGain {
        id: inputOutputLevels

        pluginDB: gatePage.pluginDB
    }

    footer: RowLayout {
        Controls.Label {
            text: i18n("Using %1", `<strong>${TagsPluginName.Package.lsp}</strong>`) // qmllint disable
            textFormat: Text.RichText
            horizontalAlignment: Qt.AlignLeft
            verticalAlignment: Qt.AlignVCenter
            Layout.fillWidth: false
            Layout.leftMargin: Kirigami.Units.mediumSpacing * 2
            Layout.rightMargin: Kirigami.Units.largeSpacing * 8
            color: Kirigami.Theme.disabledTextColor
        }

        Kirigami.ActionToolBar {
            Layout.margins: Kirigami.Units.smallSpacing
            alignment: Qt.AlignRight
            position: Controls.ToolBar.Footer
            flat: true
            actions: [
                Kirigami.Action {
                    displayHint: KirigamiLayouts.DisplayHint.KeepVisible
                    text: i18n("Show native window") // qmllint disable
                    icon.name: "window-duplicate-symbolic"
                    enabled: DB.Manager.main.showNativePluginUi
                    checkable: true
                    checked: gatePage.pluginBackend ? gatePage.pluginBackend.hasNativeUi() : false
                    onTriggered: {
                        if (checked)
                            gatePage.pluginBackend.showNativeUi();
                        else
                            gatePage.pluginBackend.closeNativeUi();
                    }
                },
                Kirigami.Action {
                    text: i18n("Listen") // qmllint disable
                    icon.name: "audio-headset-symbolic"
                    checkable: true
                    checked: gatePage.pluginDB.sidechainListen
                    onTriggered: {
                        if (gatePage.pluginDB.sidechainListen != checked)
                            gatePage.pluginDB.sidechainListen = checked;
                    }
                },
                Kirigami.Action {
                    text: i18n("Stereo split") // qmllint disable
                    icon.name: "view-split-left-right-symbolic"
                    checkable: true
                    checked: gatePage.pluginDB.stereoSplit
                    onTriggered: {
                        if (gatePage.pluginDB.stereoSplit != checked)
                            gatePage.pluginDB.stereoSplit = checked;
                    }
                },
                Kirigami.Action {
                    displayHint: KirigamiLayouts.DisplayHint.KeepVisible
                    text: i18n("Reset") // qmllint disable
                    icon.name: "edit-reset-symbolic"
                    onTriggered: {
                        gatePage.pluginBackend.reset();
                    }
                }
            ]
        }
    }
}<|MERGE_RESOLUTION|>--- conflicted
+++ resolved
@@ -59,7 +59,6 @@
                     uniformCellWidths: true
                     Layout.alignment: Qt.AlignTop
 
-<<<<<<< HEAD
                     rowSpacing: 0
 
                     EeSpinBox {
@@ -76,70 +75,9 @@
                         unit: "ms"
                         onValueModified: v => {
                             gatePage.pluginDB.attack = v;
-=======
-                contentItem: ColumnLayout {
-                    anchors.fill: parent
-
-                    GridLayout {
-                        columns: 2
-                        uniformCellWidths: true
-                        Layout.alignment: Qt.AlignTop
-
-                        EeSpinBox {
-                            id: attack
-
-                            label: i18n("Attack") // qmllint disable
-                            labelAbove: true
-                            spinboxLayoutFillWidth: true
-                            from: gatePage.pluginDB.getMinValue("attack")
-                            to: gatePage.pluginDB.getMaxValue("attack")
-                            value: gatePage.pluginDB.attack
-                            decimals: 2
-                            stepSize: 0.01
-                            unit: i18n("ms")
-                            onValueModified: v => {
-                                gatePage.pluginDB.attack = v;
-                            }
-                        }
-
-                        EeSpinBox {
-                            id: release
-
-                            label: i18n("Release") // qmllint disable
-                            labelAbove: true
-                            spinboxLayoutFillWidth: true
-                            from: gatePage.pluginDB.getMinValue("release")
-                            to: gatePage.pluginDB.getMaxValue("release")
-                            value: gatePage.pluginDB.release
-                            decimals: 2
-                            stepSize: 0.01
-                            unit: i18n("ms")
-                            onValueModified: v => {
-                                gatePage.pluginDB.release = v;
-                            }
-                        }
-
-                        EeSpinBox {
-                            id: reduction
-
-                            Layout.columnSpan: 2
-                            label: i18n("Reduction") // qmllint disable
-                            labelAbove: true
-                            spinboxLayoutFillWidth: true
-                            from: gatePage.pluginDB.getMinValue("reduction")
-                            to: gatePage.pluginDB.getMaxValue("reduction")
-                            value: gatePage.pluginDB.reduction
-                            decimals: 2
-                            stepSize: 0.01
-                            unit: i18n("dB")
-                            onValueModified: v => {
-                                gatePage.pluginDB.reduction = v;
-                            }
->>>>>>> 337f6066
-                        }
-                    }
-
-<<<<<<< HEAD
+                        }
+                    }
+
                     EeSpinBox {
                         id: release
 
@@ -154,40 +92,6 @@
                         unit: "ms"
                         onValueModified: v => {
                             gatePage.pluginDB.release = v;
-=======
-                        EeSpinBox {
-                            id: curveThreshold
-
-                            label: i18n("Threshold") // qmllint disable
-                            labelAbove: true
-                            spinboxLayoutFillWidth: true
-                            from: gatePage.pluginDB.getMinValue("curveThreshold")
-                            to: gatePage.pluginDB.getMaxValue("curveThreshold")
-                            value: gatePage.pluginDB.curveThreshold
-                            decimals: 2
-                            stepSize: 0.01
-                            unit: i18n("dB")
-                            onValueModified: v => {
-                                gatePage.pluginDB.curveThreshold = v;
-                            }
-                        }
-
-                        EeSpinBox {
-                            id: curveZone
-
-                            label: i18n("Zone") // qmllint disable
-                            labelAbove: true
-                            spinboxLayoutFillWidth: true
-                            from: gatePage.pluginDB.getMinValue("curveZone")
-                            to: gatePage.pluginDB.getMaxValue("curveZone")
-                            value: gatePage.pluginDB.curveZone
-                            decimals: 2
-                            stepSize: 0.01
-                            unit: i18n("dB")
-                            onValueModified: v => {
-                                gatePage.pluginDB.curveZone = v;
-                            }
->>>>>>> 337f6066
                         }
                     }
 
@@ -220,12 +124,7 @@
                         value: gatePage.pluginDB.curveThreshold
                         decimals: 2
                         stepSize: 0.01
-<<<<<<< HEAD
                         unit: "dB"
-=======
-                        unit: i18n("dB")
-                        enabled: hysteresis.isChecked
->>>>>>> 337f6066
                         onValueModified: v => {
                             gatePage.pluginDB.curveThreshold = v;
                         }
@@ -242,12 +141,7 @@
                         value: gatePage.pluginDB.curveZone
                         decimals: 2
                         stepSize: 0.01
-<<<<<<< HEAD
                         unit: "dB"
-=======
-                        unit: i18n("dB")
-                        enabled: hysteresis.isChecked
->>>>>>> 337f6066
                         onValueModified: v => {
                             gatePage.pluginDB.curveZone = v;
                         }
@@ -417,7 +311,6 @@
                     rowSpacing: 0
                     Layout.alignment: Qt.AlignTop
 
-<<<<<<< HEAD
                     EeSpinBox {
                         id: sidechainPreamp
 
@@ -433,36 +326,9 @@
                         minusInfinityMode: true
                         onValueModified: v => {
                             gatePage.pluginDB.sidechainPreamp = v;
-=======
-                contentItem: ColumnLayout {
-                    anchors.fill: parent
-
-                    GridLayout {
-                        columns: 2
-                        uniformCellWidths: true
-                        Layout.alignment: Qt.AlignTop
-
-                        EeSpinBox {
-                            id: sidechainPreamp
-
-                            label: i18n("Preamp") // qmllint disable
-                            labelAbove: true
-                            spinboxLayoutFillWidth: true
-                            from: gatePage.pluginDB.getMinValue("sidechainPreamp")
-                            to: gatePage.pluginDB.getMaxValue("sidechainPreamp")
-                            value: gatePage.pluginDB.sidechainPreamp
-                            decimals: 2 // Required to show "-inf"
-                            stepSize: 0.01
-                            unit: i18n("dB")
-                            minusInfinityMode: true
-                            onValueModified: v => {
-                                gatePage.pluginDB.sidechainPreamp = v;
-                            }
->>>>>>> 337f6066
-                        }
-                    }
-
-<<<<<<< HEAD
+                        }
+                    }
+
                     EeSpinBox {
                         id: sidechainReactivity
 
@@ -477,27 +343,9 @@
                         unit: "ms"
                         onValueModified: v => {
                             gatePage.pluginDB.sidechainReactivity = v;
-=======
-                        EeSpinBox {
-                            id: sidechainReactivity
-
-                            label: i18n("Reactivity") // qmllint disable
-                            labelAbove: true
-                            spinboxLayoutFillWidth: true
-                            from: gatePage.pluginDB.getMinValue("sidechainReactivity")
-                            to: gatePage.pluginDB.getMaxValue("sidechainReactivity")
-                            value: gatePage.pluginDB.sidechainReactivity
-                            decimals: 2
-                            stepSize: 0.01
-                            unit: i18n("ms")
-                            onValueModified: v => {
-                                gatePage.pluginDB.sidechainReactivity = v;
-                            }
->>>>>>> 337f6066
-                        }
-                    }
-
-<<<<<<< HEAD
+                        }
+                    }
+
                     EeSpinBox {
                         id: sidechainLookahead
 
@@ -513,24 +361,6 @@
                         unit: "ms"
                         onValueModified: v => {
                             gatePage.pluginDB.sidechainLookahead = v;
-=======
-                        EeSpinBox {
-                            id: sidechainLookahead
-
-                            Layout.columnSpan: 2
-                            label: i18n("Lookahead") // qmllint disable
-                            labelAbove: true
-                            spinboxLayoutFillWidth: true
-                            from: gatePage.pluginDB.getMinValue("sidechainLookahead")
-                            to: gatePage.pluginDB.getMaxValue("sidechainLookahead")
-                            value: gatePage.pluginDB.sidechainLookahead
-                            decimals: 3
-                            stepSize: 0.001
-                            unit: i18n("ms")
-                            onValueModified: v => {
-                                gatePage.pluginDB.sidechainLookahead = v;
-                            }
->>>>>>> 337f6066
                         }
                     }
 
@@ -562,7 +392,6 @@
                         }
                     }
 
-<<<<<<< HEAD
                     EeSpinBox {
                         id: hpfFrequency
 
@@ -578,29 +407,9 @@
                         visible: hpfMode.currentIndex !== 0
                         onValueModified: v => {
                             gatePage.pluginDB.hpfFrequency = v;
-=======
-                        EeSpinBox {
-                            id: hpfFrequency
-
-                            horizontalPadding: 0
-                            verticalPadding: 0
-                            labelAbove: true
-                            spinboxLayoutFillWidth: true
-                            from: gatePage.pluginDB.getMinValue("hpfFrequency")
-                            to: gatePage.pluginDB.getMaxValue("hpfFrequency")
-                            value: gatePage.pluginDB.hpfFrequency
-                            decimals: 0
-                            stepSize: 1
-                            unit: i18n("Hz")
-                            visible: hpfMode.currentIndex !== 0
-                            onValueModified: v => {
-                                gatePage.pluginDB.hpfFrequency = v;
-                            }
->>>>>>> 337f6066
-                        }
-                    }
-
-<<<<<<< HEAD
+                        }
+                    }
+
                     EeSpinBox {
                         id: lpfFrequency
 
@@ -619,28 +428,6 @@
                         visible: lpfMode.currentIndex !== 0
                         onValueModified: v => {
                             gatePage.pluginDB.lpfFrequency = v;
-=======
-                        EeSpinBox {
-                            id: lpfFrequency
-
-                            Layout.column: 1
-                            Layout.row: 3
-                            horizontalPadding: 0
-                            verticalPadding: 0
-                            labelFillWidth: false
-                            labelAbove: true
-                            spinboxLayoutFillWidth: true
-                            from: gatePage.pluginDB.getMinValue("lpfFrequency")
-                            to: gatePage.pluginDB.getMaxValue("lpfFrequency")
-                            value: gatePage.pluginDB.lpfFrequency
-                            decimals: 0
-                            stepSize: 1
-                            unit: i18n("Hz")
-                            visible: lpfMode.currentIndex !== 0
-                            onValueModified: v => {
-                                gatePage.pluginDB.lpfFrequency = v;
-                            }
->>>>>>> 337f6066
                         }
                     }
                 }
@@ -761,17 +548,12 @@
                         value: gatePage.pluginDB.sidechainToInput
                         decimals: 2
                         stepSize: 0.01
-<<<<<<< HEAD
                         unit: "dB"
                         minusInfinityMode: true
-=======
-                        unit: i18n("dB")
->>>>>>> 337f6066
                         onValueModified: v => {
                             gatePage.pluginDB.sidechainToInput = v;
                         }
                     }
-<<<<<<< HEAD
 
                     EeSpinBox {
                         label: i18n("Sidechain to link") // qmllint disable
@@ -786,75 +568,9 @@
                         minusInfinityMode: true
                         onValueModified: v => {
                             gatePage.pluginDB.sidechainToLink = v;
-=======
-                }
-            }
-
-            Kirigami.Card {
-                header: Kirigami.Heading {
-                    text: i18n("Pre-Mix") // qmllint disable
-                    level: 2
-                }
-
-                contentItem: ColumnLayout {
-                    anchors.fill: parent
-
-                    GridLayout {
-                        columns: 2
-                        uniformCellWidths: true
-                        Layout.alignment: Qt.AlignTop
-
-                        EeSpinBox {
-                            label: i18n("Input to sidechain") // qmllint disable
-                            labelAbove: true
-                            spinboxLayoutFillWidth: true
-                            from: gatePage.pluginDB.getMinValue("inputToSidechain")
-                            to: gatePage.pluginDB.getMaxValue("inputToSidechain")
-                            value: gatePage.pluginDB.inputToSidechain
-                            decimals: 2
-                            stepSize: 0.01
-                            unit: i18n("dB")
-                            minusInfinityMode: true
-                            onValueModified: v => {
-                                gatePage.pluginDB.inputToSidechain = v;
-                            }
-                        }
-
-                        EeSpinBox {
-                            label: i18n("Input to link") // qmllint disable
-                            labelAbove: true
-                            spinboxLayoutFillWidth: true
-                            from: gatePage.pluginDB.getMinValue("inputToLink")
-                            to: gatePage.pluginDB.getMaxValue("inputToLink")
-                            value: gatePage.pluginDB.inputToLink
-                            decimals: 2
-                            stepSize: 0.01
-                            unit: i18n("dB")
-                            minusInfinityMode: true
-                            onValueModified: v => {
-                                gatePage.pluginDB.inputToLink = v;
-                            }
-                        }
-
-                        EeSpinBox {
-                            label: i18n("Sidechain to input") // qmllint disable
-                            labelAbove: true
-                            spinboxLayoutFillWidth: true
-                            from: gatePage.pluginDB.getMinValue("sidechainToInput")
-                            to: gatePage.pluginDB.getMaxValue("sidechainToInput")
-                            value: gatePage.pluginDB.sidechainToInput
-                            decimals: 2
-                            stepSize: 0.01
-                            unit: i18n("dB")
-                            minusInfinityMode: true
-                            onValueModified: v => {
-                                gatePage.pluginDB.sidechainToInput = v;
-                            }
->>>>>>> 337f6066
-                        }
-                    }
-
-<<<<<<< HEAD
+                        }
+                    }
+
                     EeSpinBox {
                         label: i18n("Link to sidechain") // qmllint disable
                         labelAbove: true
@@ -868,26 +584,9 @@
                         minusInfinityMode: true
                         onValueModified: v => {
                             gatePage.pluginDB.linkToSidechain = v;
-=======
-                        EeSpinBox {
-                            label: i18n("Sidechain to link") // qmllint disable
-                            labelAbove: true
-                            spinboxLayoutFillWidth: true
-                            from: gatePage.pluginDB.getMinValue("sidechainToLink")
-                            to: gatePage.pluginDB.getMaxValue("sidechainToLink")
-                            value: gatePage.pluginDB.sidechainToLink
-                            decimals: 2
-                            stepSize: 0.01
-                            unit: i18n("dB")
-                            minusInfinityMode: true
-                            onValueModified: v => {
-                                gatePage.pluginDB.sidechainToLink = v;
-                            }
->>>>>>> 337f6066
-                        }
-                    }
-
-<<<<<<< HEAD
+                        }
+                    }
+
                     EeSpinBox {
                         label: i18n("Link to input") // qmllint disable
                         labelAbove: true
@@ -901,45 +600,11 @@
                         minusInfinityMode: true
                         onValueModified: v => {
                             gatePage.pluginDB.linkToInput = v;
-=======
-                        EeSpinBox {
-                            label: i18n("Link to sidechain") // qmllint disable
-                            labelAbove: true
-                            spinboxLayoutFillWidth: true
-                            from: gatePage.pluginDB.getMinValue("linkToSidechain")
-                            to: gatePage.pluginDB.getMaxValue("linkToSidechain")
-                            value: gatePage.pluginDB.linkToSidechain
-                            decimals: 2
-                            stepSize: 0.01
-                            unit: i18n("dB")
-                            minusInfinityMode: true
-                            onValueModified: v => {
-                                gatePage.pluginDB.linkToSidechain = v;
-                            }
->>>>>>> 337f6066
-                        }
-                    }
-
-<<<<<<< HEAD
+                        }
+                    }
+
                     Item {
                         Layout.fillHeight: true
-=======
-                        EeSpinBox {
-                            label: i18n("Link to input") // qmllint disable
-                            labelAbove: true
-                            spinboxLayoutFillWidth: true
-                            from: gatePage.pluginDB.getMinValue("linkToInput")
-                            to: gatePage.pluginDB.getMaxValue("linkToInput")
-                            value: gatePage.pluginDB.linkToInput
-                            decimals: 2
-                            stepSize: 0.01
-                            unit: i18n("dB")
-                            minusInfinityMode: true
-                            onValueModified: v => {
-                                gatePage.pluginDB.linkToInput = v;
-                            }
-                        }
->>>>>>> 337f6066
                     }
                 }
             }
