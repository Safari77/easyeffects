/*
 *  Copyright © 2017-2025 Wellington Wallace
 *
 *  This file is part of Easy Effects.
 *
 *  Easy Effects is free software: you can redistribute it and/or modify
 *  it under the terms of the GNU General Public License as published by
 *  the Free Software Foundation, either version 3 of the License, or
 *  (at your option) any later version.
 *
 *  Easy Effects is distributed in the hope that it will be useful,
 *  but WITHOUT ANY WARRANTY; without even the implied warranty of
 *  MERCHANTABILITY or FITNESS FOR A PARTICULAR PURPOSE. See the
 *  GNU General Public License for more details.
 *
 *  You should have received a copy of the GNU General Public License
 *  along with Easy Effects. If not, see <https://www.gnu.org/licenses/>.
 */

#include "equalizer.hpp"
#include <qlist.h>
#include <qobject.h>
#include <sys/types.h>
#include <algorithm>
#include <cmath>
#include <filesystem>
#include <map>
#include <memory>
#include <span>
#include <string>
#include <utility>
#include <vector>
#include "db_manager.hpp"
#include "easyeffects_db_equalizer.h"
#include "easyeffects_db_equalizer_channel.h"
#include "equalizer_apo.hpp"
#include "equalizer_macros.hpp"
#include "lv2_macros.hpp"
#include "lv2_wrapper.hpp"
#include "pipeline_type.hpp"
#include "plugin_base.hpp"
#include "pw_manager.hpp"
#include "tags_equalizer.hpp"
#include "tags_plugin_name.hpp"
#include "util.hpp"

using namespace std::string_literals;

Equalizer::Equalizer(const std::string& tag, pw::Manager* pipe_manager, PipelineType pipe_type, QString instance_id)
    : PluginBase(tag,
                 tags::plugin_name::BaseName::equalizer,
                 tags::plugin_package::Package::lsp,
                 instance_id,
                 pipe_manager,
                 pipe_type),
      settings(
          db::Manager::self().get_plugin_db<db::Equalizer>(pipe_type,
                                                           tags::plugin_name::BaseName::equalizer + "#" + instance_id)),
      settings_left(db::Manager::self().get_plugin_db<db::EqualizerChannel>(
          pipe_type,
          tags::plugin_name::BaseName::equalizer + "#" + instance_id + "#left")),
      settings_right(db::Manager::self().get_plugin_db<db::EqualizerChannel>(
          pipe_type,
          tags::plugin_name::BaseName::equalizer + "#" + instance_id + "#right")) {
  lv2_wrapper = std::make_unique<lv2::Lv2Wrapper>("http://lsp-plug.in/plugins/lv2/para_equalizer_x32_lr");

  package_installed = lv2_wrapper->found_plugin;

  if (!package_installed) {
    util::debug(log_tag + "http://lsp-plug.in/plugins/lv2/para_equalizer_x32_lr is not installed");
  }

  init_common_controls<db::Equalizer>(settings);

  BIND_LV2_PORT("mode", mode, setMode, db::Equalizer::modeChanged);
  BIND_LV2_PORT("bal", balance, setBalance, db::Equalizer::balanceChanged);
  BIND_LV2_PORT("frqs_l", pitchLeft, setPitchLeft, db::Equalizer::pitchLeftChanged);
  BIND_LV2_PORT("frqs_r", pitchRight, setPitchRight, db::Equalizer::pitchRightChanged);

  bind_bands();

  on_split_channels();

  /*
    Using setProperty does not have the same performance as calling the proper setter directly:
    https://doc.qt.io/qt-6/properties.html
    . But it is the easiest thing to do in the case below.
  */

  connect(settings, &db::Equalizer::numBandsChanged, [&]() {
    for (int n = 0; n < max_bands; n++) {
      if (n >= settings->numBands()) {  // turn off unused bands
        settings_left->setProperty(tags::equalizer::band_type[n].data(), 0);

        if (settings->splitChannels()) {
          settings_right->setProperty(tags::equalizer::band_type[n].data(), 0);
        }
      }
    }
  });

  connect(settings, &db::Equalizer::splitChannelsChanged, [&]() { on_split_channels(); });
}

Equalizer::~Equalizer() {
  if (connected_to_pw) {
    disconnect_from_pw();
  }

  settings->disconnect();

  util::debug(log_tag + name.toStdString() + " destroyed");
}

void Equalizer::reset() {
  settings->setDefaults();
  settings_left->setDefaults();
  settings_right->setDefaults();
}

// NOLINTNEXTLINE(readability-function-size,hicpp-function-size)
void Equalizer::bind_bands() {
  using namespace tags::equalizer;

  BIND_BANDS_PROPERTY(settings_left, ftl, Type);
  BIND_BANDS_PROPERTY(settings_left, fml, Mode);
  BIND_BANDS_PROPERTY(settings_left, sl, Slope);
  BIND_BANDS_PROPERTY(settings_left, xsl, Solo);
  BIND_BANDS_PROPERTY(settings_left, xml, Mute);
  BIND_BANDS_PROPERTY(settings_left, fl, Frequency);
  BIND_BANDS_PROPERTY(settings_left, ql, Q);
  BIND_BANDS_PROPERTY(settings_left, wl, Width);
  BIND_BANDS_PROPERTY_DB(settings_left, gl, Gain, false);

  BIND_BANDS_PROPERTY(settings_right, ftr, Type);
  BIND_BANDS_PROPERTY(settings_right, fmr, Mode);
  BIND_BANDS_PROPERTY(settings_right, sr, Slope);
  BIND_BANDS_PROPERTY(settings_right, xsr, Solo);
  BIND_BANDS_PROPERTY(settings_right, xmr, Mute);
  BIND_BANDS_PROPERTY(settings_right, fr, Frequency);
  BIND_BANDS_PROPERTY(settings_right, qr, Q);
  BIND_BANDS_PROPERTY(settings_right, wr, Width);
  BIND_BANDS_PROPERTY_DB(settings_right, gr, Gain, false);
}

// NOLINTNEXTLINE(readability-function-size,hicpp-function-size)
void Equalizer::on_split_channels() {
  if (settings->splitChannels()) {
    for (const auto& conn : unified_mode_connections) {
      QObject::disconnect(conn);
    }

    unified_mode_connections.clear();

    return;
  }

  using namespace tags::equalizer;

  /*
    When in unified mode we want settings applied to the left channel to be propagated to the right channel
    database
  */

  UNIFIED_BANDS_PROPERTY_BIND(settings_right, settings_left, Type);
  UNIFIED_BANDS_PROPERTY_BIND(settings_right, settings_left, Mode);
  UNIFIED_BANDS_PROPERTY_BIND(settings_right, settings_left, Slope);
  UNIFIED_BANDS_PROPERTY_BIND(settings_right, settings_left, Solo);
  UNIFIED_BANDS_PROPERTY_BIND(settings_right, settings_left, Mute);
  UNIFIED_BANDS_PROPERTY_BIND(settings_right, settings_left, Frequency);
  UNIFIED_BANDS_PROPERTY_BIND(settings_right, settings_left, Q);
  UNIFIED_BANDS_PROPERTY_BIND(settings_right, settings_left, Width);
  UNIFIED_BANDS_PROPERTY_BIND(settings_right, settings_left, Gain);
}

void Equalizer::setup() {
  if (!lv2_wrapper->found_plugin) {
    return;
  }

  lv2_wrapper->set_n_samples(n_samples);

  if (lv2_wrapper->get_rate() != rate) {
    lv2_wrapper->create_instance(rate);
  }
}

void Equalizer::process(std::span<float>& left_in,
                        std::span<float>& right_in,
                        std::span<float>& left_out,
                        std::span<float>& right_out) {
  if (!lv2_wrapper->found_plugin || !lv2_wrapper->has_instance() || bypass) {
    std::ranges::copy(left_in, left_out.begin());
    std::ranges::copy(right_in, right_out.begin());

    return;
  }

  if (input_gain != 1.0F) {
    apply_gain(left_in, right_in, input_gain);
  }

  lv2_wrapper->connect_data_ports(left_in, right_in, left_out, right_out);
  lv2_wrapper->run();

  if (output_gain != 1.0F) {
    apply_gain(left_out, right_out, output_gain);
  }

  /*
    This plugin gives the latency in number of samples
  */

  const auto lv = static_cast<uint>(lv2_wrapper->get_control_port_value("out_latency"));

  if (latency_n_frames != lv) {
    latency_n_frames = lv;

    latency_value = static_cast<float>(latency_n_frames) / static_cast<float>(rate);

    util::debug(log_tag + name.toStdString() + " latency: " + util::to_string(latency_value, "") + " s");

    update_filter_params();
  }

  get_peaks(left_in, right_in, left_out, right_out);
}

void Equalizer::process([[maybe_unused]] std::span<float>& left_in,
                        [[maybe_unused]] std::span<float>& right_in,
                        [[maybe_unused]] std::span<float>& left_out,
                        [[maybe_unused]] std::span<float>& right_out,
                        [[maybe_unused]] std::span<float>& probe_left,
                        [[maybe_unused]] std::span<float>& probe_right) {}

void Equalizer::sortBands() {
  struct EQ_Band {
    double freq;
    int type;
    int mode;
    int slope;
    double gain;
    double q;
    double width;
    bool solo;
    bool mute;
  };

  const auto used_bands = settings->numBands();
  if (used_bands < 1 || used_bands > max_bands) {
    return;
  }

  std::vector<db::EqualizerChannel*> settings_channels{settings_left};

  if (settings->splitChannels()) {
    settings_channels.push_back(settings_right);
  }

  using namespace tags::equalizer;

  for (auto* channel : settings_channels) {
    std::multimap<double, struct EQ_Band> sorted_bands;

    for (int n = 0; n < used_bands; n++) {
      const auto f = channel->property(band_frequency[n].data()).value<double>();

      sorted_bands.emplace(
          std::pair<double, struct EQ_Band>(f, {.freq = f,
                                                .type = channel->property(band_type[n].data()).value<int>(),
                                                .mode = channel->property(band_mode[n].data()).value<int>(),
                                                .slope = channel->property(band_slope[n].data()).value<int>(),
                                                .gain = channel->property(band_gain[n].data()).value<double>(),
                                                .q = channel->property(band_q[n].data()).value<double>(),
                                                .width = channel->property(band_width[n].data()).value<double>(),
                                                .solo = channel->property(band_solo[n].data()).value<bool>(),
                                                .mute = channel->property(band_mute[n].data()).value<bool>()}));
    }

    for (int n = 0; const auto& p : sorted_bands) {
      channel->setProperty(band_frequency[n].data(), p.second.freq);
      channel->setProperty(band_type[n].data(), p.second.type);
      channel->setProperty(band_mode[n].data(), p.second.mode);
      channel->setProperty(band_slope[n].data(), p.second.slope);
      channel->setProperty(band_gain[n].data(), p.second.gain);
      channel->setProperty(band_q[n].data(), p.second.q);
      channel->setProperty(band_width[n].data(), p.second.width);
      channel->setProperty(band_solo[n].data(), p.second.solo);
      channel->setProperty(band_mute[n].data(), p.second.mute);

      n++;
    }
  }
}

auto Equalizer::get_latency_seconds() -> float {
  return latency_value;
}

void Equalizer::flatResponse() {
  RESET_BANDS_PROPERTY(settings_left, Gain);
  RESET_BANDS_PROPERTY(settings_right, Gain);
}

void Equalizer::calculateFrequencies() {
  constexpr double min_freq = 20.0;
  constexpr double max_freq = 20000.0;

  double freq0 = min_freq;
  double freq1 = 0.0;

  // code taken from gstreamer equalizer sources: gstiirequalizer.c
  // function: gst_iir_equalizer_compute_frequencies

  const double step = std::pow(max_freq / min_freq, 1.0 / static_cast<double>(settings->numBands()));

  for (int n = 0; n < settings->numBands(); n++) {
    freq1 = freq0 * step;

    const double freq = freq0 + (0.5 * (freq1 - freq0));
    const double width = freq1 - freq0;
    const double q = freq / width;

    // std::cout << n << "\t" << freq << "\t" << width << std::endl;

    /*
      Using setProperty does not have the same performance as calling the proper setter directly:
      https://doc.qt.io/qt-6/properties.html
      . But it is the easiest thing to do in the case below.
    */

    settings_left->setProperty(tags::equalizer::band_frequency[n].data(), freq);
    settings_left->setProperty(tags::equalizer::band_q[n].data(), q);

    settings_right->setProperty(tags::equalizer::band_frequency[n].data(), freq);
    settings_right->setProperty(tags::equalizer::band_q[n].data(), q);

    freq0 = freq1;
  }

  RESET_BANDS_PROPERTY(settings_left, Width);
  RESET_BANDS_PROPERTY(settings_right, Width);
}

bool Equalizer::importApoPreset(const QList<QString>& url_list) {
<<<<<<< HEAD
  std::ranges::any_of(url_list, [&](const auto& u) {
    const auto url = QUrl(u);
=======
  return std::ranges::any_of(url_list, [&](const auto& u) {
    auto url = QUrl(u);
>>>>>>> b54ef169

    if (url.isLocalFile()) {
      const auto path = std::filesystem::path{url.toLocalFile().toStdString()};

      if (apo::import_preset(settings, settings_left, settings_right, path.string())) {
        return true;
      }
    }

    return false;
  });
}

bool Equalizer::importApoGraphicEqPreset(const QList<QString>& url_list) {
  return std::ranges::any_of(url_list, [&](const auto& u) {
    auto url = QUrl(u);

    if (url.isLocalFile()) {
      auto path = std::filesystem::path{url.toLocalFile().toStdString()};

      if (apo::import_graphiceq_preset(settings, settings_left, settings_right, path.string())) {
        return true;
      }
    }

    return false;
  });
}

bool Equalizer::exportApoPreset(const QString& url) {
  auto u = QUrl(url);
  return apo::export_preset(settings, settings_left, u.toLocalFile().toStdString());
}<|MERGE_RESOLUTION|>--- conflicted
+++ resolved
@@ -343,13 +343,8 @@
 }
 
 bool Equalizer::importApoPreset(const QList<QString>& url_list) {
-<<<<<<< HEAD
-  std::ranges::any_of(url_list, [&](const auto& u) {
-    const auto url = QUrl(u);
-=======
   return std::ranges::any_of(url_list, [&](const auto& u) {
     auto url = QUrl(u);
->>>>>>> b54ef169
 
     if (url.isLocalFile()) {
       const auto path = std::filesystem::path{url.toLocalFile().toStdString()};
