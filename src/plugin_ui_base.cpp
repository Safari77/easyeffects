--- conflicted
+++ resolved
@@ -23,22 +23,16 @@
                            const std::string& schema,
                            const std::string& schema_path)
     : settings(Gio::Settings::create(schema, schema_path)) {
-<<<<<<< HEAD
-=======
   // set locale (workaround for #849)
 
->>>>>>> 8d4c8deb
   try {
     global_locale = std::locale("");
   } catch (const std::exception& e) {
     global_locale = std::locale();
   }
 
-<<<<<<< HEAD
-=======
   // get widgets
 
->>>>>>> 8d4c8deb
   builder->get_widget("enable", enable);
   builder->get_widget("listbox_control", listbox_control);
   builder->get_widget("controls", controls);
@@ -88,11 +82,7 @@
   return msg.str();
 }
 
-<<<<<<< HEAD
-auto PluginUiBase::level_to_str(const float& value, const int& places) -> std::string {
-=======
 auto PluginUiBase::level_to_localized_string(const float& value, const int& places) -> std::string {
->>>>>>> 8d4c8deb
   std::ostringstream msg;
 
   msg.imbue(global_locale);
@@ -103,11 +93,7 @@
   return msg.str();
 }
 
-<<<<<<< HEAD
-auto PluginUiBase::string_to_float_nolocale(const std::string& value) -> float {
-=======
 auto PluginUiBase::string_to_float(const std::string& value) -> float {
->>>>>>> 8d4c8deb
   std::stringstream ss;
   ss.imbue(c_locale);
 
