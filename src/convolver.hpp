--- conflicted
+++ resolved
@@ -152,11 +152,6 @@
 
   ConvolverWorker* worker;
 
-<<<<<<< HEAD
-  QThread workerThread;
-
-=======
->>>>>>> 489fc567
   void load_kernel_file(const bool& init_zita, const uint& server_sampling_rate);
 
   void combine_kernels(const std::string& kernel_1_name,
