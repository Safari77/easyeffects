configure_file(config.h.in config.h @ONLY)

add_subdirectory(contents)

add_executable(easyeffects)

kde_target_enable_exceptions(easyeffects PRIVATE)

kconfig_add_kcfg_files(easyeffects GENERATE_MOC ${KCFGC_FILES})

# install(FILES ${KCFG_FILES} DESTINATION ${KDE_INSTALL_KCFGDIR})

qt_add_qml_module(easyeffects
    URI ee.type.presets
    VERSION ${PROJECT_VERSION_MAJOR}.${PROJECT_VERSION_MINOR}
    SOURCES
        presets_list_model.cpp presets_list_model.hpp
)

# The module definitions below are to help the qml linter

qt_add_qml_module(ee_tags_plugin_name
    URI ee.tags.plugin.name
    VERSION ${PROJECT_VERSION_MAJOR}.${PROJECT_VERSION_MINOR}
)

qt_add_qml_module(ee_pipewire
    URI ee.pipewire
    VERSION ${PROJECT_VERSION_MAJOR}.${PROJECT_VERSION_MINOR}
)

qt_add_qml_module(ee_database
    URI ee.database
    VERSION ${PROJECT_VERSION_MAJOR}.${PROJECT_VERSION_MINOR}
)

qt_add_qml_module(ee_presets
    URI ee.presets
    VERSION ${PROJECT_VERSION_MAJOR}.${PROJECT_VERSION_MINOR}
)

qt_add_qml_module(ee_pipeline
    URI ee.pipeline
    VERSION ${PROJECT_VERSION_MAJOR}.${PROJECT_VERSION_MINOR}
)

qt_add_qml_module(ee_autostart
    URI ee.autostart
    VERSION ${PROJECT_VERSION_MAJOR}.${PROJECT_VERSION_MINOR}
)

target_sources(easyeffects PRIVATE
    autogain.cpp
    autogain_preset.cpp
    autostart.cpp
    bass_enhancer.cpp
    bass_enhancer_preset.cpp
    bass_loudness.cpp
    bass_loudness_preset.cpp
    command_line_parser.cpp
    compressor.cpp
    compressor_preset.cpp
    convolver.cpp
    convolver_preset.cpp
    crossfeed.cpp
    crossfeed_preset.cpp
    crystalizer.cpp
    crystalizer_preset.cpp
    db_manager.cpp
    delay.cpp
    delay_preset.cpp
    deepfilternet.cpp
    deepfilternet_preset.cpp
    deesser.cpp
    deesser_preset.cpp
    echo_canceller.cpp
    echo_canceller_preset.cpp
    effects_base.cpp
    equalizer.cpp
    equalizer_apo.cpp
    equalizer_preset.cpp
    exciter.cpp
    exciter_preset.cpp
    expander.cpp
    expander_preset.cpp
    filter.cpp
    filter_preset.cpp
    fir_filter_bandpass.cpp
    fir_filter_base.cpp
    fir_filter_highpass.cpp
    fir_filter_lowpass.cpp
    gate.cpp
    gate_preset.cpp
    global_shortcuts.cpp
    kconfig_base_ee.cpp
    ladspa_wrapper.cpp
    level_meter.cpp
    level_meter_preset.cpp
    limiter.cpp
    limiter_preset.cpp
    local_client.cpp
    local_server.cpp
    loudness.cpp
    loudness_preset.cpp
    lv2_ui.cpp
    lv2_wrapper.cpp
    main.cpp
    maximizer.cpp
    maximizer_preset.cpp
    multiband_compressor.cpp
    multiband_compressor_preset.cpp
    multiband_gate.cpp
    multiband_gate_preset.cpp
    output_level.cpp
    pitch.cpp
    pitch_preset.cpp
    plugin_base.cpp
    plugin_preset_base.cpp
    presets_autoload_manager.cpp
    presets_community_manager.cpp
    presets_directory_manager.cpp
    presets_irs_manager.cpp
    presets_rnnoise_manager.cpp
    presets_manager.cpp
    presets_list_model.cpp
    pw_manager.cpp
    pw_client_manager.cpp
    pw_link_manager.cpp
    pw_metadata_manager.cpp
    pw_module_manager.cpp
    pw_node_manager.cpp
    pw_model_clients.cpp
    pw_model_modules.cpp
    pw_model_nodes.cpp
    resampler.cpp
    reverb.cpp
    reverb_preset.cpp
    rnnoise.cpp
    rnnoise_preset.cpp
    spectrum.cpp
    speex.cpp
    speex_preset.cpp
    stereo_tools.cpp
    stereo_tools_preset.cpp
    stream_input_effects.cpp
    stream_output_effects.cpp
    tags_plugin_name.cpp
    test_signals.cpp
    util.cpp
    resources.qrc
)

target_include_directories(easyeffects SYSTEM PRIVATE
    ${LIBZITACONVOLVER_INCLUDE_DIRS}
)

target_link_libraries(easyeffects PRIVATE
<<<<<<< HEAD
    KF6::ConfigCore
    KF6::ConfigGui
    KF6::CoreAddons
    KF6::I18n
    KF6::IconThemes
    Qt::Core
    Qt::DBus
    Qt::Gui
    Qt::Graphs
    Qt::Network
    Qt::Qml
    Qt::Quick
    Qt::QuickControls2
    Qt::Widgets
    Qt::WebEngineQuick
=======
    KF${QT_MAJOR_VERSION}::ColorScheme
    KF${QT_MAJOR_VERSION}::ConfigCore
    KF${QT_MAJOR_VERSION}::ConfigGui
    KF${QT_MAJOR_VERSION}::CoreAddons
    KF${QT_MAJOR_VERSION}::I18n
    KF${QT_MAJOR_VERSION}::IconThemes
    Qt${QT_MAJOR_VERSION}::Core
    Qt${QT_MAJOR_VERSION}::DBus
    Qt${QT_MAJOR_VERSION}::Gui
    Qt${QT_MAJOR_VERSION}::Graphs
    Qt${QT_MAJOR_VERSION}::Network
    Qt${QT_MAJOR_VERSION}::Qml
    Qt${QT_MAJOR_VERSION}::Quick
    Qt${QT_MAJOR_VERSION}::QuickControls2
    Qt${QT_MAJOR_VERSION}::Widgets
    Qt${QT_MAJOR_VERSION}::WebEngineQuick
>>>>>>> 2b6097bd
    TBB::tbb
    GSL::gsl
    GSL::gslcblas
    #SoundTouch::SoundTouch # As of SoundTouch 2.4.0 its cmake files are bugged
    PkgConfig::LIBPIPEWIRE
    PkgConfig::LIBLILV
    PkgConfig::LIBEBUR128
    PkgConfig::LIBFFTW3
    PkgConfig::LIBFFTW3f
    PkgConfig::LIBSPEEXDSP
    PkgConfig::LIBNLOHMANNJSON
    PkgConfig::LIBGSL
    PkgConfig::LIBBS2B
    PkgConfig::LIBSAMPLERATE
    PkgConfig::LIBSNDFILE
    PkgConfig::LIBRNNOISE
    PkgConfig::LIBSOUNDTOUCH
    PkgConfig::LIBPORTAL
    PkgConfig::LIBPORTALQT
    PkgConfig::LIBWEBRTC
    ${LIBZITACONVOLVER}
)

target_compile_definitions(easyeffects PRIVATE QT_NO_KEYWORDS=1)
# target_compile_definitions(easyeffects PRIVATE QT_NO_KEYWORDS=1 QT_QML_DEBUG=1)

if(ENABLE_SANATIZER)
    MESSAGE(STATUS "Enabling the compiler's sanatizer")
    target_compile_options(easyeffects PRIVATE "-fsanitize=address")
    target_link_options(easyeffects PRIVATE "-fsanitize=address")
endif(ENABLE_SANATIZER)

if(ENABLE_RNNOISE)
    MESSAGE(STATUS "Enabling rnnoise")
    target_compile_definitions(easyeffects PRIVATE ENABLE_RNNOISE=1)
endif(ENABLE_RNNOISE)

if(ENABLE_LIBCPP_WORKAROUNDS)
    MESSAGE(STATUS "Enabling workarounds for lib++ systems")
    target_compile_definitions(easyeffects PRIVATE ENABLE_LIBCPP_WORKAROUNDS=1)
endif(ENABLE_LIBCPP_WORKAROUNDS)

install(TARGETS easyeffects ${KDE_INSTALL_TARGETS_DEFAULT_ARGS})<|MERGE_RESOLUTION|>--- conflicted
+++ resolved
@@ -155,7 +155,7 @@
 )
 
 target_link_libraries(easyeffects PRIVATE
-<<<<<<< HEAD
+    KF6::ColorScheme
     KF6::ConfigCore
     KF6::ConfigGui
     KF6::CoreAddons
@@ -171,24 +171,6 @@
     Qt::QuickControls2
     Qt::Widgets
     Qt::WebEngineQuick
-=======
-    KF${QT_MAJOR_VERSION}::ColorScheme
-    KF${QT_MAJOR_VERSION}::ConfigCore
-    KF${QT_MAJOR_VERSION}::ConfigGui
-    KF${QT_MAJOR_VERSION}::CoreAddons
-    KF${QT_MAJOR_VERSION}::I18n
-    KF${QT_MAJOR_VERSION}::IconThemes
-    Qt${QT_MAJOR_VERSION}::Core
-    Qt${QT_MAJOR_VERSION}::DBus
-    Qt${QT_MAJOR_VERSION}::Gui
-    Qt${QT_MAJOR_VERSION}::Graphs
-    Qt${QT_MAJOR_VERSION}::Network
-    Qt${QT_MAJOR_VERSION}::Qml
-    Qt${QT_MAJOR_VERSION}::Quick
-    Qt${QT_MAJOR_VERSION}::QuickControls2
-    Qt${QT_MAJOR_VERSION}::Widgets
-    Qt${QT_MAJOR_VERSION}::WebEngineQuick
->>>>>>> 2b6097bd
     TBB::tbb
     GSL::gsl
     GSL::gslcblas
